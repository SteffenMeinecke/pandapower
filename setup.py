# -*- coding: utf-8 -*-

# Copyright (c) 2016-2021 by University of Kassel and Fraunhofer Institute for Energy Economics
# and Energy System Technology (IEE), Kassel. All rights reserved.

from setuptools import setup, find_packages
import re

with open('README.rst', 'rb') as f:
    install = f.read().decode('utf-8')

with open('CHANGELOG.rst', 'rb') as f:
    changelog = f.read().decode('utf-8')

classifiers = [
    'Development Status :: 5 - Production/Stable',
    'Environment :: Console',
    'Intended Audience :: Developers',
    'Intended Audience :: Education',
    'Intended Audience :: Science/Research',
    'License :: OSI Approved :: BSD License',
    'Natural Language :: English',
    'Operating System :: OS Independent',
    'Programming Language :: Python',
    'Programming Language :: Python :: 3']

with open('.github/workflows/github_test_action.yml', 'rb') as f:
    lines = f.read().decode('utf-8')
    versions = set(re.findall('3.[0-9]', lines))
    for version in versions:
        classifiers.append('Programming Language :: Python :: 3.%s' % version[-1])

long_description = '\n\n'.join((install, changelog))

setup(
    name='pandapower',
<<<<<<< HEAD
    version='2.6.0',
=======
    version='2.5.0',
>>>>>>> 6f22fd80
    author='Leon Thurner, Alexander Scheidler',
    author_email='leon.thurner@iee.fraunhofer.de, alexander.scheidler@iee.fraunhofer.de',
    description='An easy to use open source tool for power system modeling, analysis and optimization with a high degree of automation.',
    long_description=long_description,
	long_description_content_type='text/x-rst',
    url='http://www.pandapower.org',
    license='BSD',
    install_requires=["pandas>=0.17",
                      "networkx",
                      "scipy<=1.6.0",
                      "numpy>=0.11",
                      "packaging",
                      "xlsxwriter",
                      "xlrd",
                      "openpyxl",
                      "cryptography"],
    extras_require={
		"docs": ["numpydoc", "sphinx", "sphinx_rtd_theme"],
		"plotting": ["plotly", "matplotlib", "python-igraph"],
		"test": ["pytest", "pytest-xdist"]},
    packages=find_packages(),
    include_package_data=True,
    classifiers=classifiers
)<|MERGE_RESOLUTION|>--- conflicted
+++ resolved
@@ -34,11 +34,9 @@
 
 setup(
     name='pandapower',
-<<<<<<< HEAD
+
     version='2.6.0',
-=======
-    version='2.5.0',
->>>>>>> 6f22fd80
+
     author='Leon Thurner, Alexander Scheidler',
     author_email='leon.thurner@iee.fraunhofer.de, alexander.scheidler@iee.fraunhofer.de',
     description='An easy to use open source tool for power system modeling, analysis and optimization with a high degree of automation.',
