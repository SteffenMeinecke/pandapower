<<<<<<< HEAD
# -*- coding: utf-8 -*-

# Copyright (c) 2016-2021 by University of Kassel and Fraunhofer Institute for Energy Economics
# and Energy System Technology (IEE), Kassel. All rights reserved.
import numpy as np
from pandapower.control.controller.trafo_control import TrafoController
from pandapower.toolbox import read_from_net, write_to_net

class DiscreteTapControl(TrafoController):
    """
    Trafo Controller with local tap changer voltage control.

    INPUT:
        **net** (attrdict) - Pandapower struct

        **tid** (int) - ID of the trafo that is controlled

        **vm_lower_pu** (float) - Lower voltage limit in pu

        **vm_upper_pu** (float) - Upper voltage limit in pu

    OPTIONAL:

        **side** (string, "lv") - Side of the transformer where the voltage is controlled (hv or lv)

        **trafotype** (float, "2W") - Trafo type ("2W" or "3W")

        **tol** (float, 0.001) - Voltage tolerance band at bus in Percent (default: 1% = 0.01pu)

        **in_service** (bool, True) - Indicates if the controller is currently in_service

        **drop_same_existing_ctrl** (bool, False) - Indicates if already existing controllers of the same type and with the same matching parameters (e.g. at same element) should be dropped
    """

    def __init__(self, net, tid, vm_lower_pu, vm_upper_pu, side="lv", trafotype="2W",
                 tol=1e-3, in_service=True, order=0, drop_same_existing_ctrl=False,
                 matching_params=None, **kwargs):
        if matching_params is None:
            matching_params = {"tid": tid, 'trafotype': trafotype}
        super().__init__(net, tid, side, tol=tol, in_service=in_service, order=order, trafotype=trafotype,
                         drop_same_existing_ctrl=drop_same_existing_ctrl, matching_params=matching_params,
                         **kwargs)

        self.vm_lower_pu = vm_lower_pu
        self.vm_upper_pu = vm_upper_pu

        self.vm_delta_pu = self.tap_step_percent / 100. * .5 + self.tol
        self.vm_set_pu = kwargs.get("vm_set_pu")

    @classmethod
    def from_tap_step_percent(cls, net, tid, vm_set_pu, side="lv", trafotype="2W", tol=1e-3, in_service=True, order=0,
                              drop_same_existing_ctrl=False, matching_params=None, **kwargs):
        """
        Alternative mode of the controller, which uses a set point for voltage and the value of net.trafo.tap_step_percent to calculate
        vm_upper_pu and vm_lower_pu. To this end, the parameter vm_set_pu should be provided, instead of vm_lower_pu and vm_upper_pu.
        To use this mode of the controller, the controller can be initialized as following:

        >>> c = DiscreteTapControl.from_tap_step_percent(net, tid, vm_set_pu)

        INPUT:
            **net** (attrdict) - Pandapower struct

            **tid** (int) - ID of the trafo that is controlled

            **vm_set_pu** (float) - Voltage setpoint in pu
        """
        self = cls(net, tid=tid, vm_lower_pu=None, vm_upper_pu=None, side=side, trafotype=trafotype, tol=tol,
                   in_service=in_service, order=order, drop_same_existing_ctrl=drop_same_existing_ctrl,
                   matching_params=matching_params, vm_set_pu=vm_set_pu, **kwargs)
        return self

    @property
    def vm_set_pu(self):
        return self._vm_set_pu

    @vm_set_pu.setter
    def vm_set_pu(self, value):
        self._vm_set_pu = value
        if value is None:
            return
        self.vm_lower_pu = value - self.vm_delta_pu
        self.vm_upper_pu = value + self.vm_delta_pu

    def initialize_control(self, net):
        super().initialize_control(net)
        if hasattr(self, 'vm_set_pu') and self.vm_set_pu is not None:
            self.vm_delta_pu = self.tap_step_percent / 100. * .5 + self.tol

    def control_step(self, net):
        """
        Implements one step of the Discrete controller, always stepping only one tap position up or down
        """
        if self.nothing_to_do(net):
            return

        vm_pu = read_from_net(net, "res_bus", self.controlled_bus, "vm_pu", self.read_write_flag)
        self.tap_pos = read_from_net(net, self.trafotable, self.controlled_tid, "tap_pos", self.read_write_flag)

        increment = np.where(self.tap_side_coeff * self.tap_sign == 1,
                             np.where(np.logical_and(vm_pu < self.vm_lower_pu, self.tap_pos > self.tap_min), -1,
                                      np.where(np.logical_and(vm_pu > self.vm_upper_pu, self.tap_pos < self.tap_max), 1, 0)),
                             np.where(np.logical_and(vm_pu < self.vm_lower_pu, self.tap_pos < self.tap_max), 1,
                                      np.where(np.logical_and(vm_pu > self.vm_upper_pu, self.tap_pos > self.tap_min), -1, 0)))

        self.tap_pos += increment

        # WRITE TO NET
        write_to_net(net, self.trafotable, self.controlled_tid, 'tap_pos', self.tap_pos, self.read_write_flag)

    def is_converged(self, net):
        """
        Checks if the voltage is within the desired voltage band, then returns True
        """
        if self.nothing_to_do(net):
            return True

        vm_pu = read_from_net(net, "res_bus", self.controlled_bus, "vm_pu", self.read_write_flag)
        self.tap_pos = read_from_net(net, self.trafotable, self.controlled_tid, "tap_pos", self.read_write_flag)

        reached_limit = np.where(self.tap_side_coeff * self.tap_sign == 1,
                                 (vm_pu < self.vm_lower_pu) & (self.tap_pos == self.tap_min) |
                                 (vm_pu > self.vm_upper_pu) & (self.tap_pos == self.tap_max),
                                 (vm_pu < self.vm_lower_pu) & (self.tap_pos == self.tap_max) |
                                 (vm_pu > self.vm_upper_pu) & (self.tap_pos == self.tap_min))

        converged = np.logical_or(reached_limit, np.logical_and(self.vm_lower_pu < vm_pu, vm_pu < self.vm_upper_pu))

        return np.all(converged)
=======
# -*- coding: utf-8 -*-

# Copyright (c) 2016-2022 by University of Kassel and Fraunhofer Institute for Energy Economics
# and Energy System Technology (IEE), Kassel. All rights reserved.

from pandapower.control.controller.trafo_control import TrafoController

class DiscreteTapControl(TrafoController):
    """
    Trafo Controller with local tap changer voltage control.

    INPUT:
        **net** (attrdict) - Pandapower struct

        **tid** (int) - ID of the trafo that is controlled

        **vm_lower_pu** (float) - Lower voltage limit in pu

        **vm_upper_pu** (float) - Upper voltage limit in pu

    OPTIONAL:

        **side** (string, "lv") - Side of the transformer where the voltage is controlled (hv or lv)

        **trafotype** (float, "2W") - Trafo type ("2W" or "3W")

        **tol** (float, 0.001) - Voltage tolerance band at bus in Percent (default: 1% = 0.01pu)

        **in_service** (bool, True) - Indicates if the controller is currently in_service

        **drop_same_existing_ctrl** (bool, False) - Indicates if already existing controllers of the same type and with the same matching parameters (e.g. at same element) should be dropped
    """

    def __init__(self, net, tid, vm_lower_pu, vm_upper_pu, side="lv", trafotype="2W",
                 tol=1e-3, in_service=True, order=0, drop_same_existing_ctrl=False,
                 matching_params=None, **kwargs):
        if matching_params is None:
            matching_params = {"tid": tid, 'trafotype': trafotype}
        super(DiscreteTapControl, self).__init__(
            net, tid, side, tol=tol, in_service=in_service, order=order, trafotype=trafotype,
            drop_same_existing_ctrl=drop_same_existing_ctrl, matching_params=matching_params,
            **kwargs)

        self.vm_lower_pu = vm_lower_pu
        self.vm_upper_pu = vm_upper_pu

        self.tap_pos = net[self.trafotable].at[tid, "tap_pos"]
        self.vm_delta_pu = net[self.trafotable].at[tid, "tap_step_percent"] / 100. * .5 + self.tol
        self.vm_set_pu = kwargs.get("vm_set_pu")

    @classmethod
    def from_tap_step_percent(cls, net, tid, vm_set_pu, side="lv", trafotype="2W", tol=1e-3, in_service=True, order=0,
                              drop_same_existing_ctrl=False, matching_params=None, **kwargs):
        """
        Alternative mode of the controller, which uses a set point for voltage and the value of net.trafo.tap_step_percent to calculate
        vm_upper_pu and vm_lower_pu. To this end, the parameter vm_set_pu should be provided, instead of vm_lower_pu and vm_upper_pu.
        To use this mode of the controller, the controller can be initialized as following:

        >>> c = DiscreteTapControl.from_tap_step_percent(net, tid, vm_set_pu)

        INPUT:
            **net** (attrdict) - Pandapower struct

            **tid** (int) - ID of the trafo that is controlled

            **vm_set_pu** (float) - Voltage setpoint in pu
        """
        self = cls(net, tid=tid, vm_lower_pu=None, vm_upper_pu=None, side=side, trafotype=trafotype, tol=tol,
                   in_service=in_service, order=order, drop_same_existing_ctrl=drop_same_existing_ctrl,
                   matching_params=matching_params, vm_set_pu=vm_set_pu, **kwargs)
        return self

    @property
    def vm_set_pu(self):
        return self._vm_set_pu

    @vm_set_pu.setter
    def vm_set_pu(self, value):
        self._vm_set_pu = value
        if value is None:
            return
        self.vm_lower_pu = value - self.vm_delta_pu
        self.vm_upper_pu = value + self.vm_delta_pu

    def initialize_control(self, net):
        if hasattr(self, 'vm_set_pu') and self.vm_set_pu is not None:
            self.vm_delta_pu = net[self.trafotable].at[self.tid, "tap_step_percent"] / 100. * .5 + self.tol

    def control_step(self, net):
        """
        Implements one step of the Discrete controller, always stepping only one tap position up or down
        """
        vm_pu = net.res_bus.at[self.controlled_bus, "vm_pu"]
        self.tap_pos = net[self.trafotable].at[self.tid, "tap_pos"]

        if self.tap_side_coeff * self.tap_sign == 1:
            if vm_pu < self.vm_lower_pu and self.tap_pos > self.tap_min:
                self.tap_pos -= 1
            elif vm_pu > self.vm_upper_pu and self.tap_pos < self.tap_max:
                self.tap_pos += 1
        elif self.tap_side_coeff * self.tap_sign == -1:
            if vm_pu < self.vm_lower_pu and self.tap_pos < self.tap_max:
                self.tap_pos += 1
            elif vm_pu > self.vm_upper_pu and self.tap_pos > self.tap_min:
                self.tap_pos -= 1

        # WRITE TO NET
        net[self.trafotable].at[self.tid, "tap_pos"] = self.tap_pos

    def is_converged(self, net):
        """
        Checks if the voltage is within the desired voltage band, then returns True
        """
        if not self.tid in net[self.trafotable].index or \
           not net[self.trafotable].at[self.tid, 'in_service']:
            return True
        vm_pu = net.res_bus.at[self.controlled_bus, "vm_pu"]
        self.tap_pos = net[self.trafotable].at[self.tid, "tap_pos"]

        # render this controller converged if he cant reach the desired point
        if self.tap_side_coeff * self.tap_sign == 1:
            if vm_pu < self.vm_lower_pu and self.tap_pos == self.tap_min:
                return True
            elif vm_pu > self.vm_upper_pu and self.tap_pos == self.tap_max:
                return True
        elif self.tap_side_coeff * self.tap_sign == -1:
            if vm_pu < self.vm_lower_pu and self.tap_pos == self.tap_max:
                return True
            elif vm_pu > self.vm_upper_pu and self.tap_pos == self.tap_min:
                return True
        return self.vm_lower_pu < vm_pu < self.vm_upper_pu

>>>>>>> 801d72e2
<|MERGE_RESOLUTION|>--- conflicted
+++ resolved
@@ -1,7 +1,6 @@
-<<<<<<< HEAD
 # -*- coding: utf-8 -*-
 
-# Copyright (c) 2016-2021 by University of Kassel and Fraunhofer Institute for Energy Economics
+# Copyright (c) 2016-2022 by University of Kassel and Fraunhofer Institute for Energy Economics
 # and Energy System Technology (IEE), Kassel. All rights reserved.
 import numpy as np
 from pandapower.control.controller.trafo_control import TrafoController
@@ -127,137 +126,3 @@
         converged = np.logical_or(reached_limit, np.logical_and(self.vm_lower_pu < vm_pu, vm_pu < self.vm_upper_pu))
 
         return np.all(converged)
-=======
-# -*- coding: utf-8 -*-
-
-# Copyright (c) 2016-2022 by University of Kassel and Fraunhofer Institute for Energy Economics
-# and Energy System Technology (IEE), Kassel. All rights reserved.
-
-from pandapower.control.controller.trafo_control import TrafoController
-
-class DiscreteTapControl(TrafoController):
-    """
-    Trafo Controller with local tap changer voltage control.
-
-    INPUT:
-        **net** (attrdict) - Pandapower struct
-
-        **tid** (int) - ID of the trafo that is controlled
-
-        **vm_lower_pu** (float) - Lower voltage limit in pu
-
-        **vm_upper_pu** (float) - Upper voltage limit in pu
-
-    OPTIONAL:
-
-        **side** (string, "lv") - Side of the transformer where the voltage is controlled (hv or lv)
-
-        **trafotype** (float, "2W") - Trafo type ("2W" or "3W")
-
-        **tol** (float, 0.001) - Voltage tolerance band at bus in Percent (default: 1% = 0.01pu)
-
-        **in_service** (bool, True) - Indicates if the controller is currently in_service
-
-        **drop_same_existing_ctrl** (bool, False) - Indicates if already existing controllers of the same type and with the same matching parameters (e.g. at same element) should be dropped
-    """
-
-    def __init__(self, net, tid, vm_lower_pu, vm_upper_pu, side="lv", trafotype="2W",
-                 tol=1e-3, in_service=True, order=0, drop_same_existing_ctrl=False,
-                 matching_params=None, **kwargs):
-        if matching_params is None:
-            matching_params = {"tid": tid, 'trafotype': trafotype}
-        super(DiscreteTapControl, self).__init__(
-            net, tid, side, tol=tol, in_service=in_service, order=order, trafotype=trafotype,
-            drop_same_existing_ctrl=drop_same_existing_ctrl, matching_params=matching_params,
-            **kwargs)
-
-        self.vm_lower_pu = vm_lower_pu
-        self.vm_upper_pu = vm_upper_pu
-
-        self.tap_pos = net[self.trafotable].at[tid, "tap_pos"]
-        self.vm_delta_pu = net[self.trafotable].at[tid, "tap_step_percent"] / 100. * .5 + self.tol
-        self.vm_set_pu = kwargs.get("vm_set_pu")
-
-    @classmethod
-    def from_tap_step_percent(cls, net, tid, vm_set_pu, side="lv", trafotype="2W", tol=1e-3, in_service=True, order=0,
-                              drop_same_existing_ctrl=False, matching_params=None, **kwargs):
-        """
-        Alternative mode of the controller, which uses a set point for voltage and the value of net.trafo.tap_step_percent to calculate
-        vm_upper_pu and vm_lower_pu. To this end, the parameter vm_set_pu should be provided, instead of vm_lower_pu and vm_upper_pu.
-        To use this mode of the controller, the controller can be initialized as following:
-
-        >>> c = DiscreteTapControl.from_tap_step_percent(net, tid, vm_set_pu)
-
-        INPUT:
-            **net** (attrdict) - Pandapower struct
-
-            **tid** (int) - ID of the trafo that is controlled
-
-            **vm_set_pu** (float) - Voltage setpoint in pu
-        """
-        self = cls(net, tid=tid, vm_lower_pu=None, vm_upper_pu=None, side=side, trafotype=trafotype, tol=tol,
-                   in_service=in_service, order=order, drop_same_existing_ctrl=drop_same_existing_ctrl,
-                   matching_params=matching_params, vm_set_pu=vm_set_pu, **kwargs)
-        return self
-
-    @property
-    def vm_set_pu(self):
-        return self._vm_set_pu
-
-    @vm_set_pu.setter
-    def vm_set_pu(self, value):
-        self._vm_set_pu = value
-        if value is None:
-            return
-        self.vm_lower_pu = value - self.vm_delta_pu
-        self.vm_upper_pu = value + self.vm_delta_pu
-
-    def initialize_control(self, net):
-        if hasattr(self, 'vm_set_pu') and self.vm_set_pu is not None:
-            self.vm_delta_pu = net[self.trafotable].at[self.tid, "tap_step_percent"] / 100. * .5 + self.tol
-
-    def control_step(self, net):
-        """
-        Implements one step of the Discrete controller, always stepping only one tap position up or down
-        """
-        vm_pu = net.res_bus.at[self.controlled_bus, "vm_pu"]
-        self.tap_pos = net[self.trafotable].at[self.tid, "tap_pos"]
-
-        if self.tap_side_coeff * self.tap_sign == 1:
-            if vm_pu < self.vm_lower_pu and self.tap_pos > self.tap_min:
-                self.tap_pos -= 1
-            elif vm_pu > self.vm_upper_pu and self.tap_pos < self.tap_max:
-                self.tap_pos += 1
-        elif self.tap_side_coeff * self.tap_sign == -1:
-            if vm_pu < self.vm_lower_pu and self.tap_pos < self.tap_max:
-                self.tap_pos += 1
-            elif vm_pu > self.vm_upper_pu and self.tap_pos > self.tap_min:
-                self.tap_pos -= 1
-
-        # WRITE TO NET
-        net[self.trafotable].at[self.tid, "tap_pos"] = self.tap_pos
-
-    def is_converged(self, net):
-        """
-        Checks if the voltage is within the desired voltage band, then returns True
-        """
-        if not self.tid in net[self.trafotable].index or \
-           not net[self.trafotable].at[self.tid, 'in_service']:
-            return True
-        vm_pu = net.res_bus.at[self.controlled_bus, "vm_pu"]
-        self.tap_pos = net[self.trafotable].at[self.tid, "tap_pos"]
-
-        # render this controller converged if he cant reach the desired point
-        if self.tap_side_coeff * self.tap_sign == 1:
-            if vm_pu < self.vm_lower_pu and self.tap_pos == self.tap_min:
-                return True
-            elif vm_pu > self.vm_upper_pu and self.tap_pos == self.tap_max:
-                return True
-        elif self.tap_side_coeff * self.tap_sign == -1:
-            if vm_pu < self.vm_lower_pu and self.tap_pos == self.tap_max:
-                return True
-            elif vm_pu > self.vm_upper_pu and self.tap_pos == self.tap_min:
-                return True
-        return self.vm_lower_pu < vm_pu < self.vm_upper_pu
-
->>>>>>> 801d72e2
