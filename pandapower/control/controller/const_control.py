--- conflicted
+++ resolved
@@ -57,15 +57,9 @@
             matching_params = {"element": element, "variable": variable,
                                "element_index": element_index}
         super().__init__(net, in_service=in_service, recycle=recycle, order=order, level=level,
-<<<<<<< HEAD
-                         drop_same_existing_ctrl=drop_same_existing_ctrl, matching_params=matching_params
-                         , initial_powerflow=initial_powerflow, **kwargs)
-        self.update_initialized(locals())
-=======
                          drop_same_existing_ctrl=drop_same_existing_ctrl,
                          matching_params=matching_params, initial_powerflow = initial_powerflow,
                          **kwargs)
->>>>>>> 5c9fc9db
         self.matching_params = {"element": element, "variable": variable,
                                 "element_index": element_index}
 
@@ -93,8 +87,7 @@
             self.write = "all_index"
         else:
             # use common .loc
-<<<<<<< HEAD
-            self.write = self._write_with_loc
+            self.write = "loc"
         self.set_recycle()
 
     def set_recycle(self):
@@ -114,9 +107,6 @@
         if self.element in ["trafo", "trafo3w", "line"]:
             recycle["trafo"] = True
         self.recycle = recycle
-=======
-            self.write = "loc"
->>>>>>> 5c9fc9db
 
     def write_to_net(self):
         """
