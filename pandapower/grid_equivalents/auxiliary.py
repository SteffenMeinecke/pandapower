import os
import uuid
from copy import deepcopy
from pathlib import Path

import numpy as np
import pandas as pd

from pandapower.auxiliary import _init_runpp_options, _add_dcline_gens, LoadflowNotConverged
from pandapower.create import create_ext_grid, create_bus, create_impedance, create_transformer_from_parameters, \
    create_load
from pandapower.diagnostic import diagnostic
from pandapower.file_io import to_json
from pandapower.pd2ppc import _pd2ppc
from pandapower.pf.ppci_variables import _get_pf_variables_from_ppci
from pandapower.pf.run_newton_raphson_pf import _get_numba_functions, _get_Y_bus
from pandapower.run import _passed_runpp_parameters, runpp
from pandapower.toolbox.element_selection import pp_elements, get_connected_elements_dict, branch_element_bus_dict
from pandapower.toolbox.grid_modification import drop_lines, drop_trafos, drop_measurements_at_elements, \
    drop_controllers_at_buses

try:
    import pandaplan.core.pplog as logging
except ImportError:
    import logging

logger = logging.getLogger(__name__)
home = str(Path.home())
desktop = os.path.join(home, "Desktop")
impedance_columns = ["from_bus", "to_bus", "rft_pu", "xft_pu", "rtf_pu", "xtf_pu", "gf_pu", "bf_pu", "gt_pu", "bt_pu"]


def _runpp_except_voltage_angles(net, **kwargs):
    if "calculate_voltage_angles" not in kwargs or not kwargs["calculate_voltage_angles"]:
        runpp(net, **kwargs)
    else:
        try:
            runpp(net, **kwargs)
        except LoadflowNotConverged:
            kwargs1 = deepcopy(kwargs)
            kwargs1["calculate_voltage_angles"] = False
            runpp(net, **kwargs1)
            logger.warning("In grid equivalent generation, the power flow did converge only without"
                           " calculate_voltage_angles.")
    return net


def add_ext_grids_to_boundaries(net, boundary_buses, adapt_va_degree=False,
                                runpp_fct=_runpp_except_voltage_angles,
                                calc_volt_angles=True, allow_net_change_for_convergence=False,
                                **kwargs):
    """
    adds ext_grids for the given network. If the bus results are
    available, ext_grids are created according to the given bus results;
    otherwise, ext_grids are created with vm_pu=1 and va_degreee=0
    """
    orig_slack_gens = net.gen.index[net.gen.slack]
    buses_to_add_ext_grids = set(boundary_buses) - set(net.ext_grid.bus[net.ext_grid.in_service]) \
                             - set(net.gen.bus[net.gen.in_service & net.gen.slack])
    res_buses = set(
        net.res_bus.index[~net.res_bus[["vm_pu", "va_degree"]].isnull().any(axis=1)])
    btaegwr = list(buses_to_add_ext_grids & res_buses)
    add_eg = []
    vms = pd.Series(np.ones(len(buses_to_add_ext_grids)),
                    index=buses_to_add_ext_grids)
    vas = pd.Series(np.zeros(len(buses_to_add_ext_grids)),
                    index=buses_to_add_ext_grids)
    vms.loc[btaegwr] = net.res_bus.vm_pu.loc[btaegwr]
    vms.loc[pd.Index(net.gen.bus.loc[net.gen.in_service]).intersection(vms.index)] = \
        net.gen.vm_pu.loc[net.gen.in_service & net.gen.bus.isin(vms.index) &
                          ~net.gen.bus.duplicated()].values  # avoid
    # different vm_pu setpoints at same buses
    vas.loc[btaegwr] = net.res_bus.va_degree.loc[btaegwr]

    for ext_bus, vm, va in zip(buses_to_add_ext_grids, vms, vas):
        add_eg += [create_ext_grid(net, ext_bus,
                                   vm, va, name="assist_ext_grid")]
        new_bus = create_bus(net, net.bus.vn_kv[ext_bus], name="assist_bus")
        create_impedance(net, ext_bus, new_bus, 1e6, 1e6, net.sn_mva,
                         name="assist_impedance")

    # works fine if there is only one slack in net:
    if adapt_va_degree and net.gen.slack.any() and net.ext_grid.shape[0]:
        slack_buses = net.gen.bus.loc[net.gen.slack]
        net.gen.slack = False
        try:
            runpp_fct(net, calculate_voltage_angles=calc_volt_angles,
                      max_iteration=100, **kwargs)
        except LoadflowNotConverged as e:
            if allow_net_change_for_convergence:

                # --- various fix trials

                # --- trail 1 -> massive change of data (switch sign of impedances)
                imp_neg = net.impedance.index[(net.impedance.xft_pu < 0)]
                imp_neg = net.impedance[["xft_pu"]].loc[imp_neg].sort_values("xft_pu").index
                for no, idx in enumerate(imp_neg):
                    net.impedance.loc[idx, ["rft_pu", "rtf_pu", "xft_pu", "xtf_pu"]] *= -1
                    try:
                        runpp_fct(net, calculate_voltage_angles=True, max_iteration=100, **kwargs)
                        logger.warning("The sign of these impedances were changed to enable a power"
                                       f" flow: {imp_neg[:no]}")
                        break
                    except LoadflowNotConverged as e:
                        pass

                if not net.converged:
                    net.impedance.loc[imp_neg, ["rft_pu", "rtf_pu", "xft_pu", "xtf_pu"]] *= -1

                    # --- trail 2 -> increase impedance values to avoid close to zero values
                    changes = False
                    for col in ["xtf_pu", "xft_pu"]:
                        is2small = net.impedance[col].abs() < 5e-6
                        changes |= is2small.any()
                        sign = np.sign(net.impedance[col].values[is2small])
                        net.impedance[col].loc[is2small] = sign * 5e-6
                    if changes:
                        try:
                            runpp_fct(net, calculate_voltage_angles=calc_volt_angles,
                                      max_iteration=100, **kwargs)
                            logger.warning("Reactances of these impedances has been increased to "
                                           f"enable a power flow: {is2small}")
                        except LoadflowNotConverged as e:
                            diag = diagnostic(net)
                            print(net)
                            print(diag.keys())
                            to_json(net, os.path.join(desktop, "diverged_net.json"))
                            raise LoadflowNotConverged(e)
                    else:
                        diag = diagnostic(net)
                        print(net)
                        print(diag.keys())
                        to_json(net, os.path.join(desktop, "diverged_net.json"))
                        raise LoadflowNotConverged(e)
            else:
                raise LoadflowNotConverged(e)

        va = net.res_bus.va_degree.loc[slack_buses]
        va_ave = va.sum() / va.shape[0]
        net.ext_grid.va_degree.loc[add_eg] -= va_ave
        runpp_fct(net, calculate_voltage_angles=calc_volt_angles,
                  max_iteration=100, **kwargs)
    return orig_slack_gens


def drop_internal_branch_elements(net, internal_buses, branch_elements=None):
    """
    This function drops all branch elements which have 'internal_buses' connected at all sides of
    the branch element (e.g. for lines at 'from_bus' and 'to_bus').
    """
    bebd = branch_element_bus_dict()
    if branch_elements is not None:
        bebd = {elm: bus_types for elm,
        bus_types in bebd.items() if elm in branch_elements}
    for elm, bus_types in bebd.items():
        n_elms = net[elm].shape[0]
        if n_elms:
            should_be_dropped = np.ones((n_elms,), dtype=bool)
            for bus_type in bus_types:
                should_be_dropped &= net[elm][bus_type].isin(internal_buses)
            idx_to_drop = net[elm].index[should_be_dropped]
            if elm == "line":
                drop_lines(net, idx_to_drop)
            elif "trafo" in elm:
                drop_trafos(net, idx_to_drop, table=elm)
            else:
                net[elm] = net[elm].drop(idx_to_drop)


def calc_zpbn_parameters(net, boundary_buses, all_external_buses, slack_as="gen",
                         existing_shift_degree=False):
    """
    The function calculats the parameters for zero power balance network

    OUTPUT:
        **Z** - impedance between essential buses and new buses

        **v** - voltage at new buses
    """
    #    runpp_fct(net, calculate_voltage_angles=True)
    be_buses = boundary_buses + all_external_buses
    if ((net.trafo.hv_bus.isin(be_buses)) & (net.trafo.shift_degree != 0)).any() \
            or ((net.trafo3w.hv_bus.isin(be_buses)) & \
                ((net.trafo3w.shift_mv_degree != 0) | (net.trafo3w.shift_lv_degree != 0))).any():
        existing_shift_degree = True
        logger.info("Transformers with non-zero shift-degree are existed," +
                    " they could cause small inaccuracy.")
    # creata dataframe to collect the current injections of the external area
    nb_ext_buses = len(all_external_buses)
    S = pd.DataFrame(np.zeros((nb_ext_buses, 15)), dtype=complex)
    S.columns = ["ext_bus", "v_m", "v_cpx", "gen_integrated", "gen_separate",
                 "load_integrated", "load_separate", "sgen_integrated",
                 "sgen_separate", "sn_load_separate", "sn_load_integrated",
                 "sn_sgen_separate", "sn_sgen_integrated", "sn_gen_separate",
                 "sn_gen_integrated"]

    k, ind = 0, 0
    if slack_as == "gen":
        elements = set([("load", "res_load", "load_separate", "sn_load_separate", -1),
                        ("sgen", "res_sgen", "sgen_separate", "sn_sgen_separate", 1),
                        ("gen", "res_gen", "gen_separate", "sn_gen_separate", 1),
                        ("ext_grid", "res_ext_grid", "gen_separate", "sn_gen_separate", 1)])

    elif slack_as == "load":
        elements = set([("load", "res_load", "load_separate", "sn_load_separate", -1),
                        ("sgen", "res_sgen", "sgen_separate", "sn_sgen_separate", 1),
                        ("gen", "res_gen", "gen_separate", "sn_gen_separate", 1),
                        ("ext_grid", "res_ext_grid", "load_separate", "sn_load_separate", 1)])

    for i in all_external_buses:
        for ele, res_ele, power, sn, sign in elements:
            if i in net[ele].bus.values and net[ele].in_service[net[ele].bus == i].values.any():
                ind = list(net[ele].index[net[ele].bus == i].values)
                # act. values --> ref. values:
                S.loc[k, power] += sum(net[res_ele].p_mw[ind].values * sign) / net.sn_mva + \
                                   1j * sum(net[res_ele].q_mvar[ind].values *
                                            sign) / net.sn_mva
                S.loc[k, sn] = sum(net[ele].sn_mva[ind].values) + \
                               1j * 0 if ele != "ext_grid" else 1e6 + 1j * 0
                S[power.replace('_separate', '_integrated')] += S[power][k]
                S[sn.replace('_separate', '_integrated')] += S[sn][k]
        S.loc[k, 'ext_bus'] = all_external_buses[k]
        S.loc[k, 'v_m'] = net.res_bus.vm_pu[i]
        S.loc[k, 'v_cpx'] = S.v_m[k] * \
                            np.exp(1j * net.res_bus.va_degree[i] * np.pi / 180)
        k = k + 1

    # create dataframe to calculate the impedance of the ZPBN-network
    Y = pd.DataFrame(np.zeros((nb_ext_buses, 10)), dtype=complex)
    Y.columns = ["ext_bus", "load_ground", "load_integrated_total", "load_separate_total",
                 "gen_ground", "gen_integrated_total", "gen_separate_total",
                 "sgen_ground", "sgen_integrated_total", "sgen_separate_total"]
    v = pd.DataFrame(dtype=complex)
    Y.ext_bus, v["ext_bus"] = all_external_buses, all_external_buses

    for elm in ["load", "gen", "sgen"]:
        if existing_shift_degree:
            Y[elm + "_ground"] = (S[elm + "_separate"].values / S.v_cpx.values).conjugate() / \
                                 S.v_cpx.values
        else:
            Y[elm + "_ground"] = S[elm + "_separate"].values.conjugate() / \
                                 np.square(S.v_m)
        I_elm_integrated_total = sum((S[elm + "_separate"].values /
                                      S.v_cpx.values).conjugate())
        if I_elm_integrated_total == 0:
            Y[elm + "_integrated_total"] = float("nan")
        else:
            vm_elm_integrated_total = S[elm + "_integrated"][0] / \
                                      I_elm_integrated_total.conjugate()
            if existing_shift_degree:
                Y[elm + "_integrated_total"] = (-S[elm + "_integrated"][0] / \
                                                vm_elm_integrated_total).conjugate() / \
                                               vm_elm_integrated_total
            else:
                Y[elm + "_integrated_total"] = -S[elm + "_integrated"][0].conjugate() / \
                                               np.square(abs(vm_elm_integrated_total))
        Y[elm + "_separate_total"] = -Y[elm + "_ground"]
        if elm == "gen" and any(S.gen_separate):
            v["gen_integrated_vm_total"] = abs(vm_elm_integrated_total)
            v["gen_separate_vm_total"] = S.v_m

    Z = -1 / Y
    Z.ext_bus = all_external_buses

    # determine original external bus limits
    limits = pd.DataFrame([], index=range(nb_ext_buses), columns=[
        "min_vm_pu", "max_vm_pu", "ext_bus"])
    for limit in ["min_vm_pu", "max_vm_pu"]:
        if limit in net.bus.columns:
            limits[limit] = net.bus[limit].loc[all_external_buses].values
    limits["ext_bus"] = all_external_buses

    return Z, S, v, limits


def _ensure_unique_boundary_bus_names(net, boundary_buses):
    """ This function ad a unique name to each bounary bus. The original
        boundary bus names are retained.
    """
    assert "name_equivalent" not in net.bus.columns.tolist()
    net.bus["name_equivalent"] = "uuid"
    net.bus.loc[boundary_buses, "name_equivalent"] = ["Boundary bus " + str(uuid.uuid1()) for _ in
                                                      boundary_buses]


def drop_assist_elms_by_creating_ext_net(net, elms=None):
    """
    This function drops the assist elements by creating external nets.
    """
    if elms is None:
        elms = ["ext_grid", "bus", "impedance"]
    for elm in elms:
        target_elm_idx = net[elm].index[net[elm].name.astype(str).str.contains(
            "assist_" + elm, na=False, regex=False)]
        net[elm] = net[elm].drop(target_elm_idx)
        if net["res_" + elm].shape[0]:
            res_target_elm_idx = net["res_" +
                                     elm].index.intersection(target_elm_idx)
            net["res_" + elm] = net["res_" + elm].drop(res_target_elm_idx)

    if "name_equivalent" in net.bus.columns.tolist():
        net.bus = net.bus.drop(columns=["name_equivalent"])


def build_ppc_and_Ybus(net):
    """ This function build ppc and gets the Ybus of given network without
    runing power flow calculation
    """
    loc = locals()
    loc['kwargs'] = {}
    _init_runpp_options(net,
                        algorithm='nr',
                        calculate_voltage_angles="auto",
                        init="auto",
                        max_iteration="auto",
                        tolerance_mva=1e-8,
                        trafo_model="t",
                        trafo_loading="current",
                        enforce_q_lims=False,
                        check_connectivity=True,
                        voltage_depend_loads=True,
                        consider_line_temperature=False,
                        passed_parameters=_passed_runpp_parameters(loc))

    ppc, ppci = _pd2ppc(net)
    net["_ppc"] = ppc
    makeYbus, pfsoln = _get_numba_functions(ppci, net["_options"])
    baseMVA, bus, gen, branch, *_, V0, ref_gens = _get_pf_variables_from_ppci(ppci)
    _, Ybus, _, _ = _get_Y_bus(ppci, net["_options"], makeYbus, baseMVA, bus, branch)

    net._ppc["internal"]["Ybus"] = Ybus


def drop_measurements_and_controllers(net, buses, skip_controller=False):
    """This function drops the measurements of the given buses.
    Also, the related controller parameters will be removed. """
    # --- dropping measurements
    if len(net.measurement):
        drop_measurements_at_elements(net, "bus", idx=buses)
        lines = net.line.index[(net.line.from_bus.isin(buses)) &
                               (net.line.from_bus.isin(buses))]
        drop_measurements_at_elements(net, "line", idx=lines)
        trafos = net.trafo3w.index[(net.trafo3w.hv_bus.isin(buses)) &
                                   (net.trafo3w.mv_bus.isin(buses)) &
                                   (net.trafo3w.lv_bus.isin(buses))]
        drop_measurements_at_elements(net, "trafo", idx=trafos)
        trafo3ws = net.trafo3w.index[(net.trafo3w.hv_bus.isin(buses)) &
                                     (net.trafo3w.mv_bus.isin(buses)) &
                                     (net.trafo3w.lv_bus.isin(buses))]
        drop_measurements_at_elements(net, "trafo3w", idx=trafo3ws)

    # --- dropping controller
    drop_controllers_at_buses(net, buses)


def ensure_origin_id(net, elms=None):
    """
    Ensures completely filled column 'origin_id' in every pp element.
    """
    if elms is None:
        elms = pp_elements()

    for elm in elms:
        if "origin_id" not in net[elm].columns:
            net[elm]["origin_id"] = pd.Series([None] * net[elm].shape[0], dtype=object)
        idxs = net[elm].index[net[elm].origin_id.isnull()]
        net[elm].loc[idxs, "origin_id"] = ["%s_%i_%s" % (elm, idx, str(uuid.uuid4())) for idx in idxs]


def drop_and_edit_cost_functions(net, buses, drop_cost, add_origin_id,
                                 check_unique_elms_name=True):
    """
    This function drops the ploy_cost/pwl_cost data
    related to the given buses.
    """
    for cost_elm in ["poly_cost", "pwl_cost"]:
        if len(net[cost_elm]):
            cost_backup = net[cost_elm].copy()
            # drop poly_cost and pwl_cost
            if drop_cost:
                net[cost_elm]["bus"] = None
                for elm in set(net[cost_elm].et.values):
                    idx = net[cost_elm].element.index[(net[cost_elm].et == elm) &
                                                      (net[cost_elm].element.isin(net[elm].index))]
                    net[cost_elm].loc[idx, "bus"] = net[elm].bus.loc[net[cost_elm].element.loc[
                        idx]].values
                to_drop = net[cost_elm].index[net[cost_elm].bus.isin(buses) |
                                              net[cost_elm].bus.isnull()]
                net[cost_elm] = net[cost_elm].drop(to_drop)

            # add origin_id to cost df and corresponding elms
            if add_origin_id:
                ensure_origin_id(net, elms=set(net[cost_elm].et.values))
                if "et_origin_id" not in net[cost_elm].columns:
                    net[cost_elm]["et_origin_id"] = None
                    net[cost_elm]["origin_idx"] = None
                    net[cost_elm]["origin_seq"] = None
                for elm in set(net[cost_elm].et.values):
                    idx = net[cost_elm].index[net[cost_elm].et == elm]
                    net[cost_elm].loc[idx, "et_origin_id"] = net[elm].origin_id.loc[net[
                        cost_elm].element.loc[idx]].values
                    net[cost_elm].loc[idx, "origin_idx"] = idx
                    net[cost_elm].loc[idx, "origin_seq"] = [cost_backup.index.tolist().index(t) for t in idx]


def match_cost_functions_and_eq_net(net, boundary_buses, eq_type):
    """
    This function makes the element indices in poly_cost/pwl_cost and the
    new element indecies after merging to match.
    """
    for cost_elm in ["poly_cost", "pwl_cost"]:
        if len(net[cost_elm]):
            if "ward" not in eq_type:
                net[cost_elm] = net[cost_elm].sort_values(by=["origin_seq"])
                net[cost_elm].index = net[cost_elm]["origin_idx"].values
                for pc in net[cost_elm].itertuples():
                    new_idx = net[pc.et].index[
                        net[pc.et].origin_id == pc.et_origin_id].values
                    net[cost_elm].loc[pc.Index, 'element'] = new_idx[0]
            net[cost_elm] = net[cost_elm].drop(columns=["bus", "et_origin_id", "origin_idx", "origin_seq"])


def _check_network(net):
    """
    This function will perfoms some checks and modifications on the given grid model.
    """
    # --- check invative elements
    if net.res_bus.vm_pu.isnull().any():
        logger.info("There are some inactive buses. It is suggested to remove "
                    "them using 'pandapower.drop_inactive_elements()' "
                    "before starting the grid equivalent calculation.")

    # --- check dclines
    if "dcline" in net and len(net.dcline.query("in_service")) > 0:
        _add_dcline_gens(net)
        dcline_index = net.dcline.index.values
        net.dcline.loc[dcline_index, 'in_service'] = False
        logger.info(f"replaced dcline {dcline_index} by gen elements")

    # --- check controller names
    if len(net.controller):
        for i in net.controller.index:
            et = net.controller.object[i].__dict__.get("element")
            if et is not None and len(net[et]) != len(set(net[et].name.values)):
                raise ValueError("if controllers are used, please give a name for every "
                                 "element (" + et + "), and make sure the name is unique.")


def get_boundary_vp(net_eq, bus_lookups):
    v_boundary = net_eq.ext_grid
    p_boundary = net_eq.res_ext_grid.values + net_eq.res_bus[["p_mw", "q_mvar"]].loc[
        bus_lookups["bus_lookup_pd"]["b_area_buses"]].values
    p_boundary = pd.DataFrame(p_boundary, index=bus_lookups["bus_lookup_pd"]["b_area_buses"],
                              columns=["p_mw", "q_mvar"])
    return v_boundary, p_boundary


def adaptation_phase_shifter(net, v_boundary, p_boundary):
    target_buses = list(v_boundary.bus.values)
    phase_errors = v_boundary.va_degree.values - \
                   net.res_bus.va_degree[target_buses].values
    vm_errors = v_boundary.vm_pu.values - \
                net.res_bus.vm_pu[target_buses].values
    # p_errors = p_boundary.p_mw.values - \
    #     net.res_bus.p_mw[target_buses].values
    # q_errors = p_boundary.q_mvar.values - \
    #     net.res_bus.q_mvar[target_buses].values
    # print(q_errors)
    for idx, lb in enumerate(target_buses):
        if abs(vm_errors[idx]) > 1e-6 and abs(vm_errors[idx]) > 1e-6:
            hb = create_bus(net, net.bus.vn_kv[lb] * (1 - vm_errors[idx]),
                            name="phase_shifter_adapter_" + str(lb))
            elm_dict = get_connected_elements_dict(net, lb)
            for e, e_list in elm_dict.items():
                for i in e_list:
                    name = str(net[e].name[i])
                    if "eq_" not in name and "_integrated_" not in name and \
                            "_separate_" not in name:
                        if e in ["impedance", "line"]:
                            if net[e].from_bus[i] == lb:
                                net[e].from_bus[i] = hb
                            else:
                                net[e].to_bus[i] = hb
                        elif e == "trafo":
                            if net[e].hv_bus[i] == lb:
                                net[e].loc[i, 'hv_bus'] = hb
                            else:
                                net[e].lv_bus[i] = hb
                        elif e == "trafo3w":
                            if net[e].hv_bus[i] == lb:
                                net[e].hv_bus[i] == hb
                            elif net[e].mv_bus[i] == lb:
                                net[e].mv_bus[i] == hb
                            else:
                                net[e].lv_bus[i] == lb
                        elif e in ["bus", "load", "sgen", "gen", "shunt", "ward", "xward"]:
                            pass
                        else:
                            net[e].loc[i, 'bus'] = hb
<<<<<<< HEAD
            create_transformer_from_parameters(net, hb, lb, 1e5,
                                               net.bus.vn_kv[hb] * (1 - vm_errors[idx]),
                                               net.bus.vn_kv[lb],
                                               vkr_percent=0, vk_percent=100,
                                               pfe_kw=.0, i0_percent=.0,
                                               # shift_degree=-phase_errors[idx],
                                               tap_step_degree=-phase_errors[idx],
                                               # tap_phase_shifter=True,
                                               name="phase_shifter_adapter_" + str(lb))
=======
            pp.create_transformer_from_parameters(net, hb, lb, 1e5,
                                                  net.bus.vn_kv[hb]*(1-vm_errors[idx]),
                                                  net.bus.vn_kv[lb],
                                                  vkr_percent=0, vk_percent=100,
                                                  pfe_kw=.0, i0_percent=.0,
                                                  # shift_degree=-phase_errors[idx],
                                                  tap_step_degree=-phase_errors[idx],
                                                  name="phase_shifter_adapter_"+str(lb))
>>>>>>> 2fb0b8e8
        # pp.create_load(net, lb, -p_errors[idx], -q_errors[idx],
        #                name="phase_shifter_adapter_"+str(lb))
    # runpp_fct(net, calculate_voltage_angles=True)
    return net


def replace_motor_by_load(net, all_external_buses):
    """
    replace the 'external' motors by loads. The name is modified.
    e.g., "equivalent_MotorName_3" ("equivalent"+"original name"+"original index")
    """
    motors = net.motor.index[net.motor.bus.isin(all_external_buses)]
    for mi, m in net.motor.loc[motors].iterrows():
        p_mech = m.pn_mech_mw / (m.efficiency_percent / 100)
        p_mw = p_mech * m.loading_percent / 100 * m.scaling
        s = p_mw / m.cos_phi
        q_mvar = np.sqrt(s ** 2 - p_mw ** 2)
        li = create_load(net, m.bus, p_mw, q_mvar, sn_mva=s, scalling=m.scaling,
                         in_service=m.in_service, name="equivalent_" + str(m["name"]) + "_" + str(mi))
        p = p_mw if not np.isnan(net.res_bus.vm_pu[m.bus]) and m.in_service else 0.0
        q = q_mvar if not np.isnan(net.res_bus.vm_pu[m.bus]) and m.in_service else 0.0
        net.res_load.loc[li] = p, q
    net.motor = net.motor.drop(motors)
    net.res_motor = net.res_motor.drop(motors)


if __name__ == "__main__":
    pass<|MERGE_RESOLUTION|>--- conflicted
+++ resolved
@@ -497,7 +497,6 @@
                             pass
                         else:
                             net[e].loc[i, 'bus'] = hb
-<<<<<<< HEAD
             create_transformer_from_parameters(net, hb, lb, 1e5,
                                                net.bus.vn_kv[hb] * (1 - vm_errors[idx]),
                                                net.bus.vn_kv[lb],
@@ -507,16 +506,6 @@
                                                tap_step_degree=-phase_errors[idx],
                                                # tap_phase_shifter=True,
                                                name="phase_shifter_adapter_" + str(lb))
-=======
-            pp.create_transformer_from_parameters(net, hb, lb, 1e5,
-                                                  net.bus.vn_kv[hb]*(1-vm_errors[idx]),
-                                                  net.bus.vn_kv[lb],
-                                                  vkr_percent=0, vk_percent=100,
-                                                  pfe_kw=.0, i0_percent=.0,
-                                                  # shift_degree=-phase_errors[idx],
-                                                  tap_step_degree=-phase_errors[idx],
-                                                  name="phase_shifter_adapter_"+str(lb))
->>>>>>> 2fb0b8e8
         # pp.create_load(net, lb, -p_errors[idx], -q_errors[idx],
         #                name="phase_shifter_adapter_"+str(lb))
     # runpp_fct(net, calculate_voltage_angles=True)
