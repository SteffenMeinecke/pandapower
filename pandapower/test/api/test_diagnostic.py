# -*- coding: utf-8 -*-

# Copyright (c) 2016-2022 by University of Kassel and Fraunhofer Institute for Energy Economics
# and Energy System Technology (IEE), Kassel. All rights reserved.


import copy
import pytest
pytestmark = pytest.mark.filterwarnings("ignore")

import numpy as np
import pytest

import pandapower as pp
import pandapower.networks as nw
from pandapower.diagnostic_reports import DiagnosticReports

try:
    import numba
    numba_installed = True
except ImportError:
    numba_installed = False

@pytest.fixture(scope='function')
def diag_errors():
    return {}

@pytest.fixture(scope='function')
def diag_params():
    return {
    "overload_scaling_factor": 0.001,
    "min_r_ohm":0.001,
    "min_x_ohm":0.001,
    "min_r_pu":1e-05,
    "min_x_pu":1e-05,
    "nom_voltage_tolerance": 0.3,
    "numba_tolerance": 1e-8}

@pytest.fixture(scope='module')
def test_net():
    net = nw.example_multivoltage()
    return net

@pytest.fixture(scope='module')
def report_methods():
    return {
    "missing_bus_indices": "diag_report.report_missing_bus_indices()",
    "disconnected_elements": "diag_report.report_disconnected_elements()",
    "different_voltage_levels_connected": "diag_report.report_different_voltage_levels_connected()",
    "impedance_values_close_to_zero": "diag_report.report_impedance_values_close_to_zero()",
    "nominal_voltages_dont_match": "diag_report.report_nominal_voltages_dont_match()",
    "invalid_values": "diag_report.report_invalid_values()",
    "overload": "diag_report.report_overload()",
    "multiple_voltage_controlling_elements_per_bus" : "diag_report.report_multiple_voltage_controlling_elements_per_bus()",
    "wrong_switch_configuration": "diag_report.report_wrong_switch_configuration()",
    "no_ext_grid": "diag_report.report_no_ext_grid()",
    "wrong_reference_system": "diag_report.report_wrong_reference_system()",
    "deviation_from_std_type": "diag_report.report_deviation_from_std_type()",
    "numba_comparison": "diag_report.report_numba_comparison()",
    "parallel_switches": "diag_report.report_parallel_switches()"}



def test_no_issues(diag_params, diag_errors, report_methods):
    net = nw.example_simple()
    diag_results = pp.diagnostic(net, report_style=None)
    assert diag_results == {}
    for bool_value in [True, False]:
        for check_function in report_methods.keys():
            diag_report = DiagnosticReports(net, diag_results, diag_errors, diag_params, compact_report=bool_value)
            report_check = None
            try:
                eval(report_methods[check_function])
                report_check = True
            except:
                report_check = False
            assert report_check


class TestInvalidValues:

    def test_greater_zero(self, test_net, diag_params, diag_errors, report_methods):
        net = copy.deepcopy(test_net)
        check_function = 'invalid_values'
        net.bus.loc[42, 'vn_kv'] = '-1'
        net.line.loc[7, 'length_km'] = -1
        net.line.loc[8, 'max_i_ka'] = 0
        net.trafo.loc[0, 'vk_percent'] = 0.0
        net.trafo.loc[0, 'sn_mva'] = None
        net.trafo.loc[0, 'vn_hv_kv'] = -1.5
        net.trafo.loc[0, 'vn_lv_kv'] = False
        net.trafo3w.loc[0, 'vk_hv_percent'] = 2.3
        net.trafo3w.loc[0, 'vk_mv_percent'] = np.nan
        net.trafo3w.loc[0, 'vk_lv_percent'] = 0.0
        net.trafo3w.loc[0, 'sn_hv_mva'] = 11
        net.trafo3w.loc[0, 'sn_mv_mva'] = 'a'
        net.trafo3w.loc[0, 'vn_hv_kv'] = -1.5
        net.trafo3w.loc[0, 'vn_mv_kv'] = -1.5
        net.trafo3w.loc[0, 'vn_lv_kv'] = False
        net.ext_grid.loc[0, 'vm_pu'] = True

        check_result = pp.invalid_values(net)
        if check_result:
            diag_results = {check_function: check_result}
        else:
            diag_results = {}

        assert diag_results[check_function] == \
        {'bus': [(42, 'vn_kv', '-1', '>0')],
         'ext_grid': [(0, 'vm_pu', True, '>0')],
         'line': [(7, 'length_km', -1.0, '>0'), (8, 'max_i_ka', 0.0, '>0')],
         'trafo': [(0, 'sn_mva', 'nan', '>0'), (0, 'vn_hv_kv', -1.5, '>0'),
                   (0, 'vn_lv_kv', False, '>0'), (0, 'vk_percent', 0.0, '>0')],
         'trafo3w': [(0, 'sn_mv_mva', 'a', '>0'), (0, 'vn_hv_kv', -1.5, '>0'),
                     (0, 'vn_mv_kv', -1.5, '>0'), (0, 'vn_lv_kv', False, '>0'),
                     (0, 'vk_mv_percent', 'nan', '>0'), (0, 'vk_lv_percent', 0.0, '>0')]}

        for bool_value in [True, False]:
            diag_report = DiagnosticReports(net, diag_results, diag_errors, diag_params, compact_report=bool_value)
            report_check = None
            try:
                eval(report_methods[check_function])
                report_check = True
            except:
                report_check = False
            assert report_check


    def test_greater_equal_zero(self, test_net, diag_params, diag_errors, report_methods):
        net = copy.deepcopy(test_net)
        check_function = 'invalid_values'
        net.line.loc[7, 'r_ohm_per_km'] = -1
        net.line.loc[8, 'x_ohm_per_km'] = None
        net.line.loc[8, 'c_nf_per_km'] = '0'
        net.trafo.loc[0, 'vkr_percent'] = '-1'
        net.trafo.loc[0, 'pfe_kw'] = -1.5
        net.trafo.loc[0, 'i0_percent'] = -0.001
        net.trafo3w.loc[0, 'vkr_hv_percent'] = True
        net.trafo3w.loc[0, 'vkr_mv_percent'] = False
        net.trafo3w.loc[0, 'vkr_lv_percent'] = 1
        net.trafo3w.loc[0, 'pfe_kw'] = '2'
        net.trafo3w.loc[0, 'i0_percent'] = 10
        net.load.loc[0, 'scaling'] = -0.1
        net.load.loc[1, 'scaling'] = 0
        net.load.loc[2, 'scaling'] = 1
        net.load.loc[3, 'scaling'] = '1'
        net.gen.loc[0, 'scaling'] = None
        net.sgen.loc[0, 'scaling'] = False

        check_result = pp.invalid_values(net)
        if check_result:
            diag_results = {check_function: check_result}
        else:
            diag_results = {}
        assert diag_results[check_function] == \
        {'line': [(7, 'r_ohm_per_km', -1.0, '>=0'), (8, 'x_ohm_per_km', 'nan', '>=0'),
                  (8, 'c_nf_per_km', '0', '>=0')],
         'trafo': [(0, 'vkr_percent', '-1', '>=0'), (0, 'pfe_kw', -1.5, '>=0'),
                   (0, 'i0_percent', -0.001, '>=0')],
         'trafo3w': [(0, 'vkr_hv_percent', True, '>=0'), (0, 'vkr_mv_percent', False, '>=0'),
                     (0, 'pfe_kw', '2', '>=0')],
         'gen': [(0, 'scaling', 'nan', '>=0')],
         'load': [(0, 'scaling', -0.1, '>=0'), (3, 'scaling', '1', '>=0')],
         'sgen': [(0, 'scaling', False, '>=0')]}

        for bool_value in [True, False]:
            diag_report = DiagnosticReports(net, diag_results, diag_errors, diag_params, compact_report=bool_value)
            report_check = None
            try:
                eval(report_methods[check_function])
                report_check = True
            except:
                report_check = False
            assert report_check
#
#
#    #def test_smaller_zero(self, net):           # check_smaller_zero currently not in use
#        #pass
#
#    #def test_smaller_equal_zero(self, net):     # check_smaller_equal_zero currently not in use
#        #pass
#
#
    def test_boolean(self, test_net, diag_params, diag_errors, report_methods):
        net = copy.deepcopy(test_net)
        check_function = 'invalid_values'
        net.sgen.loc[0, 'in_service'] = 0
        net.sgen.loc[1, 'in_service'] = 0.0
        net.sgen.loc[2, 'in_service'] = '0'
        net.sgen.loc[3, 'in_service'] = '0.0'
        net.sgen.loc[4, 'in_service'] = 1
        net.gen.loc[0, 'in_service'] = '1'
        net.load.loc[0, 'in_service'] = '10'
        net.line.loc[0, 'in_service'] = '-1'
        net.bus.loc[0, 'in_service'] = 'no'
        net.trafo.loc[0, 'in_service'] = 'True'
        net.trafo3w.loc[0, 'in_service'] = None
        net.switch.loc[0, 'closed'] = 0
        net.switch.loc[1, 'closed'] = 'False'
        net.switch.loc[2, 'closed'] = False
        net.switch.loc[3, 'closed'] = 'False'
        net.switch.loc[4, 'closed'] = None
        net.switch.loc[5, 'closed'] = '10'

        check_result = pp.invalid_values(net)
        if check_result:
            diag_results = {check_function: check_result}
        else:
            diag_results = {}
        assert diag_results[check_function] == \
        {'bus': [(0, 'in_service', 'no', 'boolean')],
         'gen': [(0, 'in_service', '1', 'boolean')],
         'line': [(0, 'in_service', '-1', 'boolean')],
         'load': [(0, 'in_service', '10', 'boolean')],
         'sgen': [(2, 'in_service', '0', 'boolean'),
                  (3, 'in_service', '0.0', 'boolean')],
         'switch': [(1, 'closed', 'False', 'boolean'),
                    (3, 'closed', 'False', 'boolean'),
                    (4, 'closed', 'None', 'boolean'),
                    (5, 'closed', '10', 'boolean')],
         'trafo': [(0, 'in_service', 'True', 'boolean')],
         'trafo3w': [(0, 'in_service', 'nan', 'boolean')]}

        for bool_value in [True, False]:
            diag_report = DiagnosticReports(net, diag_results, diag_errors, diag_params, compact_report=bool_value)
            report_check = None
            try:
                eval(report_methods[check_function])
                report_check = True
            except:
                report_check = False
            assert report_check


    def test_pos_int(self, test_net, diag_params, diag_errors, report_methods):
        net = copy.deepcopy(test_net)
        check_function = 'invalid_values'
        diag_params = copy.deepcopy(diag_params)
        report_methods = copy.deepcopy(report_methods)
        net.line.loc[7, 'from_bus'] = 1
        net.line.loc[8, 'to_bus'] = '2'
        net.trafo.loc[0, 'hv_bus'] = False
        net.trafo.loc[0, 'lv_bus'] = None
        net.trafo3w.loc[0, 'hv_bus'] = False
        net.trafo3w.loc[0, 'mv_bus'] = 0.5
        net.trafo3w.loc[0, 'lv_bus'] = 2
        net.load.loc[0, 'bus'] = True
        net.sgen.loc[0, 'bus'] = 1.5
        net.gen.loc[0, 'bus'] = np.nan
        net.ext_grid.loc[0, 'bus'] = -2.5
        net.switch.loc[0, 'bus'] = None
        net.switch.loc[0, 'element'] = -1.5

        check_result = pp.invalid_values(net)
        if check_result:
            diag_results = {check_function: check_result}
        else:
            diag_results = {}
        assert diag_results[check_function] == \
        {'ext_grid': [(0, 'bus', -2.5, 'positive_integer')],
         'gen': [(0, 'bus', 'nan', 'positive_integer')],
         'line': [(8, 'to_bus', '2', 'positive_integer')],
         'load': [(0, 'bus', True, 'positive_integer')],
         'sgen': [(0, 'bus', 1.5, 'positive_integer')],
         'switch': [(0, 'bus', 'nan', 'positive_integer'),
                    (0, 'element', -1.5, 'positive_integer')],
         'trafo': [(0, 'hv_bus', False, 'positive_integer'),
                   (0, 'lv_bus', 'nan', 'positive_integer')],
         'trafo3w': [(0, 'hv_bus', False, 'positive_integer'),
                     (0, 'mv_bus', 0.5, 'positive_integer')]}

        for bool_value in [True, False]:
            diag_report = DiagnosticReports(net, diag_results, diag_errors, diag_params, compact_report=bool_value)
            report_check = None
            try:
                eval(report_methods[check_function])
                report_check = True
            except:
                report_check = False
            assert report_check


    def test_number(self, test_net, diag_params, diag_errors, report_methods):
        net = copy.deepcopy(test_net)
        check_function = 'invalid_values'
        diag_params = copy.deepcopy(diag_params)
        report_methods = copy.deepcopy(report_methods)
        net.load.loc[0, 'p_mw'] = '1000'
        net.load.loc[1, 'q_mvar'] = None
        net.gen.loc[0, 'p_mw'] = False
        net.sgen.loc[0, 'p_mw'] = -1.5
        net.sgen.loc[1, 'q_mvar'] = np.nan
        net.ext_grid.loc[0, 'va_degree'] = 13.55

        check_result = pp.invalid_values(net)
        if check_result:
            diag_results = {check_function: check_result}
        else:
            diag_results = {}
        assert diag_results[check_function] == \
        {'gen': [(0, 'p_mw', False, 'number')],
         'load': [(0, 'p_mw', '1000', 'number'), (1, 'q_mvar', 'nan', 'number')],
         'sgen': [(1, 'q_mvar', 'nan', 'number')]}

        for bool_value in [True, False]:
            diag_report = DiagnosticReports(net, diag_results, diag_errors, diag_params, compact_report=bool_value)
            report_check = None
            try:
                eval(report_methods[check_function])
                report_check = True
            except:
                report_check = False
            assert report_check


    def test_between_zero_and_one(self, test_net, diag_params, diag_errors, report_methods):
        net = copy.deepcopy(test_net)
        check_function = 'invalid_values'
        diag_params = copy.deepcopy(diag_params)
        report_methods = copy.deepcopy(report_methods)
        net.line.loc[0, 'df'] = 1.5

        check_result = pp.invalid_values(net)
        if check_result:
            diag_results = {check_function: check_result}
        else:
            diag_results = {}
        assert diag_results[check_function] == \
        {'line': [(0, 'df', 1.5, '0<x<=1')]}

        for bool_value in [True, False]:
            diag_report = DiagnosticReports(net, diag_results, diag_errors, diag_params, compact_report=bool_value)
            report_check = None
            try:
                eval(report_methods[check_function])
                report_check = True
            except:
                report_check = False
            assert report_check


    def test_switch_type(self, test_net, diag_params, diag_errors, report_methods):
        net = copy.deepcopy(test_net)
        check_function = 'invalid_values'
        diag_params = copy.deepcopy(diag_params)
        report_methods = copy.deepcopy(report_methods)
        net.switch.loc[0, 'et'] = 'bus'
        net.switch.loc[1, 'et'] = 1
        net.switch.loc[2, 'et'] = None
        net.switch.loc[3, 'et'] = True
        net.switch.loc[4, 'et'] = 't'

        check_result = pp.invalid_values(net)
        if check_result:
            diag_results = {check_function: check_result}
        else:
            diag_results = {}
        assert diag_results[check_function] == \
        {'switch': [(0, 'et', 'bus', 'switch_type'),
                    (1, 'et', 1, 'switch_type'),
                    (2, 'et', 'None', 'switch_type'),
                    (3, 'et', True, 'switch_type')]}

        for bool_value in [True, False]:
            diag_report = DiagnosticReports(net, diag_results, diag_errors, diag_params, compact_report=bool_value)
            report_check = None
            try:
                eval(report_methods[check_function])
                report_check = True
            except:
                report_check = False
            assert report_check


def test_no_ext_grid(test_net, diag_params, diag_errors, report_methods):
    net = copy.deepcopy(test_net)
    net.ext_grid = net.ext_grid.drop(0)
    check_result = pp.no_ext_grid(net)
    # I removed some unused code from here, it seemed redundant
    assert check_result


def test_multiple_voltage_controlling_elements_per_bus(test_net, diag_params, diag_errors, report_methods):
    net = copy.deepcopy(test_net)
    check_function = 'multiple_voltage_controlling_elements_per_bus'
    diag_params = copy.deepcopy(diag_params)
    report_methods = copy.deepcopy(report_methods)
    net.gen.bus.at[0] = 0
    pp.create_ext_grid(net, 1)
    net.ext_grid.bus.at[1] = 0

    check_result = pp.multiple_voltage_controlling_elements_per_bus(net)
    if check_result:
        diag_results = {check_function: check_result}
    else:
        diag_results = {}
    assert diag_results[check_function] == \
    {'buses_with_gens_and_ext_grids': [0],
     'buses_with_mult_ext_grids': [0]}

    for bool_value in [True, False]:
        diag_report = DiagnosticReports(net, diag_results, diag_errors, diag_params, compact_report=bool_value)
        report_check = None
        try:
            eval(report_methods[check_function])
            report_check = True
        except:
            report_check = False
        assert report_check


def test_overload(test_net, diag_params, diag_errors, report_methods):
    net = copy.deepcopy(test_net)
    check_function = 'overload'
    diag_params = copy.deepcopy(diag_params)
    report_methods = copy.deepcopy(report_methods)
    net.load.p_mw.at[4] *= 1000

    check_result = pp.overload(net, diag_params['overload_scaling_factor'])
    if check_result:
        diag_results = {check_function: check_result}
    else:
        diag_results = {}
    assert diag_results[check_function] == \
    {'generation': False, 'load': True}

    for bool_value in [True, False]:
        diag_report = DiagnosticReports(net, diag_results, diag_errors, diag_params, compact_report=bool_value)
        report_check = None
        try:
            eval(report_methods[check_function])
            report_check = True
        except:
            report_check = False
        assert report_check

    net = copy.deepcopy(test_net)
    net.gen.p_mw *= 1000
    check_result = pp.overload(net, diag_params['overload_scaling_factor'])
    if check_result:
        diag_results = {check_function: check_result}
    else:
        diag_results = {}
    assert diag_results[check_function] == \
    {'generation': True, 'load': False}

    for bool_value in [True, False]:
        diag_report = DiagnosticReports(net, diag_results, diag_errors, diag_params, compact_report=bool_value)
        report_check = None
        try:
            eval(report_methods[check_function])
            report_check = True
        except:
            report_check = False
        assert report_check

    net = copy.deepcopy(test_net)
    net.load.p_mw *= 1000
    net.gen.p_mw *= 1000
    check_result = pp.overload(net, diag_params['overload_scaling_factor'])
    if check_result:
        diag_results = {check_function: check_result}
    else:
        diag_results = {}
    assert diag_results[check_function] == \
    {'generation': True, 'load': True}

    for bool_value in [True, False]:
        diag_report = DiagnosticReports(net, diag_results, diag_errors, diag_params, compact_report=bool_value)
        report_check = None
        try:
            eval(report_methods[check_function])
            report_check = True
        except:
            report_check = False
        assert report_check





def test_switch_configuration(test_net, diag_params, diag_errors, report_methods):
    net = copy.deepcopy(test_net)
    check_function = 'wrong_switch_configuration'
    check_result = pp.wrong_switch_configuration(net)
    diag_results = {check_function: check_result}
    assert diag_results[check_function] == None
    for bool_value in [True, False]:
        diag_report = DiagnosticReports(net, diag_results, diag_errors, diag_params, compact_report=bool_value)
        report_check = None
        try:
            eval(report_methods[check_function])
            report_check = True
        except:
            report_check = False
        assert report_check

    for bool_value in [True, False]:
        diag_report = DiagnosticReports(net, diag_results, diag_errors, diag_params, compact_report=bool_value)
        report_check = None
        try:
            eval(report_methods[check_function])
            report_check = True
        except:
            report_check = False
        assert report_check

    net = copy.deepcopy(test_net)
    net.switch.closed = 1
    net.load.p_mw.at[4] *= 1000
    check_result = pp.wrong_switch_configuration(net)
    diag_results = {check_function: check_result}
    assert not diag_results[check_function]
    for bool_value in [True, False]:
        diag_report = DiagnosticReports(net, diag_results, diag_errors, diag_params, compact_report=bool_value)
        report_check = None
        try:
            eval(report_methods[check_function])
            report_check = True
        except:
            report_check = False
        assert report_check


def test_different_voltage_levels_connected(test_net, diag_params, diag_errors, report_methods):
    net = copy.deepcopy(test_net)
    check_function = 'different_voltage_levels_connected'
    diag_params = copy.deepcopy(diag_params)
    report_methods = copy.deepcopy(report_methods)
    pp.create_switch(net, 41, 45, et = 'b')
    net.bus.vn_kv.loc[38] = 30
    check_result = pp.different_voltage_levels_connected(net)
    if check_result:
        diag_results = {check_function: check_result}
    else:
        diag_results = {}
    assert diag_results[check_function] == \
    {'lines': [6, 7], 'switches': [88]}

    for bool_value in [True, False]:
        diag_report = DiagnosticReports(net, diag_results, diag_errors, diag_params, compact_report=bool_value)
        report_check = None
        try:
            eval(report_methods[check_function])
            report_check = True
        except:
            report_check = False
        assert report_check


def test_impedance_values_close_to_zero(test_net, diag_params, diag_errors, report_methods):

    # line test
    net = copy.deepcopy(test_net)
    check_function = 'impedance_values_close_to_zero'
    net.line.length_km.at[0] = 0
    net.line.r_ohm_per_km.at[1] = 0
    net.line.x_ohm_per_km.at[1] = 0
    net.line.r_ohm_per_km.at[2] = 0
    net.line.x_ohm_per_km.at[3] = 0
    net.line.length_km.at[4] = 0
    net.line.r_ohm_per_km.at[4] = 0
    net.line.x_ohm_per_km.at[4] = 0
    net.xward.drop(net.xward.index, inplace=True)
    check_result = pp.impedance_values_close_to_zero(net, diag_params['min_r_ohm'], diag_params['min_x_ohm'],
                                                     diag_params['min_r_pu'], diag_params['min_x_pu'])
    if check_result:
        diag_results = {check_function: check_result}
    else:
        diag_results = {}
    assert diag_results[check_function] == [{'line': [0, 1, 2, 3, 4]},
                                            {"loadflow_converges_with_switch_replacement": True}]

    for bool_value in [True, False]:
        diag_report = DiagnosticReports(net, diag_results, diag_errors, diag_params, compact_report=bool_value)
        report_check = None
        try:
            eval(report_methods[check_function])
            report_check = True
        except:
            report_check = False
        assert report_check

    # xward test
    net = copy.deepcopy(test_net)
    check_function = 'impedance_values_close_to_zero'
    net.xward.x_ohm = 0
    check_result = pp.impedance_values_close_to_zero(net, diag_params['min_r_ohm'], diag_params['min_x_ohm'],
                                                     diag_params['min_r_pu'], diag_params['min_x_pu'])
    if check_result:
        diag_results = {check_function: check_result}
    else:
        diag_results = {}
    assert diag_results[check_function] == [{'xward': [0, 1]}]
    for bool_value in [True, False]:
        diag_report = DiagnosticReports(net, diag_results, diag_errors, diag_params, compact_report=bool_value)
        report_check = None
        try:
            eval(report_methods[check_function])
            report_check = True
        except:
            report_check = False
        assert report_check

    net = copy.deepcopy(test_net)
    net.xward.r_ohm = 1
    check_result = pp.impedance_values_close_to_zero(net, diag_params['min_r_ohm'], diag_params['min_x_ohm'],
                                                     diag_params['min_r_pu'], diag_params['min_x_pu'])
    if check_result:
        diag_results = {check_function: check_result}
    else:
        diag_results = {}
    assert check_function not in diag_results

    for bool_value in [True, False]:
        diag_report = DiagnosticReports(net, diag_results, diag_errors, diag_params, compact_report=bool_value)
        report_check = None
        try:
            eval(report_methods[check_function])
            report_check = True
        except:
            report_check = False
        assert report_check

    # impedance test
    net = copy.deepcopy(test_net)
    net.xward.drop(net.xward.index, inplace=True)
    net.impedance.rft_pu = 0
    net.impedance.xft_pu = 0
    net.impedance.rtf_pu = 0
    net.impedance.xtf_pu = 0
    check_result = pp.impedance_values_close_to_zero(net, diag_params['min_r_ohm'], diag_params['min_x_ohm'],
                                                     diag_params['min_r_pu'], diag_params['min_x_pu'])
    if check_result:
        diag_results = {check_function: check_result}
    else:
        diag_results = {}
    assert diag_results[check_function] == [{'impedance': [0]},
                                            {'loadflow_converges_with_switch_replacement': True}]

    for bool_value in [True, False]:
        diag_report = DiagnosticReports(net, diag_results, diag_errors, diag_params, compact_report=bool_value)
        report_check = None
        try:
            eval(report_methods[check_function])
            report_check = True
        except:
            report_check = False
        assert report_check

    net = copy.deepcopy(test_net)
    net.xward.drop(net.xward.index, inplace=True)
    net.impedance.rft_pu = 1
    net.impedance.xft_pu = 1
    net.impedance.rtf_pu = 1
    net.impedance.xtf_pu = 1
    check_result = pp.impedance_values_close_to_zero(net, diag_params['min_r_ohm'], diag_params['min_x_ohm'],
                                                     diag_params['min_r_pu'], diag_params['min_x_pu'])
    if check_result:
        diag_results = {check_function: check_result}
    else:
        diag_results = {}
    assert check_function not in diag_results

    for bool_value in [True, False]:
        diag_report = DiagnosticReports(net, diag_results, diag_errors, diag_params, compact_report=bool_value)
        report_check = None
        try:
            eval(report_methods[check_function])
            report_check = True
        except:
            report_check = False
        assert report_check


def test_nominal_voltages_dont_match(test_net, diag_params, diag_errors, report_methods):
    net = copy.deepcopy(test_net)
    check_function = 'nominal_voltages_dont_match'
    diag_params = copy.deepcopy(diag_params)
    report_methods = copy.deepcopy(report_methods)
    trafo_copy = copy.deepcopy(net.trafo)
    trafo3w_copy = copy.deepcopy(net.trafo3w)
    net.trafo.hv_bus.at[0] = trafo_copy.lv_bus.at[0]
    net.trafo.lv_bus.at[0] = trafo_copy.hv_bus.at[0]
    check_result = pp.nominal_voltages_dont_match(net, diag_params['nom_voltage_tolerance'])
    if check_result:
        diag_results = {check_function: check_result}
    else:
        diag_results = {}
    assert diag_results[check_function] == \
    {'trafo': {'hv_lv_swapped': [0]}}

    for bool_value in [True, False]:
        diag_report = DiagnosticReports(net, diag_results, diag_errors, diag_params, compact_report=bool_value)
        report_check = None
        try:
            eval(report_methods[check_function])
            report_check = True
        except:
            report_check = False
        assert report_check

    net.trafo = copy.deepcopy(trafo_copy)
    net.trafo.vn_hv_kv.at[0] *= 1.31
    net.trafo.vn_lv_kv.at[0] *= 1.31
    check_result = pp.nominal_voltages_dont_match(net, diag_params['nom_voltage_tolerance'])
    if check_result:
        diag_results = {check_function: check_result}
    else:
        diag_results = {}
    assert diag_results[check_function] == \
    {'trafo': {'hv_bus': [0], 'lv_bus': [0]}}

    for bool_value in [True, False]:
        diag_report = DiagnosticReports(net, diag_results, diag_errors, diag_params, compact_report=bool_value)
        report_check = None
        try:
            eval(report_methods[check_function])
            report_check = True
        except:
            report_check = False
        assert report_check

    net.trafo = copy.deepcopy(trafo_copy)
    net.trafo.vn_hv_kv.at[0] *= 0.69
    net.trafo.vn_lv_kv.at[0] *= 0.69
    check_result = pp.nominal_voltages_dont_match(net, diag_params['nom_voltage_tolerance'])
    if check_result:
        diag_results = {check_function: check_result}
    else:
        diag_results = {}
    assert diag_results[check_function] == \
    {'trafo': {'hv_bus': [0], 'lv_bus': [0]}}

    for bool_value in [True, False]:
        diag_report = DiagnosticReports(net, diag_results, diag_errors, diag_params, compact_report=bool_value)
        report_check = None
        try:
            eval(report_methods[check_function])
            report_check = True
        except:
            report_check = False
        assert report_check

    net.trafo = copy.deepcopy(trafo_copy)
    net.trafo.vn_hv_kv.at[0] *= 1.29
    net.trafo.vn_lv_kv.at[0] *= 1.29
    check_result = pp.nominal_voltages_dont_match(net, diag_params['nom_voltage_tolerance'])
    if check_result:
        diag_results = {check_function: check_result}
    else:
        diag_results = {}
    assert check_function not in diag_results

    for bool_value in [True, False]:
        diag_report = DiagnosticReports(net, diag_results, diag_errors, diag_params, compact_report=bool_value)
        report_check = None
        try:
            eval(report_methods[check_function])
            report_check = True
        except:
            report_check = False
        assert report_check

    net.trafo = copy.deepcopy(trafo_copy)
    net.trafo.vn_hv_kv.at[0] *= 0.71
    net.trafo.vn_lv_kv.at[0] *= 0.71
    check_result = pp.nominal_voltages_dont_match(net, diag_params['nom_voltage_tolerance'])
    if check_result:
        diag_results = {check_function: check_result}
    else:
        diag_results = {}
    assert check_function not in diag_results

    for bool_value in [True, False]:
        diag_report = DiagnosticReports(net, diag_results, diag_errors, diag_params, compact_report=bool_value)
        report_check = None
        try:
            eval(report_methods[check_function])
            report_check = True
        except:
            report_check = False
        assert report_check

    net.trafo = copy.deepcopy(trafo_copy)

    net.trafo3w.hv_bus.at[0] = trafo3w_copy.mv_bus.at[0]
    net.trafo3w.mv_bus.at[0] = trafo3w_copy.lv_bus.at[0]
    net.trafo3w.lv_bus.at[0] = trafo3w_copy.hv_bus.at[0]
    check_result = pp.nominal_voltages_dont_match(net, diag_params['nom_voltage_tolerance'])
    if check_result:
        diag_results = {check_function: check_result}
    else:
        diag_results = {}
    assert diag_results[check_function] == \
    {'trafo3w': {'connectors_swapped_3w': [0]}}

    for bool_value in [True, False]:
        diag_report = DiagnosticReports(net, diag_results, diag_errors, diag_params, compact_report=bool_value)
        report_check = None
        try:
            eval(report_methods[check_function])
            report_check = True
        except:
            report_check = False
        assert report_check

    net.trafo3w = copy.deepcopy(trafo3w_copy)
    net.trafo3w.vn_hv_kv.at[0] *= 1.31
    net.trafo3w.vn_mv_kv.at[0] *= 1.31
    net.trafo3w.vn_lv_kv.at[0] *= 1.31
    check_result = pp.nominal_voltages_dont_match(net, diag_params['nom_voltage_tolerance'])
    if check_result:
        diag_results = {check_function: check_result}
    else:
        diag_results = {}
    assert diag_results[check_function] == \
    {'trafo3w': {'hv_bus': [0], 'lv_bus': [0], 'mv_bus': [0]}}

    for bool_value in [True, False]:
        diag_report = DiagnosticReports(net, diag_results, diag_errors, diag_params, compact_report=bool_value)
        report_check = None
        try:
            eval(report_methods[check_function])
            report_check = True
        except:
            report_check = False
        assert report_check

    net.trafo3w = copy.deepcopy(trafo3w_copy)
    net.trafo3w.vn_hv_kv.at[0] *= 0.69
    net.trafo3w.vn_mv_kv.at[0] *= 0.69
    net.trafo3w.vn_lv_kv.at[0] *= 0.69
    check_result = pp.nominal_voltages_dont_match(net, diag_params['nom_voltage_tolerance'])
    if check_result:
        diag_results = {check_function: check_result}
    else:
        diag_results = {}
    assert diag_results[check_function] == \
    {'trafo3w': {'hv_bus': [0], 'lv_bus': [0], 'mv_bus': [0]}}

    for bool_value in [True, False]:
        diag_report = DiagnosticReports(net, diag_results, diag_errors, diag_params, compact_report=bool_value)
        report_check = None
        try:
            eval(report_methods[check_function])
            report_check = True
        except:
            report_check = False
        assert report_check

    net.trafo3w = copy.deepcopy(trafo3w_copy)
    net.trafo3w.vn_hv_kv.at[0] *= 1.29
    net.trafo3w.vn_mv_kv.at[0] *= 1.29
    net.trafo3w.vn_lv_kv.at[0] *= 1.29
    check_result = pp.nominal_voltages_dont_match(net, diag_params['nom_voltage_tolerance'])
    if check_result:
        diag_results = {check_function: check_result}
    else:
        diag_results = {}
    assert check_function not in diag_results

    for bool_value in [True, False]:
        diag_report = DiagnosticReports(net, diag_results, diag_errors, diag_params, compact_report=bool_value)
        report_check = None
        try:
            eval(report_methods[check_function])
            report_check = True
        except:
            report_check = False
        assert report_check

    net.trafo3w = copy.deepcopy(trafo3w_copy)
    net.trafo3w.vn_hv_kv.at[0] *= 0.71
    net.trafo3w.vn_mv_kv.at[0] *= 0.71
    net.trafo3w.vn_lv_kv.at[0] *= 0.71
    check_result = pp.nominal_voltages_dont_match(net, diag_params['nom_voltage_tolerance'])
    if check_result:
        diag_results = {check_function: check_result}
    else:
        diag_results = {}
    assert check_function not in diag_results

    for bool_value in [True, False]:
        diag_report = DiagnosticReports(net, diag_results, diag_errors, diag_params, compact_report=bool_value)
        report_check = None
        try:
            eval(report_methods[check_function])
            report_check = True
        except:
            report_check = False
        assert report_check




def test_wrong_reference_system(test_net, diag_params, diag_errors, report_methods):
    net = copy.deepcopy(test_net)
    check_function = 'wrong_reference_system'
    diag_params = copy.deepcopy(diag_params)
    report_methods = copy.deepcopy(report_methods)
    net.load.p_mw.at[0] = -1
    net.gen.p_mw.at[0] = -1
    net.sgen.p_mw.at[0] = -1
    check_result = pp.wrong_reference_system(net)
    if check_result:
        diag_results = {check_function: check_result}
    else:
        diag_results = {}
    assert diag_results[check_function] == {'gens': [0], 'loads': [0], 'sgens': [0]}

    for bool_value in [True, False]:
        diag_report = DiagnosticReports(net, diag_results, diag_errors, diag_params, compact_report=bool_value)
        report_check = None
        try:
            eval(report_methods[check_function])
            report_check = True
        except:
            report_check = False
        assert report_check


def test_disconnected_elements(test_net, diag_params, diag_errors, report_methods):
    net = copy.deepcopy(test_net)
    check_function = 'disconnected_elements'
    diag_params = copy.deepcopy(diag_params)
    report_methods = copy.deepcopy(report_methods)
<<<<<<< HEAD
    net.switch.closed.at[37] = False
    net.switch.closed.at[38] = False

=======
    net.switch.loc[[37, 38], "closed"] = False
>>>>>>> c21c2625
    pp.drop_trafos(net, [1])
    check_result = pp.disconnected_elements(net)
    if check_result:
        diag_results = {check_function: check_result}
    else:
        diag_results = {}
    expected_disconnect = [{'buses': [33, 36, 37, 38, 39, 40, 41, 42, 43, 44],
      'lines': [6, 7, 8, 9, 11, 12, 13],
      'loads': [2, 5, 6, 7, 8, 9, 10, 11, 12],
      'sgens': [1, 2, 3, 4],
      'switches': [37, 38, 46, 47, 48, 49, 50, 51, 52, 53, 54, 55, 56, 57, 58, 59, 60, 61],
      'trafos3w': [0]},
     {'buses': [45, 46, 47, 48, 49, 50, 51, 52, 53, 54, 55, 56],
      'lines': [14, 15, 16, 17, 18, 19, 20, 21, 22, 23, 24],
      'loads': [13, 14, 15, 16, 17, 18, 19, 20, 21, 22, 23, 24],
      'sgens': [5, 6, 7, 8, 9, 10],
      'switches': [62, 63, 64, 65, 66, 67, 68, 69, 70, 71, 72, 73, 74, 75, 76, 77, 78, 79, 80, 81,
                   82, 83]}]
    for area, expected_area in zip(diag_results[check_function], expected_disconnect):
        assert area == expected_area

    for bool_value in [True, False]:
        diag_report = DiagnosticReports(net, diag_results, diag_errors, diag_params, compact_report=bool_value)
        report_check = None
        try:
            eval(report_methods[check_function])
            report_check = True
        except:
            report_check = False
        assert report_check



def test_deviation_from_std_type(test_net, diag_params, diag_errors, report_methods):
    net = copy.deepcopy(test_net)
    check_function = 'deviation_from_std_type'
    diag_params = copy.deepcopy(diag_params)
    report_methods = copy.deepcopy(report_methods)
    net.line.r_ohm_per_km.loc[0] += 1
    net.line.x_ohm_per_km.loc[6] -= 1
    net.line.c_nf_per_km.loc[14] *= -1
    net.line.max_i_ka.loc[21] = '5'
    pp.change_std_type(net, 0, element='trafo', name='160 MVA 380/110 kV')
    net.trafo.vk_percent.loc[0] *= 2
    check_result = pp.deviation_from_std_type(net)
    if check_result:
        diag_results = {check_function: check_result}
    else:
        diag_results = {}
    assert diag_results[check_function] == \
    {'line': {0: {'e_value': 1.1571, 'param': 'r_ohm_per_km', 'std_type_in_lib': True,
                  'std_type_value': 0.1571},
              6: {'e_value': -0.883, 'param': 'x_ohm_per_km', 'std_type_in_lib': True,
                  'std_type_value': 0.117},
              14: {'e_value': -264.0, 'param': 'c_nf_per_km', 'std_type_in_lib': True,
                   'std_type_value': 264},
              21: {'e_value': '5', 'param': 'max_i_ka', 'std_type_in_lib': True,
                   'std_type_value': 0.105}},
    'trafo': {0: {'e_value': 24.4, 'param': 'vk_percent', 'std_type_in_lib': True,
                  'std_type_value': 12.2}}
    }

    for bool_value in [True, False]:
        diag_report = DiagnosticReports(net, diag_results, diag_errors, diag_params, compact_report=bool_value)
        report_check = None
        try:
            eval(report_methods[check_function])
            report_check = True
        except:
            report_check = False
        assert report_check


@pytest.mark.skipif(not numba_installed, reason="requires numba")
def test_numba_comparison(test_net, diag_params, diag_errors, report_methods):
    net = copy.deepcopy(test_net)
    check_function = 'numba_comparison'
    diag_params['numba_tolerance'] = 1e-13
    check_result = pp.numba_comparison(net, numba_tolerance=diag_params['numba_tolerance'])
    if check_result:
        diag_results = {check_function: check_result}
    else:
        diag_results = {check_function: {}}
    for element_type in diag_results[check_function]:
        check_results = diag_results[check_function]
        for result_type in check_results[element_type]:
            for result in check_results[element_type][result_type]:
                assert result > diag_params['numba_tolerance']

    for bool_value in [True, False]:
        diag_report = DiagnosticReports(net, diag_results, diag_errors, diag_params, compact_report=bool_value)
        report_check = None
        try:
            eval(report_methods[check_function])
            report_check = True
        except:
            report_check = False
        assert report_check


def test_parallel_switches(test_net, diag_params, diag_errors, report_methods):
    net = copy.deepcopy(test_net)
    check_function = 'parallel_switches'
    diag_params = copy.deepcopy(diag_params)
    report_methods = copy.deepcopy(report_methods)
    pp.create_switch(net, 1, 2, et='b')
    pp.create_switch(net, 13, 0, et='t', closed=False)
    pp.create_switch(net, 13, 0, et='t')
    pp.create_switch(net, 47, 16, et='l')
    pp.create_switch(net, 13, 0, et='b')

    check_result = pp.parallel_switches(net)
    if check_result:
        diag_results = {check_function: check_result}
    else:
        diag_results = {}
    assert diag_results[check_function] == [[0, 88], [84, 89, 90], [66, 91]]

    for bool_value in [True, False]:
        diag_report = DiagnosticReports(net, diag_results, diag_errors, diag_params, compact_report=bool_value)
        report_check = None
        try:
            eval(report_methods[check_function])
            report_check = True
        except:
            report_check = False
        assert report_check


def test_missing_bus_indices(test_net, diag_params, diag_errors, report_methods):
    net = copy.deepcopy(test_net)
    check_function = 'missing_bus_indices'
    diag_params = copy.deepcopy(diag_params)
    report_methods = copy.deepcopy(report_methods)
    net.line.from_bus.iat[0] = 10000
    net.trafo.lv_bus.iat[0] = 10001
    net.trafo3w.mv_bus.iat[0] = 10002
    net.switch.bus.iat[0] = 10003
    net.switch.element.iat[0] = 10004
    net.ext_grid.bus.iloc[0] = 10005
    check_result = pp.missing_bus_indices(net)
    if check_result:
        diag_results = {check_function: check_result}
    else:
        diag_results = {}


    assert diag_results[check_function] == {'ext_grid': [(0, 'bus', 10005)],
                                            'line': [(0, 'from_bus', 10000)],
                                            'switch': [(0, 'bus', 10003), (0, 'element', 10004)],
                                            'trafo': [(0, 'lv_bus', 10001)],
                                            'trafo3w': [(0, 'mv_bus', 10002)]}

    for bool_value in [True, False]:
        diag_report = DiagnosticReports(net, diag_results, diag_errors, diag_params, compact_report=bool_value)
        report_check = None

        try:
            eval(report_methods[check_function])
            report_check = True
        except:
            report_check = False
        assert report_check


def test_runpp_errors(test_net, diag_params, diag_errors, report_methods):
    net = copy.deepcopy(test_net)
    net.load.p_mw *= 100
    diag = pp.diagnostic(net, report_style=None)

if __name__ == "__main__":
    pytest.main(["test_diagnostic.py", "-xs"])
<|MERGE_RESOLUTION|>--- conflicted
+++ resolved
@@ -1,1106 +1,1100 @@
-# -*- coding: utf-8 -*-
-
-# Copyright (c) 2016-2022 by University of Kassel and Fraunhofer Institute for Energy Economics
-# and Energy System Technology (IEE), Kassel. All rights reserved.
-
-
-import copy
-import pytest
-pytestmark = pytest.mark.filterwarnings("ignore")
-
-import numpy as np
-import pytest
-
-import pandapower as pp
-import pandapower.networks as nw
-from pandapower.diagnostic_reports import DiagnosticReports
-
-try:
-    import numba
-    numba_installed = True
-except ImportError:
-    numba_installed = False
-
-@pytest.fixture(scope='function')
-def diag_errors():
-    return {}
-
-@pytest.fixture(scope='function')
-def diag_params():
-    return {
-    "overload_scaling_factor": 0.001,
-    "min_r_ohm":0.001,
-    "min_x_ohm":0.001,
-    "min_r_pu":1e-05,
-    "min_x_pu":1e-05,
-    "nom_voltage_tolerance": 0.3,
-    "numba_tolerance": 1e-8}
-
-@pytest.fixture(scope='module')
-def test_net():
-    net = nw.example_multivoltage()
-    return net
-
-@pytest.fixture(scope='module')
-def report_methods():
-    return {
-    "missing_bus_indices": "diag_report.report_missing_bus_indices()",
-    "disconnected_elements": "diag_report.report_disconnected_elements()",
-    "different_voltage_levels_connected": "diag_report.report_different_voltage_levels_connected()",
-    "impedance_values_close_to_zero": "diag_report.report_impedance_values_close_to_zero()",
-    "nominal_voltages_dont_match": "diag_report.report_nominal_voltages_dont_match()",
-    "invalid_values": "diag_report.report_invalid_values()",
-    "overload": "diag_report.report_overload()",
-    "multiple_voltage_controlling_elements_per_bus" : "diag_report.report_multiple_voltage_controlling_elements_per_bus()",
-    "wrong_switch_configuration": "diag_report.report_wrong_switch_configuration()",
-    "no_ext_grid": "diag_report.report_no_ext_grid()",
-    "wrong_reference_system": "diag_report.report_wrong_reference_system()",
-    "deviation_from_std_type": "diag_report.report_deviation_from_std_type()",
-    "numba_comparison": "diag_report.report_numba_comparison()",
-    "parallel_switches": "diag_report.report_parallel_switches()"}
-
-
-
-def test_no_issues(diag_params, diag_errors, report_methods):
-    net = nw.example_simple()
-    diag_results = pp.diagnostic(net, report_style=None)
-    assert diag_results == {}
-    for bool_value in [True, False]:
-        for check_function in report_methods.keys():
-            diag_report = DiagnosticReports(net, diag_results, diag_errors, diag_params, compact_report=bool_value)
-            report_check = None
-            try:
-                eval(report_methods[check_function])
-                report_check = True
-            except:
-                report_check = False
-            assert report_check
-
-
-class TestInvalidValues:
-
-    def test_greater_zero(self, test_net, diag_params, diag_errors, report_methods):
-        net = copy.deepcopy(test_net)
-        check_function = 'invalid_values'
-        net.bus.loc[42, 'vn_kv'] = '-1'
-        net.line.loc[7, 'length_km'] = -1
-        net.line.loc[8, 'max_i_ka'] = 0
-        net.trafo.loc[0, 'vk_percent'] = 0.0
-        net.trafo.loc[0, 'sn_mva'] = None
-        net.trafo.loc[0, 'vn_hv_kv'] = -1.5
-        net.trafo.loc[0, 'vn_lv_kv'] = False
-        net.trafo3w.loc[0, 'vk_hv_percent'] = 2.3
-        net.trafo3w.loc[0, 'vk_mv_percent'] = np.nan
-        net.trafo3w.loc[0, 'vk_lv_percent'] = 0.0
-        net.trafo3w.loc[0, 'sn_hv_mva'] = 11
-        net.trafo3w.loc[0, 'sn_mv_mva'] = 'a'
-        net.trafo3w.loc[0, 'vn_hv_kv'] = -1.5
-        net.trafo3w.loc[0, 'vn_mv_kv'] = -1.5
-        net.trafo3w.loc[0, 'vn_lv_kv'] = False
-        net.ext_grid.loc[0, 'vm_pu'] = True
-
-        check_result = pp.invalid_values(net)
-        if check_result:
-            diag_results = {check_function: check_result}
-        else:
-            diag_results = {}
-
-        assert diag_results[check_function] == \
-        {'bus': [(42, 'vn_kv', '-1', '>0')],
-         'ext_grid': [(0, 'vm_pu', True, '>0')],
-         'line': [(7, 'length_km', -1.0, '>0'), (8, 'max_i_ka', 0.0, '>0')],
-         'trafo': [(0, 'sn_mva', 'nan', '>0'), (0, 'vn_hv_kv', -1.5, '>0'),
-                   (0, 'vn_lv_kv', False, '>0'), (0, 'vk_percent', 0.0, '>0')],
-         'trafo3w': [(0, 'sn_mv_mva', 'a', '>0'), (0, 'vn_hv_kv', -1.5, '>0'),
-                     (0, 'vn_mv_kv', -1.5, '>0'), (0, 'vn_lv_kv', False, '>0'),
-                     (0, 'vk_mv_percent', 'nan', '>0'), (0, 'vk_lv_percent', 0.0, '>0')]}
-
-        for bool_value in [True, False]:
-            diag_report = DiagnosticReports(net, diag_results, diag_errors, diag_params, compact_report=bool_value)
-            report_check = None
-            try:
-                eval(report_methods[check_function])
-                report_check = True
-            except:
-                report_check = False
-            assert report_check
-
-
-    def test_greater_equal_zero(self, test_net, diag_params, diag_errors, report_methods):
-        net = copy.deepcopy(test_net)
-        check_function = 'invalid_values'
-        net.line.loc[7, 'r_ohm_per_km'] = -1
-        net.line.loc[8, 'x_ohm_per_km'] = None
-        net.line.loc[8, 'c_nf_per_km'] = '0'
-        net.trafo.loc[0, 'vkr_percent'] = '-1'
-        net.trafo.loc[0, 'pfe_kw'] = -1.5
-        net.trafo.loc[0, 'i0_percent'] = -0.001
-        net.trafo3w.loc[0, 'vkr_hv_percent'] = True
-        net.trafo3w.loc[0, 'vkr_mv_percent'] = False
-        net.trafo3w.loc[0, 'vkr_lv_percent'] = 1
-        net.trafo3w.loc[0, 'pfe_kw'] = '2'
-        net.trafo3w.loc[0, 'i0_percent'] = 10
-        net.load.loc[0, 'scaling'] = -0.1
-        net.load.loc[1, 'scaling'] = 0
-        net.load.loc[2, 'scaling'] = 1
-        net.load.loc[3, 'scaling'] = '1'
-        net.gen.loc[0, 'scaling'] = None
-        net.sgen.loc[0, 'scaling'] = False
-
-        check_result = pp.invalid_values(net)
-        if check_result:
-            diag_results = {check_function: check_result}
-        else:
-            diag_results = {}
-        assert diag_results[check_function] == \
-        {'line': [(7, 'r_ohm_per_km', -1.0, '>=0'), (8, 'x_ohm_per_km', 'nan', '>=0'),
-                  (8, 'c_nf_per_km', '0', '>=0')],
-         'trafo': [(0, 'vkr_percent', '-1', '>=0'), (0, 'pfe_kw', -1.5, '>=0'),
-                   (0, 'i0_percent', -0.001, '>=0')],
-         'trafo3w': [(0, 'vkr_hv_percent', True, '>=0'), (0, 'vkr_mv_percent', False, '>=0'),
-                     (0, 'pfe_kw', '2', '>=0')],
-         'gen': [(0, 'scaling', 'nan', '>=0')],
-         'load': [(0, 'scaling', -0.1, '>=0'), (3, 'scaling', '1', '>=0')],
-         'sgen': [(0, 'scaling', False, '>=0')]}
-
-        for bool_value in [True, False]:
-            diag_report = DiagnosticReports(net, diag_results, diag_errors, diag_params, compact_report=bool_value)
-            report_check = None
-            try:
-                eval(report_methods[check_function])
-                report_check = True
-            except:
-                report_check = False
-            assert report_check
-#
-#
-#    #def test_smaller_zero(self, net):           # check_smaller_zero currently not in use
-#        #pass
-#
-#    #def test_smaller_equal_zero(self, net):     # check_smaller_equal_zero currently not in use
-#        #pass
-#
-#
-    def test_boolean(self, test_net, diag_params, diag_errors, report_methods):
-        net = copy.deepcopy(test_net)
-        check_function = 'invalid_values'
-        net.sgen.loc[0, 'in_service'] = 0
-        net.sgen.loc[1, 'in_service'] = 0.0
-        net.sgen.loc[2, 'in_service'] = '0'
-        net.sgen.loc[3, 'in_service'] = '0.0'
-        net.sgen.loc[4, 'in_service'] = 1
-        net.gen.loc[0, 'in_service'] = '1'
-        net.load.loc[0, 'in_service'] = '10'
-        net.line.loc[0, 'in_service'] = '-1'
-        net.bus.loc[0, 'in_service'] = 'no'
-        net.trafo.loc[0, 'in_service'] = 'True'
-        net.trafo3w.loc[0, 'in_service'] = None
-        net.switch.loc[0, 'closed'] = 0
-        net.switch.loc[1, 'closed'] = 'False'
-        net.switch.loc[2, 'closed'] = False
-        net.switch.loc[3, 'closed'] = 'False'
-        net.switch.loc[4, 'closed'] = None
-        net.switch.loc[5, 'closed'] = '10'
-
-        check_result = pp.invalid_values(net)
-        if check_result:
-            diag_results = {check_function: check_result}
-        else:
-            diag_results = {}
-        assert diag_results[check_function] == \
-        {'bus': [(0, 'in_service', 'no', 'boolean')],
-         'gen': [(0, 'in_service', '1', 'boolean')],
-         'line': [(0, 'in_service', '-1', 'boolean')],
-         'load': [(0, 'in_service', '10', 'boolean')],
-         'sgen': [(2, 'in_service', '0', 'boolean'),
-                  (3, 'in_service', '0.0', 'boolean')],
-         'switch': [(1, 'closed', 'False', 'boolean'),
-                    (3, 'closed', 'False', 'boolean'),
-                    (4, 'closed', 'None', 'boolean'),
-                    (5, 'closed', '10', 'boolean')],
-         'trafo': [(0, 'in_service', 'True', 'boolean')],
-         'trafo3w': [(0, 'in_service', 'nan', 'boolean')]}
-
-        for bool_value in [True, False]:
-            diag_report = DiagnosticReports(net, diag_results, diag_errors, diag_params, compact_report=bool_value)
-            report_check = None
-            try:
-                eval(report_methods[check_function])
-                report_check = True
-            except:
-                report_check = False
-            assert report_check
-
-
-    def test_pos_int(self, test_net, diag_params, diag_errors, report_methods):
-        net = copy.deepcopy(test_net)
-        check_function = 'invalid_values'
-        diag_params = copy.deepcopy(diag_params)
-        report_methods = copy.deepcopy(report_methods)
-        net.line.loc[7, 'from_bus'] = 1
-        net.line.loc[8, 'to_bus'] = '2'
-        net.trafo.loc[0, 'hv_bus'] = False
-        net.trafo.loc[0, 'lv_bus'] = None
-        net.trafo3w.loc[0, 'hv_bus'] = False
-        net.trafo3w.loc[0, 'mv_bus'] = 0.5
-        net.trafo3w.loc[0, 'lv_bus'] = 2
-        net.load.loc[0, 'bus'] = True
-        net.sgen.loc[0, 'bus'] = 1.5
-        net.gen.loc[0, 'bus'] = np.nan
-        net.ext_grid.loc[0, 'bus'] = -2.5
-        net.switch.loc[0, 'bus'] = None
-        net.switch.loc[0, 'element'] = -1.5
-
-        check_result = pp.invalid_values(net)
-        if check_result:
-            diag_results = {check_function: check_result}
-        else:
-            diag_results = {}
-        assert diag_results[check_function] == \
-        {'ext_grid': [(0, 'bus', -2.5, 'positive_integer')],
-         'gen': [(0, 'bus', 'nan', 'positive_integer')],
-         'line': [(8, 'to_bus', '2', 'positive_integer')],
-         'load': [(0, 'bus', True, 'positive_integer')],
-         'sgen': [(0, 'bus', 1.5, 'positive_integer')],
-         'switch': [(0, 'bus', 'nan', 'positive_integer'),
-                    (0, 'element', -1.5, 'positive_integer')],
-         'trafo': [(0, 'hv_bus', False, 'positive_integer'),
-                   (0, 'lv_bus', 'nan', 'positive_integer')],
-         'trafo3w': [(0, 'hv_bus', False, 'positive_integer'),
-                     (0, 'mv_bus', 0.5, 'positive_integer')]}
-
-        for bool_value in [True, False]:
-            diag_report = DiagnosticReports(net, diag_results, diag_errors, diag_params, compact_report=bool_value)
-            report_check = None
-            try:
-                eval(report_methods[check_function])
-                report_check = True
-            except:
-                report_check = False
-            assert report_check
-
-
-    def test_number(self, test_net, diag_params, diag_errors, report_methods):
-        net = copy.deepcopy(test_net)
-        check_function = 'invalid_values'
-        diag_params = copy.deepcopy(diag_params)
-        report_methods = copy.deepcopy(report_methods)
-        net.load.loc[0, 'p_mw'] = '1000'
-        net.load.loc[1, 'q_mvar'] = None
-        net.gen.loc[0, 'p_mw'] = False
-        net.sgen.loc[0, 'p_mw'] = -1.5
-        net.sgen.loc[1, 'q_mvar'] = np.nan
-        net.ext_grid.loc[0, 'va_degree'] = 13.55
-
-        check_result = pp.invalid_values(net)
-        if check_result:
-            diag_results = {check_function: check_result}
-        else:
-            diag_results = {}
-        assert diag_results[check_function] == \
-        {'gen': [(0, 'p_mw', False, 'number')],
-         'load': [(0, 'p_mw', '1000', 'number'), (1, 'q_mvar', 'nan', 'number')],
-         'sgen': [(1, 'q_mvar', 'nan', 'number')]}
-
-        for bool_value in [True, False]:
-            diag_report = DiagnosticReports(net, diag_results, diag_errors, diag_params, compact_report=bool_value)
-            report_check = None
-            try:
-                eval(report_methods[check_function])
-                report_check = True
-            except:
-                report_check = False
-            assert report_check
-
-
-    def test_between_zero_and_one(self, test_net, diag_params, diag_errors, report_methods):
-        net = copy.deepcopy(test_net)
-        check_function = 'invalid_values'
-        diag_params = copy.deepcopy(diag_params)
-        report_methods = copy.deepcopy(report_methods)
-        net.line.loc[0, 'df'] = 1.5
-
-        check_result = pp.invalid_values(net)
-        if check_result:
-            diag_results = {check_function: check_result}
-        else:
-            diag_results = {}
-        assert diag_results[check_function] == \
-        {'line': [(0, 'df', 1.5, '0<x<=1')]}
-
-        for bool_value in [True, False]:
-            diag_report = DiagnosticReports(net, diag_results, diag_errors, diag_params, compact_report=bool_value)
-            report_check = None
-            try:
-                eval(report_methods[check_function])
-                report_check = True
-            except:
-                report_check = False
-            assert report_check
-
-
-    def test_switch_type(self, test_net, diag_params, diag_errors, report_methods):
-        net = copy.deepcopy(test_net)
-        check_function = 'invalid_values'
-        diag_params = copy.deepcopy(diag_params)
-        report_methods = copy.deepcopy(report_methods)
-        net.switch.loc[0, 'et'] = 'bus'
-        net.switch.loc[1, 'et'] = 1
-        net.switch.loc[2, 'et'] = None
-        net.switch.loc[3, 'et'] = True
-        net.switch.loc[4, 'et'] = 't'
-
-        check_result = pp.invalid_values(net)
-        if check_result:
-            diag_results = {check_function: check_result}
-        else:
-            diag_results = {}
-        assert diag_results[check_function] == \
-        {'switch': [(0, 'et', 'bus', 'switch_type'),
-                    (1, 'et', 1, 'switch_type'),
-                    (2, 'et', 'None', 'switch_type'),
-                    (3, 'et', True, 'switch_type')]}
-
-        for bool_value in [True, False]:
-            diag_report = DiagnosticReports(net, diag_results, diag_errors, diag_params, compact_report=bool_value)
-            report_check = None
-            try:
-                eval(report_methods[check_function])
-                report_check = True
-            except:
-                report_check = False
-            assert report_check
-
-
-def test_no_ext_grid(test_net, diag_params, diag_errors, report_methods):
-    net = copy.deepcopy(test_net)
-    net.ext_grid = net.ext_grid.drop(0)
-    check_result = pp.no_ext_grid(net)
-    # I removed some unused code from here, it seemed redundant
-    assert check_result
-
-
-def test_multiple_voltage_controlling_elements_per_bus(test_net, diag_params, diag_errors, report_methods):
-    net = copy.deepcopy(test_net)
-    check_function = 'multiple_voltage_controlling_elements_per_bus'
-    diag_params = copy.deepcopy(diag_params)
-    report_methods = copy.deepcopy(report_methods)
-    net.gen.bus.at[0] = 0
-    pp.create_ext_grid(net, 1)
-    net.ext_grid.bus.at[1] = 0
-
-    check_result = pp.multiple_voltage_controlling_elements_per_bus(net)
-    if check_result:
-        diag_results = {check_function: check_result}
-    else:
-        diag_results = {}
-    assert diag_results[check_function] == \
-    {'buses_with_gens_and_ext_grids': [0],
-     'buses_with_mult_ext_grids': [0]}
-
-    for bool_value in [True, False]:
-        diag_report = DiagnosticReports(net, diag_results, diag_errors, diag_params, compact_report=bool_value)
-        report_check = None
-        try:
-            eval(report_methods[check_function])
-            report_check = True
-        except:
-            report_check = False
-        assert report_check
-
-
-def test_overload(test_net, diag_params, diag_errors, report_methods):
-    net = copy.deepcopy(test_net)
-    check_function = 'overload'
-    diag_params = copy.deepcopy(diag_params)
-    report_methods = copy.deepcopy(report_methods)
-    net.load.p_mw.at[4] *= 1000
-
-    check_result = pp.overload(net, diag_params['overload_scaling_factor'])
-    if check_result:
-        diag_results = {check_function: check_result}
-    else:
-        diag_results = {}
-    assert diag_results[check_function] == \
-    {'generation': False, 'load': True}
-
-    for bool_value in [True, False]:
-        diag_report = DiagnosticReports(net, diag_results, diag_errors, diag_params, compact_report=bool_value)
-        report_check = None
-        try:
-            eval(report_methods[check_function])
-            report_check = True
-        except:
-            report_check = False
-        assert report_check
-
-    net = copy.deepcopy(test_net)
-    net.gen.p_mw *= 1000
-    check_result = pp.overload(net, diag_params['overload_scaling_factor'])
-    if check_result:
-        diag_results = {check_function: check_result}
-    else:
-        diag_results = {}
-    assert diag_results[check_function] == \
-    {'generation': True, 'load': False}
-
-    for bool_value in [True, False]:
-        diag_report = DiagnosticReports(net, diag_results, diag_errors, diag_params, compact_report=bool_value)
-        report_check = None
-        try:
-            eval(report_methods[check_function])
-            report_check = True
-        except:
-            report_check = False
-        assert report_check
-
-    net = copy.deepcopy(test_net)
-    net.load.p_mw *= 1000
-    net.gen.p_mw *= 1000
-    check_result = pp.overload(net, diag_params['overload_scaling_factor'])
-    if check_result:
-        diag_results = {check_function: check_result}
-    else:
-        diag_results = {}
-    assert diag_results[check_function] == \
-    {'generation': True, 'load': True}
-
-    for bool_value in [True, False]:
-        diag_report = DiagnosticReports(net, diag_results, diag_errors, diag_params, compact_report=bool_value)
-        report_check = None
-        try:
-            eval(report_methods[check_function])
-            report_check = True
-        except:
-            report_check = False
-        assert report_check
-
-
-
-
-
-def test_switch_configuration(test_net, diag_params, diag_errors, report_methods):
-    net = copy.deepcopy(test_net)
-    check_function = 'wrong_switch_configuration'
-    check_result = pp.wrong_switch_configuration(net)
-    diag_results = {check_function: check_result}
-    assert diag_results[check_function] == None
-    for bool_value in [True, False]:
-        diag_report = DiagnosticReports(net, diag_results, diag_errors, diag_params, compact_report=bool_value)
-        report_check = None
-        try:
-            eval(report_methods[check_function])
-            report_check = True
-        except:
-            report_check = False
-        assert report_check
-
-    for bool_value in [True, False]:
-        diag_report = DiagnosticReports(net, diag_results, diag_errors, diag_params, compact_report=bool_value)
-        report_check = None
-        try:
-            eval(report_methods[check_function])
-            report_check = True
-        except:
-            report_check = False
-        assert report_check
-
-    net = copy.deepcopy(test_net)
-    net.switch.closed = 1
-    net.load.p_mw.at[4] *= 1000
-    check_result = pp.wrong_switch_configuration(net)
-    diag_results = {check_function: check_result}
-    assert not diag_results[check_function]
-    for bool_value in [True, False]:
-        diag_report = DiagnosticReports(net, diag_results, diag_errors, diag_params, compact_report=bool_value)
-        report_check = None
-        try:
-            eval(report_methods[check_function])
-            report_check = True
-        except:
-            report_check = False
-        assert report_check
-
-
-def test_different_voltage_levels_connected(test_net, diag_params, diag_errors, report_methods):
-    net = copy.deepcopy(test_net)
-    check_function = 'different_voltage_levels_connected'
-    diag_params = copy.deepcopy(diag_params)
-    report_methods = copy.deepcopy(report_methods)
-    pp.create_switch(net, 41, 45, et = 'b')
-    net.bus.vn_kv.loc[38] = 30
-    check_result = pp.different_voltage_levels_connected(net)
-    if check_result:
-        diag_results = {check_function: check_result}
-    else:
-        diag_results = {}
-    assert diag_results[check_function] == \
-    {'lines': [6, 7], 'switches': [88]}
-
-    for bool_value in [True, False]:
-        diag_report = DiagnosticReports(net, diag_results, diag_errors, diag_params, compact_report=bool_value)
-        report_check = None
-        try:
-            eval(report_methods[check_function])
-            report_check = True
-        except:
-            report_check = False
-        assert report_check
-
-
-def test_impedance_values_close_to_zero(test_net, diag_params, diag_errors, report_methods):
-
-    # line test
-    net = copy.deepcopy(test_net)
-    check_function = 'impedance_values_close_to_zero'
-    net.line.length_km.at[0] = 0
-    net.line.r_ohm_per_km.at[1] = 0
-    net.line.x_ohm_per_km.at[1] = 0
-    net.line.r_ohm_per_km.at[2] = 0
-    net.line.x_ohm_per_km.at[3] = 0
-    net.line.length_km.at[4] = 0
-    net.line.r_ohm_per_km.at[4] = 0
-    net.line.x_ohm_per_km.at[4] = 0
-    net.xward.drop(net.xward.index, inplace=True)
-    check_result = pp.impedance_values_close_to_zero(net, diag_params['min_r_ohm'], diag_params['min_x_ohm'],
-                                                     diag_params['min_r_pu'], diag_params['min_x_pu'])
-    if check_result:
-        diag_results = {check_function: check_result}
-    else:
-        diag_results = {}
-    assert diag_results[check_function] == [{'line': [0, 1, 2, 3, 4]},
-                                            {"loadflow_converges_with_switch_replacement": True}]
-
-    for bool_value in [True, False]:
-        diag_report = DiagnosticReports(net, diag_results, diag_errors, diag_params, compact_report=bool_value)
-        report_check = None
-        try:
-            eval(report_methods[check_function])
-            report_check = True
-        except:
-            report_check = False
-        assert report_check
-
-    # xward test
-    net = copy.deepcopy(test_net)
-    check_function = 'impedance_values_close_to_zero'
-    net.xward.x_ohm = 0
-    check_result = pp.impedance_values_close_to_zero(net, diag_params['min_r_ohm'], diag_params['min_x_ohm'],
-                                                     diag_params['min_r_pu'], diag_params['min_x_pu'])
-    if check_result:
-        diag_results = {check_function: check_result}
-    else:
-        diag_results = {}
-    assert diag_results[check_function] == [{'xward': [0, 1]}]
-    for bool_value in [True, False]:
-        diag_report = DiagnosticReports(net, diag_results, diag_errors, diag_params, compact_report=bool_value)
-        report_check = None
-        try:
-            eval(report_methods[check_function])
-            report_check = True
-        except:
-            report_check = False
-        assert report_check
-
-    net = copy.deepcopy(test_net)
-    net.xward.r_ohm = 1
-    check_result = pp.impedance_values_close_to_zero(net, diag_params['min_r_ohm'], diag_params['min_x_ohm'],
-                                                     diag_params['min_r_pu'], diag_params['min_x_pu'])
-    if check_result:
-        diag_results = {check_function: check_result}
-    else:
-        diag_results = {}
-    assert check_function not in diag_results
-
-    for bool_value in [True, False]:
-        diag_report = DiagnosticReports(net, diag_results, diag_errors, diag_params, compact_report=bool_value)
-        report_check = None
-        try:
-            eval(report_methods[check_function])
-            report_check = True
-        except:
-            report_check = False
-        assert report_check
-
-    # impedance test
-    net = copy.deepcopy(test_net)
-    net.xward.drop(net.xward.index, inplace=True)
-    net.impedance.rft_pu = 0
-    net.impedance.xft_pu = 0
-    net.impedance.rtf_pu = 0
-    net.impedance.xtf_pu = 0
-    check_result = pp.impedance_values_close_to_zero(net, diag_params['min_r_ohm'], diag_params['min_x_ohm'],
-                                                     diag_params['min_r_pu'], diag_params['min_x_pu'])
-    if check_result:
-        diag_results = {check_function: check_result}
-    else:
-        diag_results = {}
-    assert diag_results[check_function] == [{'impedance': [0]},
-                                            {'loadflow_converges_with_switch_replacement': True}]
-
-    for bool_value in [True, False]:
-        diag_report = DiagnosticReports(net, diag_results, diag_errors, diag_params, compact_report=bool_value)
-        report_check = None
-        try:
-            eval(report_methods[check_function])
-            report_check = True
-        except:
-            report_check = False
-        assert report_check
-
-    net = copy.deepcopy(test_net)
-    net.xward.drop(net.xward.index, inplace=True)
-    net.impedance.rft_pu = 1
-    net.impedance.xft_pu = 1
-    net.impedance.rtf_pu = 1
-    net.impedance.xtf_pu = 1
-    check_result = pp.impedance_values_close_to_zero(net, diag_params['min_r_ohm'], diag_params['min_x_ohm'],
-                                                     diag_params['min_r_pu'], diag_params['min_x_pu'])
-    if check_result:
-        diag_results = {check_function: check_result}
-    else:
-        diag_results = {}
-    assert check_function not in diag_results
-
-    for bool_value in [True, False]:
-        diag_report = DiagnosticReports(net, diag_results, diag_errors, diag_params, compact_report=bool_value)
-        report_check = None
-        try:
-            eval(report_methods[check_function])
-            report_check = True
-        except:
-            report_check = False
-        assert report_check
-
-
-def test_nominal_voltages_dont_match(test_net, diag_params, diag_errors, report_methods):
-    net = copy.deepcopy(test_net)
-    check_function = 'nominal_voltages_dont_match'
-    diag_params = copy.deepcopy(diag_params)
-    report_methods = copy.deepcopy(report_methods)
-    trafo_copy = copy.deepcopy(net.trafo)
-    trafo3w_copy = copy.deepcopy(net.trafo3w)
-    net.trafo.hv_bus.at[0] = trafo_copy.lv_bus.at[0]
-    net.trafo.lv_bus.at[0] = trafo_copy.hv_bus.at[0]
-    check_result = pp.nominal_voltages_dont_match(net, diag_params['nom_voltage_tolerance'])
-    if check_result:
-        diag_results = {check_function: check_result}
-    else:
-        diag_results = {}
-    assert diag_results[check_function] == \
-    {'trafo': {'hv_lv_swapped': [0]}}
-
-    for bool_value in [True, False]:
-        diag_report = DiagnosticReports(net, diag_results, diag_errors, diag_params, compact_report=bool_value)
-        report_check = None
-        try:
-            eval(report_methods[check_function])
-            report_check = True
-        except:
-            report_check = False
-        assert report_check
-
-    net.trafo = copy.deepcopy(trafo_copy)
-    net.trafo.vn_hv_kv.at[0] *= 1.31
-    net.trafo.vn_lv_kv.at[0] *= 1.31
-    check_result = pp.nominal_voltages_dont_match(net, diag_params['nom_voltage_tolerance'])
-    if check_result:
-        diag_results = {check_function: check_result}
-    else:
-        diag_results = {}
-    assert diag_results[check_function] == \
-    {'trafo': {'hv_bus': [0], 'lv_bus': [0]}}
-
-    for bool_value in [True, False]:
-        diag_report = DiagnosticReports(net, diag_results, diag_errors, diag_params, compact_report=bool_value)
-        report_check = None
-        try:
-            eval(report_methods[check_function])
-            report_check = True
-        except:
-            report_check = False
-        assert report_check
-
-    net.trafo = copy.deepcopy(trafo_copy)
-    net.trafo.vn_hv_kv.at[0] *= 0.69
-    net.trafo.vn_lv_kv.at[0] *= 0.69
-    check_result = pp.nominal_voltages_dont_match(net, diag_params['nom_voltage_tolerance'])
-    if check_result:
-        diag_results = {check_function: check_result}
-    else:
-        diag_results = {}
-    assert diag_results[check_function] == \
-    {'trafo': {'hv_bus': [0], 'lv_bus': [0]}}
-
-    for bool_value in [True, False]:
-        diag_report = DiagnosticReports(net, diag_results, diag_errors, diag_params, compact_report=bool_value)
-        report_check = None
-        try:
-            eval(report_methods[check_function])
-            report_check = True
-        except:
-            report_check = False
-        assert report_check
-
-    net.trafo = copy.deepcopy(trafo_copy)
-    net.trafo.vn_hv_kv.at[0] *= 1.29
-    net.trafo.vn_lv_kv.at[0] *= 1.29
-    check_result = pp.nominal_voltages_dont_match(net, diag_params['nom_voltage_tolerance'])
-    if check_result:
-        diag_results = {check_function: check_result}
-    else:
-        diag_results = {}
-    assert check_function not in diag_results
-
-    for bool_value in [True, False]:
-        diag_report = DiagnosticReports(net, diag_results, diag_errors, diag_params, compact_report=bool_value)
-        report_check = None
-        try:
-            eval(report_methods[check_function])
-            report_check = True
-        except:
-            report_check = False
-        assert report_check
-
-    net.trafo = copy.deepcopy(trafo_copy)
-    net.trafo.vn_hv_kv.at[0] *= 0.71
-    net.trafo.vn_lv_kv.at[0] *= 0.71
-    check_result = pp.nominal_voltages_dont_match(net, diag_params['nom_voltage_tolerance'])
-    if check_result:
-        diag_results = {check_function: check_result}
-    else:
-        diag_results = {}
-    assert check_function not in diag_results
-
-    for bool_value in [True, False]:
-        diag_report = DiagnosticReports(net, diag_results, diag_errors, diag_params, compact_report=bool_value)
-        report_check = None
-        try:
-            eval(report_methods[check_function])
-            report_check = True
-        except:
-            report_check = False
-        assert report_check
-
-    net.trafo = copy.deepcopy(trafo_copy)
-
-    net.trafo3w.hv_bus.at[0] = trafo3w_copy.mv_bus.at[0]
-    net.trafo3w.mv_bus.at[0] = trafo3w_copy.lv_bus.at[0]
-    net.trafo3w.lv_bus.at[0] = trafo3w_copy.hv_bus.at[0]
-    check_result = pp.nominal_voltages_dont_match(net, diag_params['nom_voltage_tolerance'])
-    if check_result:
-        diag_results = {check_function: check_result}
-    else:
-        diag_results = {}
-    assert diag_results[check_function] == \
-    {'trafo3w': {'connectors_swapped_3w': [0]}}
-
-    for bool_value in [True, False]:
-        diag_report = DiagnosticReports(net, diag_results, diag_errors, diag_params, compact_report=bool_value)
-        report_check = None
-        try:
-            eval(report_methods[check_function])
-            report_check = True
-        except:
-            report_check = False
-        assert report_check
-
-    net.trafo3w = copy.deepcopy(trafo3w_copy)
-    net.trafo3w.vn_hv_kv.at[0] *= 1.31
-    net.trafo3w.vn_mv_kv.at[0] *= 1.31
-    net.trafo3w.vn_lv_kv.at[0] *= 1.31
-    check_result = pp.nominal_voltages_dont_match(net, diag_params['nom_voltage_tolerance'])
-    if check_result:
-        diag_results = {check_function: check_result}
-    else:
-        diag_results = {}
-    assert diag_results[check_function] == \
-    {'trafo3w': {'hv_bus': [0], 'lv_bus': [0], 'mv_bus': [0]}}
-
-    for bool_value in [True, False]:
-        diag_report = DiagnosticReports(net, diag_results, diag_errors, diag_params, compact_report=bool_value)
-        report_check = None
-        try:
-            eval(report_methods[check_function])
-            report_check = True
-        except:
-            report_check = False
-        assert report_check
-
-    net.trafo3w = copy.deepcopy(trafo3w_copy)
-    net.trafo3w.vn_hv_kv.at[0] *= 0.69
-    net.trafo3w.vn_mv_kv.at[0] *= 0.69
-    net.trafo3w.vn_lv_kv.at[0] *= 0.69
-    check_result = pp.nominal_voltages_dont_match(net, diag_params['nom_voltage_tolerance'])
-    if check_result:
-        diag_results = {check_function: check_result}
-    else:
-        diag_results = {}
-    assert diag_results[check_function] == \
-    {'trafo3w': {'hv_bus': [0], 'lv_bus': [0], 'mv_bus': [0]}}
-
-    for bool_value in [True, False]:
-        diag_report = DiagnosticReports(net, diag_results, diag_errors, diag_params, compact_report=bool_value)
-        report_check = None
-        try:
-            eval(report_methods[check_function])
-            report_check = True
-        except:
-            report_check = False
-        assert report_check
-
-    net.trafo3w = copy.deepcopy(trafo3w_copy)
-    net.trafo3w.vn_hv_kv.at[0] *= 1.29
-    net.trafo3w.vn_mv_kv.at[0] *= 1.29
-    net.trafo3w.vn_lv_kv.at[0] *= 1.29
-    check_result = pp.nominal_voltages_dont_match(net, diag_params['nom_voltage_tolerance'])
-    if check_result:
-        diag_results = {check_function: check_result}
-    else:
-        diag_results = {}
-    assert check_function not in diag_results
-
-    for bool_value in [True, False]:
-        diag_report = DiagnosticReports(net, diag_results, diag_errors, diag_params, compact_report=bool_value)
-        report_check = None
-        try:
-            eval(report_methods[check_function])
-            report_check = True
-        except:
-            report_check = False
-        assert report_check
-
-    net.trafo3w = copy.deepcopy(trafo3w_copy)
-    net.trafo3w.vn_hv_kv.at[0] *= 0.71
-    net.trafo3w.vn_mv_kv.at[0] *= 0.71
-    net.trafo3w.vn_lv_kv.at[0] *= 0.71
-    check_result = pp.nominal_voltages_dont_match(net, diag_params['nom_voltage_tolerance'])
-    if check_result:
-        diag_results = {check_function: check_result}
-    else:
-        diag_results = {}
-    assert check_function not in diag_results
-
-    for bool_value in [True, False]:
-        diag_report = DiagnosticReports(net, diag_results, diag_errors, diag_params, compact_report=bool_value)
-        report_check = None
-        try:
-            eval(report_methods[check_function])
-            report_check = True
-        except:
-            report_check = False
-        assert report_check
-
-
-
-
-def test_wrong_reference_system(test_net, diag_params, diag_errors, report_methods):
-    net = copy.deepcopy(test_net)
-    check_function = 'wrong_reference_system'
-    diag_params = copy.deepcopy(diag_params)
-    report_methods = copy.deepcopy(report_methods)
-    net.load.p_mw.at[0] = -1
-    net.gen.p_mw.at[0] = -1
-    net.sgen.p_mw.at[0] = -1
-    check_result = pp.wrong_reference_system(net)
-    if check_result:
-        diag_results = {check_function: check_result}
-    else:
-        diag_results = {}
-    assert diag_results[check_function] == {'gens': [0], 'loads': [0], 'sgens': [0]}
-
-    for bool_value in [True, False]:
-        diag_report = DiagnosticReports(net, diag_results, diag_errors, diag_params, compact_report=bool_value)
-        report_check = None
-        try:
-            eval(report_methods[check_function])
-            report_check = True
-        except:
-            report_check = False
-        assert report_check
-
-
-def test_disconnected_elements(test_net, diag_params, diag_errors, report_methods):
-    net = copy.deepcopy(test_net)
-    check_function = 'disconnected_elements'
-    diag_params = copy.deepcopy(diag_params)
-    report_methods = copy.deepcopy(report_methods)
-<<<<<<< HEAD
-    net.switch.closed.at[37] = False
-    net.switch.closed.at[38] = False
-
-=======
-    net.switch.loc[[37, 38], "closed"] = False
->>>>>>> c21c2625
-    pp.drop_trafos(net, [1])
-    check_result = pp.disconnected_elements(net)
-    if check_result:
-        diag_results = {check_function: check_result}
-    else:
-        diag_results = {}
-    expected_disconnect = [{'buses': [33, 36, 37, 38, 39, 40, 41, 42, 43, 44],
-      'lines': [6, 7, 8, 9, 11, 12, 13],
-      'loads': [2, 5, 6, 7, 8, 9, 10, 11, 12],
-      'sgens': [1, 2, 3, 4],
-      'switches': [37, 38, 46, 47, 48, 49, 50, 51, 52, 53, 54, 55, 56, 57, 58, 59, 60, 61],
-      'trafos3w': [0]},
-     {'buses': [45, 46, 47, 48, 49, 50, 51, 52, 53, 54, 55, 56],
-      'lines': [14, 15, 16, 17, 18, 19, 20, 21, 22, 23, 24],
-      'loads': [13, 14, 15, 16, 17, 18, 19, 20, 21, 22, 23, 24],
-      'sgens': [5, 6, 7, 8, 9, 10],
-      'switches': [62, 63, 64, 65, 66, 67, 68, 69, 70, 71, 72, 73, 74, 75, 76, 77, 78, 79, 80, 81,
-                   82, 83]}]
-    for area, expected_area in zip(diag_results[check_function], expected_disconnect):
-        assert area == expected_area
-
-    for bool_value in [True, False]:
-        diag_report = DiagnosticReports(net, diag_results, diag_errors, diag_params, compact_report=bool_value)
-        report_check = None
-        try:
-            eval(report_methods[check_function])
-            report_check = True
-        except:
-            report_check = False
-        assert report_check
-
-
-
-def test_deviation_from_std_type(test_net, diag_params, diag_errors, report_methods):
-    net = copy.deepcopy(test_net)
-    check_function = 'deviation_from_std_type'
-    diag_params = copy.deepcopy(diag_params)
-    report_methods = copy.deepcopy(report_methods)
-    net.line.r_ohm_per_km.loc[0] += 1
-    net.line.x_ohm_per_km.loc[6] -= 1
-    net.line.c_nf_per_km.loc[14] *= -1
-    net.line.max_i_ka.loc[21] = '5'
-    pp.change_std_type(net, 0, element='trafo', name='160 MVA 380/110 kV')
-    net.trafo.vk_percent.loc[0] *= 2
-    check_result = pp.deviation_from_std_type(net)
-    if check_result:
-        diag_results = {check_function: check_result}
-    else:
-        diag_results = {}
-    assert diag_results[check_function] == \
-    {'line': {0: {'e_value': 1.1571, 'param': 'r_ohm_per_km', 'std_type_in_lib': True,
-                  'std_type_value': 0.1571},
-              6: {'e_value': -0.883, 'param': 'x_ohm_per_km', 'std_type_in_lib': True,
-                  'std_type_value': 0.117},
-              14: {'e_value': -264.0, 'param': 'c_nf_per_km', 'std_type_in_lib': True,
-                   'std_type_value': 264},
-              21: {'e_value': '5', 'param': 'max_i_ka', 'std_type_in_lib': True,
-                   'std_type_value': 0.105}},
-    'trafo': {0: {'e_value': 24.4, 'param': 'vk_percent', 'std_type_in_lib': True,
-                  'std_type_value': 12.2}}
-    }
-
-    for bool_value in [True, False]:
-        diag_report = DiagnosticReports(net, diag_results, diag_errors, diag_params, compact_report=bool_value)
-        report_check = None
-        try:
-            eval(report_methods[check_function])
-            report_check = True
-        except:
-            report_check = False
-        assert report_check
-
-
-@pytest.mark.skipif(not numba_installed, reason="requires numba")
-def test_numba_comparison(test_net, diag_params, diag_errors, report_methods):
-    net = copy.deepcopy(test_net)
-    check_function = 'numba_comparison'
-    diag_params['numba_tolerance'] = 1e-13
-    check_result = pp.numba_comparison(net, numba_tolerance=diag_params['numba_tolerance'])
-    if check_result:
-        diag_results = {check_function: check_result}
-    else:
-        diag_results = {check_function: {}}
-    for element_type in diag_results[check_function]:
-        check_results = diag_results[check_function]
-        for result_type in check_results[element_type]:
-            for result in check_results[element_type][result_type]:
-                assert result > diag_params['numba_tolerance']
-
-    for bool_value in [True, False]:
-        diag_report = DiagnosticReports(net, diag_results, diag_errors, diag_params, compact_report=bool_value)
-        report_check = None
-        try:
-            eval(report_methods[check_function])
-            report_check = True
-        except:
-            report_check = False
-        assert report_check
-
-
-def test_parallel_switches(test_net, diag_params, diag_errors, report_methods):
-    net = copy.deepcopy(test_net)
-    check_function = 'parallel_switches'
-    diag_params = copy.deepcopy(diag_params)
-    report_methods = copy.deepcopy(report_methods)
-    pp.create_switch(net, 1, 2, et='b')
-    pp.create_switch(net, 13, 0, et='t', closed=False)
-    pp.create_switch(net, 13, 0, et='t')
-    pp.create_switch(net, 47, 16, et='l')
-    pp.create_switch(net, 13, 0, et='b')
-
-    check_result = pp.parallel_switches(net)
-    if check_result:
-        diag_results = {check_function: check_result}
-    else:
-        diag_results = {}
-    assert diag_results[check_function] == [[0, 88], [84, 89, 90], [66, 91]]
-
-    for bool_value in [True, False]:
-        diag_report = DiagnosticReports(net, diag_results, diag_errors, diag_params, compact_report=bool_value)
-        report_check = None
-        try:
-            eval(report_methods[check_function])
-            report_check = True
-        except:
-            report_check = False
-        assert report_check
-
-
-def test_missing_bus_indices(test_net, diag_params, diag_errors, report_methods):
-    net = copy.deepcopy(test_net)
-    check_function = 'missing_bus_indices'
-    diag_params = copy.deepcopy(diag_params)
-    report_methods = copy.deepcopy(report_methods)
-    net.line.from_bus.iat[0] = 10000
-    net.trafo.lv_bus.iat[0] = 10001
-    net.trafo3w.mv_bus.iat[0] = 10002
-    net.switch.bus.iat[0] = 10003
-    net.switch.element.iat[0] = 10004
-    net.ext_grid.bus.iloc[0] = 10005
-    check_result = pp.missing_bus_indices(net)
-    if check_result:
-        diag_results = {check_function: check_result}
-    else:
-        diag_results = {}
-
-
-    assert diag_results[check_function] == {'ext_grid': [(0, 'bus', 10005)],
-                                            'line': [(0, 'from_bus', 10000)],
-                                            'switch': [(0, 'bus', 10003), (0, 'element', 10004)],
-                                            'trafo': [(0, 'lv_bus', 10001)],
-                                            'trafo3w': [(0, 'mv_bus', 10002)]}
-
-    for bool_value in [True, False]:
-        diag_report = DiagnosticReports(net, diag_results, diag_errors, diag_params, compact_report=bool_value)
-        report_check = None
-
-        try:
-            eval(report_methods[check_function])
-            report_check = True
-        except:
-            report_check = False
-        assert report_check
-
-
-def test_runpp_errors(test_net, diag_params, diag_errors, report_methods):
-    net = copy.deepcopy(test_net)
-    net.load.p_mw *= 100
-    diag = pp.diagnostic(net, report_style=None)
-
-if __name__ == "__main__":
-    pytest.main(["test_diagnostic.py", "-xs"])
+# -*- coding: utf-8 -*-
+
+# Copyright (c) 2016-2022 by University of Kassel and Fraunhofer Institute for Energy Economics
+# and Energy System Technology (IEE), Kassel. All rights reserved.
+
+
+import copy
+import pytest
+pytestmark = pytest.mark.filterwarnings("ignore")
+
+import numpy as np
+import pytest
+
+import pandapower as pp
+import pandapower.networks as nw
+from pandapower.diagnostic_reports import DiagnosticReports
+
+try:
+    import numba
+    numba_installed = True
+except ImportError:
+    numba_installed = False
+
+@pytest.fixture(scope='function')
+def diag_errors():
+    return {}
+
+@pytest.fixture(scope='function')
+def diag_params():
+    return {
+    "overload_scaling_factor": 0.001,
+    "min_r_ohm":0.001,
+    "min_x_ohm":0.001,
+    "min_r_pu":1e-05,
+    "min_x_pu":1e-05,
+    "nom_voltage_tolerance": 0.3,
+    "numba_tolerance": 1e-8}
+
+@pytest.fixture(scope='module')
+def test_net():
+    net = nw.example_multivoltage()
+    return net
+
+@pytest.fixture(scope='module')
+def report_methods():
+    return {
+    "missing_bus_indices": "diag_report.report_missing_bus_indices()",
+    "disconnected_elements": "diag_report.report_disconnected_elements()",
+    "different_voltage_levels_connected": "diag_report.report_different_voltage_levels_connected()",
+    "impedance_values_close_to_zero": "diag_report.report_impedance_values_close_to_zero()",
+    "nominal_voltages_dont_match": "diag_report.report_nominal_voltages_dont_match()",
+    "invalid_values": "diag_report.report_invalid_values()",
+    "overload": "diag_report.report_overload()",
+    "multiple_voltage_controlling_elements_per_bus" : "diag_report.report_multiple_voltage_controlling_elements_per_bus()",
+    "wrong_switch_configuration": "diag_report.report_wrong_switch_configuration()",
+    "no_ext_grid": "diag_report.report_no_ext_grid()",
+    "wrong_reference_system": "diag_report.report_wrong_reference_system()",
+    "deviation_from_std_type": "diag_report.report_deviation_from_std_type()",
+    "numba_comparison": "diag_report.report_numba_comparison()",
+    "parallel_switches": "diag_report.report_parallel_switches()"}
+
+
+
+def test_no_issues(diag_params, diag_errors, report_methods):
+    net = nw.example_simple()
+    diag_results = pp.diagnostic(net, report_style=None)
+    assert diag_results == {}
+    for bool_value in [True, False]:
+        for check_function in report_methods.keys():
+            diag_report = DiagnosticReports(net, diag_results, diag_errors, diag_params, compact_report=bool_value)
+            report_check = None
+            try:
+                eval(report_methods[check_function])
+                report_check = True
+            except:
+                report_check = False
+            assert report_check
+
+
+class TestInvalidValues:
+
+    def test_greater_zero(self, test_net, diag_params, diag_errors, report_methods):
+        net = copy.deepcopy(test_net)
+        check_function = 'invalid_values'
+        net.bus.loc[42, 'vn_kv'] = '-1'
+        net.line.loc[7, 'length_km'] = -1
+        net.line.loc[8, 'max_i_ka'] = 0
+        net.trafo.loc[0, 'vk_percent'] = 0.0
+        net.trafo.loc[0, 'sn_mva'] = None
+        net.trafo.loc[0, 'vn_hv_kv'] = -1.5
+        net.trafo.loc[0, 'vn_lv_kv'] = False
+        net.trafo3w.loc[0, 'vk_hv_percent'] = 2.3
+        net.trafo3w.loc[0, 'vk_mv_percent'] = np.nan
+        net.trafo3w.loc[0, 'vk_lv_percent'] = 0.0
+        net.trafo3w.loc[0, 'sn_hv_mva'] = 11
+        net.trafo3w.loc[0, 'sn_mv_mva'] = 'a'
+        net.trafo3w.loc[0, 'vn_hv_kv'] = -1.5
+        net.trafo3w.loc[0, 'vn_mv_kv'] = -1.5
+        net.trafo3w.loc[0, 'vn_lv_kv'] = False
+        net.ext_grid.loc[0, 'vm_pu'] = True
+
+        check_result = pp.invalid_values(net)
+        if check_result:
+            diag_results = {check_function: check_result}
+        else:
+            diag_results = {}
+
+        assert diag_results[check_function] == \
+        {'bus': [(42, 'vn_kv', '-1', '>0')],
+         'ext_grid': [(0, 'vm_pu', True, '>0')],
+         'line': [(7, 'length_km', -1.0, '>0'), (8, 'max_i_ka', 0.0, '>0')],
+         'trafo': [(0, 'sn_mva', 'nan', '>0'), (0, 'vn_hv_kv', -1.5, '>0'),
+                   (0, 'vn_lv_kv', False, '>0'), (0, 'vk_percent', 0.0, '>0')],
+         'trafo3w': [(0, 'sn_mv_mva', 'a', '>0'), (0, 'vn_hv_kv', -1.5, '>0'),
+                     (0, 'vn_mv_kv', -1.5, '>0'), (0, 'vn_lv_kv', False, '>0'),
+                     (0, 'vk_mv_percent', 'nan', '>0'), (0, 'vk_lv_percent', 0.0, '>0')]}
+
+        for bool_value in [True, False]:
+            diag_report = DiagnosticReports(net, diag_results, diag_errors, diag_params, compact_report=bool_value)
+            report_check = None
+            try:
+                eval(report_methods[check_function])
+                report_check = True
+            except:
+                report_check = False
+            assert report_check
+
+
+    def test_greater_equal_zero(self, test_net, diag_params, diag_errors, report_methods):
+        net = copy.deepcopy(test_net)
+        check_function = 'invalid_values'
+        net.line.loc[7, 'r_ohm_per_km'] = -1
+        net.line.loc[8, 'x_ohm_per_km'] = None
+        net.line.loc[8, 'c_nf_per_km'] = '0'
+        net.trafo.loc[0, 'vkr_percent'] = '-1'
+        net.trafo.loc[0, 'pfe_kw'] = -1.5
+        net.trafo.loc[0, 'i0_percent'] = -0.001
+        net.trafo3w.loc[0, 'vkr_hv_percent'] = True
+        net.trafo3w.loc[0, 'vkr_mv_percent'] = False
+        net.trafo3w.loc[0, 'vkr_lv_percent'] = 1
+        net.trafo3w.loc[0, 'pfe_kw'] = '2'
+        net.trafo3w.loc[0, 'i0_percent'] = 10
+        net.load.loc[0, 'scaling'] = -0.1
+        net.load.loc[1, 'scaling'] = 0
+        net.load.loc[2, 'scaling'] = 1
+        net.load.loc[3, 'scaling'] = '1'
+        net.gen.loc[0, 'scaling'] = None
+        net.sgen.loc[0, 'scaling'] = False
+
+        check_result = pp.invalid_values(net)
+        if check_result:
+            diag_results = {check_function: check_result}
+        else:
+            diag_results = {}
+        assert diag_results[check_function] == \
+        {'line': [(7, 'r_ohm_per_km', -1.0, '>=0'), (8, 'x_ohm_per_km', 'nan', '>=0'),
+                  (8, 'c_nf_per_km', '0', '>=0')],
+         'trafo': [(0, 'vkr_percent', '-1', '>=0'), (0, 'pfe_kw', -1.5, '>=0'),
+                   (0, 'i0_percent', -0.001, '>=0')],
+         'trafo3w': [(0, 'vkr_hv_percent', True, '>=0'), (0, 'vkr_mv_percent', False, '>=0'),
+                     (0, 'pfe_kw', '2', '>=0')],
+         'gen': [(0, 'scaling', 'nan', '>=0')],
+         'load': [(0, 'scaling', -0.1, '>=0'), (3, 'scaling', '1', '>=0')],
+         'sgen': [(0, 'scaling', False, '>=0')]}
+
+        for bool_value in [True, False]:
+            diag_report = DiagnosticReports(net, diag_results, diag_errors, diag_params, compact_report=bool_value)
+            report_check = None
+            try:
+                eval(report_methods[check_function])
+                report_check = True
+            except:
+                report_check = False
+            assert report_check
+#
+#
+#    #def test_smaller_zero(self, net):           # check_smaller_zero currently not in use
+#        #pass
+#
+#    #def test_smaller_equal_zero(self, net):     # check_smaller_equal_zero currently not in use
+#        #pass
+#
+#
+    def test_boolean(self, test_net, diag_params, diag_errors, report_methods):
+        net = copy.deepcopy(test_net)
+        check_function = 'invalid_values'
+        net.sgen.loc[0, 'in_service'] = 0
+        net.sgen.loc[1, 'in_service'] = 0.0
+        net.sgen.loc[2, 'in_service'] = '0'
+        net.sgen.loc[3, 'in_service'] = '0.0'
+        net.sgen.loc[4, 'in_service'] = 1
+        net.gen.loc[0, 'in_service'] = '1'
+        net.load.loc[0, 'in_service'] = '10'
+        net.line.loc[0, 'in_service'] = '-1'
+        net.bus.loc[0, 'in_service'] = 'no'
+        net.trafo.loc[0, 'in_service'] = 'True'
+        net.trafo3w.loc[0, 'in_service'] = None
+        net.switch.loc[0, 'closed'] = 0
+        net.switch.loc[1, 'closed'] = 'False'
+        net.switch.loc[2, 'closed'] = False
+        net.switch.loc[3, 'closed'] = 'False'
+        net.switch.loc[4, 'closed'] = None
+        net.switch.loc[5, 'closed'] = '10'
+
+        check_result = pp.invalid_values(net)
+        if check_result:
+            diag_results = {check_function: check_result}
+        else:
+            diag_results = {}
+        assert diag_results[check_function] == \
+        {'bus': [(0, 'in_service', 'no', 'boolean')],
+         'gen': [(0, 'in_service', '1', 'boolean')],
+         'line': [(0, 'in_service', '-1', 'boolean')],
+         'load': [(0, 'in_service', '10', 'boolean')],
+         'sgen': [(2, 'in_service', '0', 'boolean'),
+                  (3, 'in_service', '0.0', 'boolean')],
+         'switch': [(1, 'closed', 'False', 'boolean'),
+                    (3, 'closed', 'False', 'boolean'),
+                    (4, 'closed', 'None', 'boolean'),
+                    (5, 'closed', '10', 'boolean')],
+         'trafo': [(0, 'in_service', 'True', 'boolean')],
+         'trafo3w': [(0, 'in_service', 'nan', 'boolean')]}
+
+        for bool_value in [True, False]:
+            diag_report = DiagnosticReports(net, diag_results, diag_errors, diag_params, compact_report=bool_value)
+            report_check = None
+            try:
+                eval(report_methods[check_function])
+                report_check = True
+            except:
+                report_check = False
+            assert report_check
+
+
+    def test_pos_int(self, test_net, diag_params, diag_errors, report_methods):
+        net = copy.deepcopy(test_net)
+        check_function = 'invalid_values'
+        diag_params = copy.deepcopy(diag_params)
+        report_methods = copy.deepcopy(report_methods)
+        net.line.loc[7, 'from_bus'] = 1
+        net.line.loc[8, 'to_bus'] = '2'
+        net.trafo.loc[0, 'hv_bus'] = False
+        net.trafo.loc[0, 'lv_bus'] = None
+        net.trafo3w.loc[0, 'hv_bus'] = False
+        net.trafo3w.loc[0, 'mv_bus'] = 0.5
+        net.trafo3w.loc[0, 'lv_bus'] = 2
+        net.load.loc[0, 'bus'] = True
+        net.sgen.loc[0, 'bus'] = 1.5
+        net.gen.loc[0, 'bus'] = np.nan
+        net.ext_grid.loc[0, 'bus'] = -2.5
+        net.switch.loc[0, 'bus'] = None
+        net.switch.loc[0, 'element'] = -1.5
+
+        check_result = pp.invalid_values(net)
+        if check_result:
+            diag_results = {check_function: check_result}
+        else:
+            diag_results = {}
+        assert diag_results[check_function] == \
+        {'ext_grid': [(0, 'bus', -2.5, 'positive_integer')],
+         'gen': [(0, 'bus', 'nan', 'positive_integer')],
+         'line': [(8, 'to_bus', '2', 'positive_integer')],
+         'load': [(0, 'bus', True, 'positive_integer')],
+         'sgen': [(0, 'bus', 1.5, 'positive_integer')],
+         'switch': [(0, 'bus', 'nan', 'positive_integer'),
+                    (0, 'element', -1.5, 'positive_integer')],
+         'trafo': [(0, 'hv_bus', False, 'positive_integer'),
+                   (0, 'lv_bus', 'nan', 'positive_integer')],
+         'trafo3w': [(0, 'hv_bus', False, 'positive_integer'),
+                     (0, 'mv_bus', 0.5, 'positive_integer')]}
+
+        for bool_value in [True, False]:
+            diag_report = DiagnosticReports(net, diag_results, diag_errors, diag_params, compact_report=bool_value)
+            report_check = None
+            try:
+                eval(report_methods[check_function])
+                report_check = True
+            except:
+                report_check = False
+            assert report_check
+
+
+    def test_number(self, test_net, diag_params, diag_errors, report_methods):
+        net = copy.deepcopy(test_net)
+        check_function = 'invalid_values'
+        diag_params = copy.deepcopy(diag_params)
+        report_methods = copy.deepcopy(report_methods)
+        net.load.loc[0, 'p_mw'] = '1000'
+        net.load.loc[1, 'q_mvar'] = None
+        net.gen.loc[0, 'p_mw'] = False
+        net.sgen.loc[0, 'p_mw'] = -1.5
+        net.sgen.loc[1, 'q_mvar'] = np.nan
+        net.ext_grid.loc[0, 'va_degree'] = 13.55
+
+        check_result = pp.invalid_values(net)
+        if check_result:
+            diag_results = {check_function: check_result}
+        else:
+            diag_results = {}
+        assert diag_results[check_function] == \
+        {'gen': [(0, 'p_mw', False, 'number')],
+         'load': [(0, 'p_mw', '1000', 'number'), (1, 'q_mvar', 'nan', 'number')],
+         'sgen': [(1, 'q_mvar', 'nan', 'number')]}
+
+        for bool_value in [True, False]:
+            diag_report = DiagnosticReports(net, diag_results, diag_errors, diag_params, compact_report=bool_value)
+            report_check = None
+            try:
+                eval(report_methods[check_function])
+                report_check = True
+            except:
+                report_check = False
+            assert report_check
+
+
+    def test_between_zero_and_one(self, test_net, diag_params, diag_errors, report_methods):
+        net = copy.deepcopy(test_net)
+        check_function = 'invalid_values'
+        diag_params = copy.deepcopy(diag_params)
+        report_methods = copy.deepcopy(report_methods)
+        net.line.loc[0, 'df'] = 1.5
+
+        check_result = pp.invalid_values(net)
+        if check_result:
+            diag_results = {check_function: check_result}
+        else:
+            diag_results = {}
+        assert diag_results[check_function] == \
+        {'line': [(0, 'df', 1.5, '0<x<=1')]}
+
+        for bool_value in [True, False]:
+            diag_report = DiagnosticReports(net, diag_results, diag_errors, diag_params, compact_report=bool_value)
+            report_check = None
+            try:
+                eval(report_methods[check_function])
+                report_check = True
+            except:
+                report_check = False
+            assert report_check
+
+
+    def test_switch_type(self, test_net, diag_params, diag_errors, report_methods):
+        net = copy.deepcopy(test_net)
+        check_function = 'invalid_values'
+        diag_params = copy.deepcopy(diag_params)
+        report_methods = copy.deepcopy(report_methods)
+        net.switch.loc[0, 'et'] = 'bus'
+        net.switch.loc[1, 'et'] = 1
+        net.switch.loc[2, 'et'] = None
+        net.switch.loc[3, 'et'] = True
+        net.switch.loc[4, 'et'] = 't'
+
+        check_result = pp.invalid_values(net)
+        if check_result:
+            diag_results = {check_function: check_result}
+        else:
+            diag_results = {}
+        assert diag_results[check_function] == \
+        {'switch': [(0, 'et', 'bus', 'switch_type'),
+                    (1, 'et', 1, 'switch_type'),
+                    (2, 'et', 'None', 'switch_type'),
+                    (3, 'et', True, 'switch_type')]}
+
+        for bool_value in [True, False]:
+            diag_report = DiagnosticReports(net, diag_results, diag_errors, diag_params, compact_report=bool_value)
+            report_check = None
+            try:
+                eval(report_methods[check_function])
+                report_check = True
+            except:
+                report_check = False
+            assert report_check
+
+
+def test_no_ext_grid(test_net, diag_params, diag_errors, report_methods):
+    net = copy.deepcopy(test_net)
+    net.ext_grid = net.ext_grid.drop(0)
+    check_result = pp.no_ext_grid(net)
+    # I removed some unused code from here, it seemed redundant
+    assert check_result
+
+
+def test_multiple_voltage_controlling_elements_per_bus(test_net, diag_params, diag_errors, report_methods):
+    net = copy.deepcopy(test_net)
+    check_function = 'multiple_voltage_controlling_elements_per_bus'
+    diag_params = copy.deepcopy(diag_params)
+    report_methods = copy.deepcopy(report_methods)
+    net.gen.bus.at[0] = 0
+    pp.create_ext_grid(net, 1)
+    net.ext_grid.bus.at[1] = 0
+
+    check_result = pp.multiple_voltage_controlling_elements_per_bus(net)
+    if check_result:
+        diag_results = {check_function: check_result}
+    else:
+        diag_results = {}
+    assert diag_results[check_function] == \
+    {'buses_with_gens_and_ext_grids': [0],
+     'buses_with_mult_ext_grids': [0]}
+
+    for bool_value in [True, False]:
+        diag_report = DiagnosticReports(net, diag_results, diag_errors, diag_params, compact_report=bool_value)
+        report_check = None
+        try:
+            eval(report_methods[check_function])
+            report_check = True
+        except:
+            report_check = False
+        assert report_check
+
+
+def test_overload(test_net, diag_params, diag_errors, report_methods):
+    net = copy.deepcopy(test_net)
+    check_function = 'overload'
+    diag_params = copy.deepcopy(diag_params)
+    report_methods = copy.deepcopy(report_methods)
+    net.load.p_mw.at[4] *= 1000
+
+    check_result = pp.overload(net, diag_params['overload_scaling_factor'])
+    if check_result:
+        diag_results = {check_function: check_result}
+    else:
+        diag_results = {}
+    assert diag_results[check_function] == \
+    {'generation': False, 'load': True}
+
+    for bool_value in [True, False]:
+        diag_report = DiagnosticReports(net, diag_results, diag_errors, diag_params, compact_report=bool_value)
+        report_check = None
+        try:
+            eval(report_methods[check_function])
+            report_check = True
+        except:
+            report_check = False
+        assert report_check
+
+    net = copy.deepcopy(test_net)
+    net.gen.p_mw *= 1000
+    check_result = pp.overload(net, diag_params['overload_scaling_factor'])
+    if check_result:
+        diag_results = {check_function: check_result}
+    else:
+        diag_results = {}
+    assert diag_results[check_function] == \
+    {'generation': True, 'load': False}
+
+    for bool_value in [True, False]:
+        diag_report = DiagnosticReports(net, diag_results, diag_errors, diag_params, compact_report=bool_value)
+        report_check = None
+        try:
+            eval(report_methods[check_function])
+            report_check = True
+        except:
+            report_check = False
+        assert report_check
+
+    net = copy.deepcopy(test_net)
+    net.load.p_mw *= 1000
+    net.gen.p_mw *= 1000
+    check_result = pp.overload(net, diag_params['overload_scaling_factor'])
+    if check_result:
+        diag_results = {check_function: check_result}
+    else:
+        diag_results = {}
+    assert diag_results[check_function] == \
+    {'generation': True, 'load': True}
+
+    for bool_value in [True, False]:
+        diag_report = DiagnosticReports(net, diag_results, diag_errors, diag_params, compact_report=bool_value)
+        report_check = None
+        try:
+            eval(report_methods[check_function])
+            report_check = True
+        except:
+            report_check = False
+        assert report_check
+
+
+
+
+
+def test_switch_configuration(test_net, diag_params, diag_errors, report_methods):
+    net = copy.deepcopy(test_net)
+    check_function = 'wrong_switch_configuration'
+    check_result = pp.wrong_switch_configuration(net)
+    diag_results = {check_function: check_result}
+    assert diag_results[check_function] == None
+    for bool_value in [True, False]:
+        diag_report = DiagnosticReports(net, diag_results, diag_errors, diag_params, compact_report=bool_value)
+        report_check = None
+        try:
+            eval(report_methods[check_function])
+            report_check = True
+        except:
+            report_check = False
+        assert report_check
+
+    for bool_value in [True, False]:
+        diag_report = DiagnosticReports(net, diag_results, diag_errors, diag_params, compact_report=bool_value)
+        report_check = None
+        try:
+            eval(report_methods[check_function])
+            report_check = True
+        except:
+            report_check = False
+        assert report_check
+
+    net = copy.deepcopy(test_net)
+    net.switch.closed = 1
+    net.load.p_mw.at[4] *= 1000
+    check_result = pp.wrong_switch_configuration(net)
+    diag_results = {check_function: check_result}
+    assert not diag_results[check_function]
+    for bool_value in [True, False]:
+        diag_report = DiagnosticReports(net, diag_results, diag_errors, diag_params, compact_report=bool_value)
+        report_check = None
+        try:
+            eval(report_methods[check_function])
+            report_check = True
+        except:
+            report_check = False
+        assert report_check
+
+
+def test_different_voltage_levels_connected(test_net, diag_params, diag_errors, report_methods):
+    net = copy.deepcopy(test_net)
+    check_function = 'different_voltage_levels_connected'
+    diag_params = copy.deepcopy(diag_params)
+    report_methods = copy.deepcopy(report_methods)
+    pp.create_switch(net, 41, 45, et = 'b')
+    net.bus.vn_kv.loc[38] = 30
+    check_result = pp.different_voltage_levels_connected(net)
+    if check_result:
+        diag_results = {check_function: check_result}
+    else:
+        diag_results = {}
+    assert diag_results[check_function] == \
+    {'lines': [6, 7], 'switches': [88]}
+
+    for bool_value in [True, False]:
+        diag_report = DiagnosticReports(net, diag_results, diag_errors, diag_params, compact_report=bool_value)
+        report_check = None
+        try:
+            eval(report_methods[check_function])
+            report_check = True
+        except:
+            report_check = False
+        assert report_check
+
+
+def test_impedance_values_close_to_zero(test_net, diag_params, diag_errors, report_methods):
+
+    # line test
+    net = copy.deepcopy(test_net)
+    check_function = 'impedance_values_close_to_zero'
+    net.line.length_km.at[0] = 0
+    net.line.r_ohm_per_km.at[1] = 0
+    net.line.x_ohm_per_km.at[1] = 0
+    net.line.r_ohm_per_km.at[2] = 0
+    net.line.x_ohm_per_km.at[3] = 0
+    net.line.length_km.at[4] = 0
+    net.line.r_ohm_per_km.at[4] = 0
+    net.line.x_ohm_per_km.at[4] = 0
+    net.xward.drop(net.xward.index, inplace=True)
+    check_result = pp.impedance_values_close_to_zero(net, diag_params['min_r_ohm'], diag_params['min_x_ohm'],
+                                                     diag_params['min_r_pu'], diag_params['min_x_pu'])
+    if check_result:
+        diag_results = {check_function: check_result}
+    else:
+        diag_results = {}
+    assert diag_results[check_function] == [{'line': [0, 1, 2, 3, 4]},
+                                            {"loadflow_converges_with_switch_replacement": True}]
+
+    for bool_value in [True, False]:
+        diag_report = DiagnosticReports(net, diag_results, diag_errors, diag_params, compact_report=bool_value)
+        report_check = None
+        try:
+            eval(report_methods[check_function])
+            report_check = True
+        except:
+            report_check = False
+        assert report_check
+
+    # xward test
+    net = copy.deepcopy(test_net)
+    check_function = 'impedance_values_close_to_zero'
+    net.xward.x_ohm = 0
+    check_result = pp.impedance_values_close_to_zero(net, diag_params['min_r_ohm'], diag_params['min_x_ohm'],
+                                                     diag_params['min_r_pu'], diag_params['min_x_pu'])
+    if check_result:
+        diag_results = {check_function: check_result}
+    else:
+        diag_results = {}
+    assert diag_results[check_function] == [{'xward': [0, 1]}]
+    for bool_value in [True, False]:
+        diag_report = DiagnosticReports(net, diag_results, diag_errors, diag_params, compact_report=bool_value)
+        report_check = None
+        try:
+            eval(report_methods[check_function])
+            report_check = True
+        except:
+            report_check = False
+        assert report_check
+
+    net = copy.deepcopy(test_net)
+    net.xward.r_ohm = 1
+    check_result = pp.impedance_values_close_to_zero(net, diag_params['min_r_ohm'], diag_params['min_x_ohm'],
+                                                     diag_params['min_r_pu'], diag_params['min_x_pu'])
+    if check_result:
+        diag_results = {check_function: check_result}
+    else:
+        diag_results = {}
+    assert check_function not in diag_results
+
+    for bool_value in [True, False]:
+        diag_report = DiagnosticReports(net, diag_results, diag_errors, diag_params, compact_report=bool_value)
+        report_check = None
+        try:
+            eval(report_methods[check_function])
+            report_check = True
+        except:
+            report_check = False
+        assert report_check
+
+    # impedance test
+    net = copy.deepcopy(test_net)
+    net.xward.drop(net.xward.index, inplace=True)
+    net.impedance.rft_pu = 0
+    net.impedance.xft_pu = 0
+    net.impedance.rtf_pu = 0
+    net.impedance.xtf_pu = 0
+    check_result = pp.impedance_values_close_to_zero(net, diag_params['min_r_ohm'], diag_params['min_x_ohm'],
+                                                     diag_params['min_r_pu'], diag_params['min_x_pu'])
+    if check_result:
+        diag_results = {check_function: check_result}
+    else:
+        diag_results = {}
+    assert diag_results[check_function] == [{'impedance': [0]},
+                                            {'loadflow_converges_with_switch_replacement': True}]
+
+    for bool_value in [True, False]:
+        diag_report = DiagnosticReports(net, diag_results, diag_errors, diag_params, compact_report=bool_value)
+        report_check = None
+        try:
+            eval(report_methods[check_function])
+            report_check = True
+        except:
+            report_check = False
+        assert report_check
+
+    net = copy.deepcopy(test_net)
+    net.xward.drop(net.xward.index, inplace=True)
+    net.impedance.rft_pu = 1
+    net.impedance.xft_pu = 1
+    net.impedance.rtf_pu = 1
+    net.impedance.xtf_pu = 1
+    check_result = pp.impedance_values_close_to_zero(net, diag_params['min_r_ohm'], diag_params['min_x_ohm'],
+                                                     diag_params['min_r_pu'], diag_params['min_x_pu'])
+    if check_result:
+        diag_results = {check_function: check_result}
+    else:
+        diag_results = {}
+    assert check_function not in diag_results
+
+    for bool_value in [True, False]:
+        diag_report = DiagnosticReports(net, diag_results, diag_errors, diag_params, compact_report=bool_value)
+        report_check = None
+        try:
+            eval(report_methods[check_function])
+            report_check = True
+        except:
+            report_check = False
+        assert report_check
+
+
+def test_nominal_voltages_dont_match(test_net, diag_params, diag_errors, report_methods):
+    net = copy.deepcopy(test_net)
+    check_function = 'nominal_voltages_dont_match'
+    diag_params = copy.deepcopy(diag_params)
+    report_methods = copy.deepcopy(report_methods)
+    trafo_copy = copy.deepcopy(net.trafo)
+    trafo3w_copy = copy.deepcopy(net.trafo3w)
+    net.trafo.hv_bus.at[0] = trafo_copy.lv_bus.at[0]
+    net.trafo.lv_bus.at[0] = trafo_copy.hv_bus.at[0]
+    check_result = pp.nominal_voltages_dont_match(net, diag_params['nom_voltage_tolerance'])
+    if check_result:
+        diag_results = {check_function: check_result}
+    else:
+        diag_results = {}
+    assert diag_results[check_function] == \
+    {'trafo': {'hv_lv_swapped': [0]}}
+
+    for bool_value in [True, False]:
+        diag_report = DiagnosticReports(net, diag_results, diag_errors, diag_params, compact_report=bool_value)
+        report_check = None
+        try:
+            eval(report_methods[check_function])
+            report_check = True
+        except:
+            report_check = False
+        assert report_check
+
+    net.trafo = copy.deepcopy(trafo_copy)
+    net.trafo.vn_hv_kv.at[0] *= 1.31
+    net.trafo.vn_lv_kv.at[0] *= 1.31
+    check_result = pp.nominal_voltages_dont_match(net, diag_params['nom_voltage_tolerance'])
+    if check_result:
+        diag_results = {check_function: check_result}
+    else:
+        diag_results = {}
+    assert diag_results[check_function] == \
+    {'trafo': {'hv_bus': [0], 'lv_bus': [0]}}
+
+    for bool_value in [True, False]:
+        diag_report = DiagnosticReports(net, diag_results, diag_errors, diag_params, compact_report=bool_value)
+        report_check = None
+        try:
+            eval(report_methods[check_function])
+            report_check = True
+        except:
+            report_check = False
+        assert report_check
+
+    net.trafo = copy.deepcopy(trafo_copy)
+    net.trafo.vn_hv_kv.at[0] *= 0.69
+    net.trafo.vn_lv_kv.at[0] *= 0.69
+    check_result = pp.nominal_voltages_dont_match(net, diag_params['nom_voltage_tolerance'])
+    if check_result:
+        diag_results = {check_function: check_result}
+    else:
+        diag_results = {}
+    assert diag_results[check_function] == \
+    {'trafo': {'hv_bus': [0], 'lv_bus': [0]}}
+
+    for bool_value in [True, False]:
+        diag_report = DiagnosticReports(net, diag_results, diag_errors, diag_params, compact_report=bool_value)
+        report_check = None
+        try:
+            eval(report_methods[check_function])
+            report_check = True
+        except:
+            report_check = False
+        assert report_check
+
+    net.trafo = copy.deepcopy(trafo_copy)
+    net.trafo.vn_hv_kv.at[0] *= 1.29
+    net.trafo.vn_lv_kv.at[0] *= 1.29
+    check_result = pp.nominal_voltages_dont_match(net, diag_params['nom_voltage_tolerance'])
+    if check_result:
+        diag_results = {check_function: check_result}
+    else:
+        diag_results = {}
+    assert check_function not in diag_results
+
+    for bool_value in [True, False]:
+        diag_report = DiagnosticReports(net, diag_results, diag_errors, diag_params, compact_report=bool_value)
+        report_check = None
+        try:
+            eval(report_methods[check_function])
+            report_check = True
+        except:
+            report_check = False
+        assert report_check
+
+    net.trafo = copy.deepcopy(trafo_copy)
+    net.trafo.vn_hv_kv.at[0] *= 0.71
+    net.trafo.vn_lv_kv.at[0] *= 0.71
+    check_result = pp.nominal_voltages_dont_match(net, diag_params['nom_voltage_tolerance'])
+    if check_result:
+        diag_results = {check_function: check_result}
+    else:
+        diag_results = {}
+    assert check_function not in diag_results
+
+    for bool_value in [True, False]:
+        diag_report = DiagnosticReports(net, diag_results, diag_errors, diag_params, compact_report=bool_value)
+        report_check = None
+        try:
+            eval(report_methods[check_function])
+            report_check = True
+        except:
+            report_check = False
+        assert report_check
+
+    net.trafo = copy.deepcopy(trafo_copy)
+
+    net.trafo3w.hv_bus.at[0] = trafo3w_copy.mv_bus.at[0]
+    net.trafo3w.mv_bus.at[0] = trafo3w_copy.lv_bus.at[0]
+    net.trafo3w.lv_bus.at[0] = trafo3w_copy.hv_bus.at[0]
+    check_result = pp.nominal_voltages_dont_match(net, diag_params['nom_voltage_tolerance'])
+    if check_result:
+        diag_results = {check_function: check_result}
+    else:
+        diag_results = {}
+    assert diag_results[check_function] == \
+    {'trafo3w': {'connectors_swapped_3w': [0]}}
+
+    for bool_value in [True, False]:
+        diag_report = DiagnosticReports(net, diag_results, diag_errors, diag_params, compact_report=bool_value)
+        report_check = None
+        try:
+            eval(report_methods[check_function])
+            report_check = True
+        except:
+            report_check = False
+        assert report_check
+
+    net.trafo3w = copy.deepcopy(trafo3w_copy)
+    net.trafo3w.vn_hv_kv.at[0] *= 1.31
+    net.trafo3w.vn_mv_kv.at[0] *= 1.31
+    net.trafo3w.vn_lv_kv.at[0] *= 1.31
+    check_result = pp.nominal_voltages_dont_match(net, diag_params['nom_voltage_tolerance'])
+    if check_result:
+        diag_results = {check_function: check_result}
+    else:
+        diag_results = {}
+    assert diag_results[check_function] == \
+    {'trafo3w': {'hv_bus': [0], 'lv_bus': [0], 'mv_bus': [0]}}
+
+    for bool_value in [True, False]:
+        diag_report = DiagnosticReports(net, diag_results, diag_errors, diag_params, compact_report=bool_value)
+        report_check = None
+        try:
+            eval(report_methods[check_function])
+            report_check = True
+        except:
+            report_check = False
+        assert report_check
+
+    net.trafo3w = copy.deepcopy(trafo3w_copy)
+    net.trafo3w.vn_hv_kv.at[0] *= 0.69
+    net.trafo3w.vn_mv_kv.at[0] *= 0.69
+    net.trafo3w.vn_lv_kv.at[0] *= 0.69
+    check_result = pp.nominal_voltages_dont_match(net, diag_params['nom_voltage_tolerance'])
+    if check_result:
+        diag_results = {check_function: check_result}
+    else:
+        diag_results = {}
+    assert diag_results[check_function] == \
+    {'trafo3w': {'hv_bus': [0], 'lv_bus': [0], 'mv_bus': [0]}}
+
+    for bool_value in [True, False]:
+        diag_report = DiagnosticReports(net, diag_results, diag_errors, diag_params, compact_report=bool_value)
+        report_check = None
+        try:
+            eval(report_methods[check_function])
+            report_check = True
+        except:
+            report_check = False
+        assert report_check
+
+    net.trafo3w = copy.deepcopy(trafo3w_copy)
+    net.trafo3w.vn_hv_kv.at[0] *= 1.29
+    net.trafo3w.vn_mv_kv.at[0] *= 1.29
+    net.trafo3w.vn_lv_kv.at[0] *= 1.29
+    check_result = pp.nominal_voltages_dont_match(net, diag_params['nom_voltage_tolerance'])
+    if check_result:
+        diag_results = {check_function: check_result}
+    else:
+        diag_results = {}
+    assert check_function not in diag_results
+
+    for bool_value in [True, False]:
+        diag_report = DiagnosticReports(net, diag_results, diag_errors, diag_params, compact_report=bool_value)
+        report_check = None
+        try:
+            eval(report_methods[check_function])
+            report_check = True
+        except:
+            report_check = False
+        assert report_check
+
+    net.trafo3w = copy.deepcopy(trafo3w_copy)
+    net.trafo3w.vn_hv_kv.at[0] *= 0.71
+    net.trafo3w.vn_mv_kv.at[0] *= 0.71
+    net.trafo3w.vn_lv_kv.at[0] *= 0.71
+    check_result = pp.nominal_voltages_dont_match(net, diag_params['nom_voltage_tolerance'])
+    if check_result:
+        diag_results = {check_function: check_result}
+    else:
+        diag_results = {}
+    assert check_function not in diag_results
+
+    for bool_value in [True, False]:
+        diag_report = DiagnosticReports(net, diag_results, diag_errors, diag_params, compact_report=bool_value)
+        report_check = None
+        try:
+            eval(report_methods[check_function])
+            report_check = True
+        except:
+            report_check = False
+        assert report_check
+
+
+
+
+def test_wrong_reference_system(test_net, diag_params, diag_errors, report_methods):
+    net = copy.deepcopy(test_net)
+    check_function = 'wrong_reference_system'
+    diag_params = copy.deepcopy(diag_params)
+    report_methods = copy.deepcopy(report_methods)
+    net.load.p_mw.at[0] = -1
+    net.gen.p_mw.at[0] = -1
+    net.sgen.p_mw.at[0] = -1
+    check_result = pp.wrong_reference_system(net)
+    if check_result:
+        diag_results = {check_function: check_result}
+    else:
+        diag_results = {}
+    assert diag_results[check_function] == {'gens': [0], 'loads': [0], 'sgens': [0]}
+
+    for bool_value in [True, False]:
+        diag_report = DiagnosticReports(net, diag_results, diag_errors, diag_params, compact_report=bool_value)
+        report_check = None
+        try:
+            eval(report_methods[check_function])
+            report_check = True
+        except:
+            report_check = False
+        assert report_check
+
+
+def test_disconnected_elements(test_net, diag_params, diag_errors, report_methods):
+    net = copy.deepcopy(test_net)
+    check_function = 'disconnected_elements'
+    diag_params = copy.deepcopy(diag_params)
+    report_methods = copy.deepcopy(report_methods)
+    net.switch.loc[[37, 38], "closed"] = False
+    pp.drop_trafos(net, [1])
+    check_result = pp.disconnected_elements(net)
+    if check_result:
+        diag_results = {check_function: check_result}
+    else:
+        diag_results = {}
+    expected_disconnect = [{'buses': [33, 36, 37, 38, 39, 40, 41, 42, 43, 44],
+      'lines': [6, 7, 8, 9, 11, 12, 13],
+      'loads': [2, 5, 6, 7, 8, 9, 10, 11, 12],
+      'sgens': [1, 2, 3, 4],
+      'switches': [37, 38, 46, 47, 48, 49, 50, 51, 52, 53, 54, 55, 56, 57, 58, 59, 60, 61],
+      'trafos3w': [0]},
+     {'buses': [45, 46, 47, 48, 49, 50, 51, 52, 53, 54, 55, 56],
+      'lines': [14, 15, 16, 17, 18, 19, 20, 21, 22, 23, 24],
+      'loads': [13, 14, 15, 16, 17, 18, 19, 20, 21, 22, 23, 24],
+      'sgens': [5, 6, 7, 8, 9, 10],
+      'switches': [62, 63, 64, 65, 66, 67, 68, 69, 70, 71, 72, 73, 74, 75, 76, 77, 78, 79, 80, 81,
+                   82, 83]}]
+    for area, expected_area in zip(diag_results[check_function], expected_disconnect):
+        assert area == expected_area
+
+    for bool_value in [True, False]:
+        diag_report = DiagnosticReports(net, diag_results, diag_errors, diag_params, compact_report=bool_value)
+        report_check = None
+        try:
+            eval(report_methods[check_function])
+            report_check = True
+        except:
+            report_check = False
+        assert report_check
+
+
+
+def test_deviation_from_std_type(test_net, diag_params, diag_errors, report_methods):
+    net = copy.deepcopy(test_net)
+    check_function = 'deviation_from_std_type'
+    diag_params = copy.deepcopy(diag_params)
+    report_methods = copy.deepcopy(report_methods)
+    net.line.r_ohm_per_km.loc[0] += 1
+    net.line.x_ohm_per_km.loc[6] -= 1
+    net.line.c_nf_per_km.loc[14] *= -1
+    net.line.max_i_ka.loc[21] = '5'
+    pp.change_std_type(net, 0, element='trafo', name='160 MVA 380/110 kV')
+    net.trafo.vk_percent.loc[0] *= 2
+    check_result = pp.deviation_from_std_type(net)
+    if check_result:
+        diag_results = {check_function: check_result}
+    else:
+        diag_results = {}
+    assert diag_results[check_function] == \
+    {'line': {0: {'e_value': 1.1571, 'param': 'r_ohm_per_km', 'std_type_in_lib': True,
+                  'std_type_value': 0.1571},
+              6: {'e_value': -0.883, 'param': 'x_ohm_per_km', 'std_type_in_lib': True,
+                  'std_type_value': 0.117},
+              14: {'e_value': -264.0, 'param': 'c_nf_per_km', 'std_type_in_lib': True,
+                   'std_type_value': 264},
+              21: {'e_value': '5', 'param': 'max_i_ka', 'std_type_in_lib': True,
+                   'std_type_value': 0.105}},
+    'trafo': {0: {'e_value': 24.4, 'param': 'vk_percent', 'std_type_in_lib': True,
+                  'std_type_value': 12.2}}
+    }
+
+    for bool_value in [True, False]:
+        diag_report = DiagnosticReports(net, diag_results, diag_errors, diag_params, compact_report=bool_value)
+        report_check = None
+        try:
+            eval(report_methods[check_function])
+            report_check = True
+        except:
+            report_check = False
+        assert report_check
+
+
+@pytest.mark.skipif(not numba_installed, reason="requires numba")
+def test_numba_comparison(test_net, diag_params, diag_errors, report_methods):
+    net = copy.deepcopy(test_net)
+    check_function = 'numba_comparison'
+    diag_params['numba_tolerance'] = 1e-13
+    check_result = pp.numba_comparison(net, numba_tolerance=diag_params['numba_tolerance'])
+    if check_result:
+        diag_results = {check_function: check_result}
+    else:
+        diag_results = {check_function: {}}
+    for element_type in diag_results[check_function]:
+        check_results = diag_results[check_function]
+        for result_type in check_results[element_type]:
+            for result in check_results[element_type][result_type]:
+                assert result > diag_params['numba_tolerance']
+
+    for bool_value in [True, False]:
+        diag_report = DiagnosticReports(net, diag_results, diag_errors, diag_params, compact_report=bool_value)
+        report_check = None
+        try:
+            eval(report_methods[check_function])
+            report_check = True
+        except:
+            report_check = False
+        assert report_check
+
+
+def test_parallel_switches(test_net, diag_params, diag_errors, report_methods):
+    net = copy.deepcopy(test_net)
+    check_function = 'parallel_switches'
+    diag_params = copy.deepcopy(diag_params)
+    report_methods = copy.deepcopy(report_methods)
+    pp.create_switch(net, 1, 2, et='b')
+    pp.create_switch(net, 13, 0, et='t', closed=False)
+    pp.create_switch(net, 13, 0, et='t')
+    pp.create_switch(net, 47, 16, et='l')
+    pp.create_switch(net, 13, 0, et='b')
+
+    check_result = pp.parallel_switches(net)
+    if check_result:
+        diag_results = {check_function: check_result}
+    else:
+        diag_results = {}
+    assert diag_results[check_function] == [[0, 88], [84, 89, 90], [66, 91]]
+
+    for bool_value in [True, False]:
+        diag_report = DiagnosticReports(net, diag_results, diag_errors, diag_params, compact_report=bool_value)
+        report_check = None
+        try:
+            eval(report_methods[check_function])
+            report_check = True
+        except:
+            report_check = False
+        assert report_check
+
+
+def test_missing_bus_indices(test_net, diag_params, diag_errors, report_methods):
+    net = copy.deepcopy(test_net)
+    check_function = 'missing_bus_indices'
+    diag_params = copy.deepcopy(diag_params)
+    report_methods = copy.deepcopy(report_methods)
+    net.line.from_bus.iat[0] = 10000
+    net.trafo.lv_bus.iat[0] = 10001
+    net.trafo3w.mv_bus.iat[0] = 10002
+    net.switch.bus.iat[0] = 10003
+    net.switch.element.iat[0] = 10004
+    net.ext_grid.bus.iloc[0] = 10005
+    check_result = pp.missing_bus_indices(net)
+    if check_result:
+        diag_results = {check_function: check_result}
+    else:
+        diag_results = {}
+
+
+    assert diag_results[check_function] == {'ext_grid': [(0, 'bus', 10005)],
+                                            'line': [(0, 'from_bus', 10000)],
+                                            'switch': [(0, 'bus', 10003), (0, 'element', 10004)],
+                                            'trafo': [(0, 'lv_bus', 10001)],
+                                            'trafo3w': [(0, 'mv_bus', 10002)]}
+
+    for bool_value in [True, False]:
+        diag_report = DiagnosticReports(net, diag_results, diag_errors, diag_params, compact_report=bool_value)
+        report_check = None
+
+        try:
+            eval(report_methods[check_function])
+            report_check = True
+        except:
+            report_check = False
+        assert report_check
+
+
+def test_runpp_errors(test_net, diag_params, diag_errors, report_methods):
+    net = copy.deepcopy(test_net)
+    net.load.p_mw *= 100
+    diag = pp.diagnostic(net, report_style=None)
+
+if __name__ == "__main__":
+    pytest.main(["test_diagnostic.py", "-xs"])