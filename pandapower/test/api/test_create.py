--- conflicted
+++ resolved
@@ -1299,34 +1299,20 @@
         create_switches(
             net, buses=[6, b2, b3], elements=[l1, t1, b4], et=["l", "t", "b"], z_ohm=0.0
         )
-<<<<<<< HEAD
-    with pytest.raises(UserWarning, match="Line 1 does not exist"):
+    with pytest.raises(UserWarning, match=r"Line buses do not exist: \[1\]"):
         create_switches(
             net, buses=[b1, b2, b3], elements=[1, t1, b4], et=["l", "t", "b"], z_ohm=0.0
         )
-    with pytest.raises(UserWarning, match="Line %s not connected to bus %s" % (l1, b3)):
+    with pytest.raises(UserWarning, match=rf"Line not connected \(line element, bus\): \[\({b3}, {l1}\)\]"):
         create_switches(
-=======
-    with pytest.raises(UserWarning, match=r"Line buses do not exist: \[1\]"):
-        pp.create_switches(
-            net, buses=[b1, b2, b3], elements=[1, t1, b4], et=["l", "t", "b"], z_ohm=0.0
-        )
-    with pytest.raises(UserWarning, match=r"Line not connected \(line element, bus\): \[\(%s, %s\)\]" % (b3, l1)):
-        pp.create_switches(
->>>>>>> 8009cb53
             net,
             buses=[b3, b2, b3],
             elements=[l1, t1, b4],
             et=["l", "t", "b"],
             z_ohm=0.0,
         )
-<<<<<<< HEAD
-    with pytest.raises(UserWarning, match="Trafo 1 does not exist"):
+    with pytest.raises(UserWarning, match=r"Trafo buses do not exist: \[1\]"):
         create_switches(
-=======
-    with pytest.raises(UserWarning, match=r"Trafo buses do not exist: \[1\]"):
-        pp.create_switches(
->>>>>>> 8009cb53
             net, buses=[b1, b2, b3], elements=[l1, 1, b4], et=["l", "t", "b"], z_ohm=0.0
         )
     with pytest.raises(
@@ -1345,13 +1331,8 @@
         create_switches(
             net, buses=[b1, b2, b3], elements=[l1, t1, 6], et=["l", "t", "b"], z_ohm=0.0
         )
-<<<<<<< HEAD
-    with pytest.raises(UserWarning, match="Trafo3w 1 does not exist"):
+    with pytest.raises(UserWarning, match=r"Trafo3w buses do not exist: \[1\]"):
         create_switches(
-=======
-    with pytest.raises(UserWarning, match=r"Trafo3w buses do not exist: \[1\]"):
-        pp.create_switches(
->>>>>>> 8009cb53
             net,
             buses=[b1, b2, b3],
             elements=[l1, t1, 1],
@@ -1371,7 +1352,7 @@
     with pytest.raises(
         UserWarning, match=r"Cannot attach to elements \{12398\}, they do not exist"
     ):
-        pp.create_switches(
+        create_switches(
             net,
             buses=[b1, b2],
             elements=[b3, 12398],
@@ -1381,7 +1362,7 @@
     with pytest.raises(
         UserWarning, match=r"Cannot attach to buses \{13098\}, they do not exist"
     ):
-        pp.create_switches(
+        create_switches(
             net,
             buses=[b1, 13098],
             elements=[b2, b3],
@@ -1533,13 +1514,9 @@
         net.storage.test_kwargs.values
         == ["dummy_string_1", "dummy_string_2", "dummy_string_3"]
     )
-<<<<<<< HEAD
-    assert nets_equal(net, net_bulk)
-=======
     for col in ["name", "type"]:
         net.storage.loc[net.storage[col].isnull(), col] = ""
-    assert pp.nets_equal(net, net_bulk)
->>>>>>> 8009cb53
+    assert nets_equal(net, net_bulk)
 
 
 def test_create_wards():
