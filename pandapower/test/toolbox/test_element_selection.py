--- conflicted
+++ resolved
@@ -221,7 +221,67 @@
     assert set(received.index) == pandapower.toolbox.pp_elements()
 
 
-<<<<<<< HEAD
+def test_get_substations():
+    net = pp.create_empty_network()
+    pp.create_buses(net, 5, 110)
+    pp.create_buses(net, 5, 20)
+    pp.create_buses(net, 2, 10)
+
+    pp.create_transformer(net, 3, 5, "63 MVA 110/20 kV")
+    pp.create_transformer3w(net, 4, 8, 10, "63/25/38 MVA 110/20/10 kV")
+
+    pp.create_switches(net, buses=[0, 0, 2, 5, 6, 1, 8, 10], elements=[1, 2, 3, 6, 7, 4, 9, 11], et="b")
+    pp.create_switches(net, buses=[3, 5], elements=[0, 0], et=["t", "t"])
+    pp.create_switches(net, buses=[4, 8, 10], elements=[0, 0, 0], et=["t3", "t3", "t3"])
+
+    s = pp.toolbox.get_substations(net, write_to_net=False)
+    assert len(s) == 1
+    assert "substation" not in net.bus.columns
+    pp.toolbox.get_substations(net)
+    assert np.alltrue(net.bus.substation == 0)
+    assert np.array_equal(net.bus.index.values, s[0])
+
+    s1 = pp.toolbox.get_substations(net, include_trafos=False)
+    # 110 kV buses HV side, 20 kV buses for trafo and trafo3w, 10 kV buses for trafo3w
+    assert len(s1) == 4
+    assert len(net.bus.substation.unique()) == 4
+    for c in s1.values():
+        assert len(net.bus.loc[c, "vn_kv"].unique()) == 1
+
+    net.trafo.in_service = False
+    net.trafo3w.in_service = False
+    s11 = pp.toolbox.get_substations(net, include_out_of_service_branches=False)
+    assert len(s11) == 4
+    assert len(net.bus.substation.unique()) == 4
+    for k, v in s11.items():
+        assert np.array_equal(v, s1[k])
+
+    net.switch.closed = False
+    s2 = pp.toolbox.get_substations(net)
+    assert len(s2) == 1
+    assert len(net.bus.substation.unique()) == 1
+    assert np.array_equal(s[0], s2[0])
+
+    s3 = pp.toolbox.get_substations(net, respect_switches=True)
+    assert len(s3) == 0
+    assert np.alltrue(pd.isna(net.bus.substation))
+
+    s4 = pp.toolbox.get_substations(net, respect_switches=True, return_all_buses=True)
+    assert len(s4) == 12
+    assert len(net.bus.substation.unique()) == 12
+
+    # even when al switches open and trafos out of service, find 1 substation:
+    s5 = pp.toolbox.get_substations(net)
+    assert np.alltrue(net.bus.substation == 0)
+    assert np.array_equal(net.bus.index.values, s5[0])
+
+    # even when all buses out of service:
+    net.bus.in_service = False
+    s6 = pp.toolbox.get_substations(net)
+    assert np.alltrue(net.bus.substation == 0)
+    assert np.array_equal(net.bus.index.values, s6[0])
+
+
 def test_branch_buses_df():
     net = nw.example_multivoltage()
     df = pp.branch_buses_df(net, "line")
@@ -274,67 +334,6 @@
         net, branch_types=["line", "trafo3w"])
     assert pp.check_parallel_branch_to_bus_bus_switch(
         net, branch_types=["trafo", "trafo3w"])
-=======
-def test_get_substations():
-    net = pp.create_empty_network()
-    pp.create_buses(net, 5, 110)
-    pp.create_buses(net, 5, 20)
-    pp.create_buses(net, 2, 10)
-
-    pp.create_transformer(net, 3, 5, "63 MVA 110/20 kV")
-    pp.create_transformer3w(net, 4, 8, 10, "63/25/38 MVA 110/20/10 kV")
-
-    pp.create_switches(net, buses=[0, 0, 2, 5, 6, 1, 8, 10], elements=[1, 2, 3, 6, 7, 4, 9, 11], et="b")
-    pp.create_switches(net, buses=[3, 5], elements=[0, 0], et=["t", "t"])
-    pp.create_switches(net, buses=[4, 8, 10], elements=[0, 0, 0], et=["t3", "t3", "t3"])
-
-    s = pp.toolbox.get_substations(net, write_to_net=False)
-    assert len(s) == 1
-    assert "substation" not in net.bus.columns
-    pp.toolbox.get_substations(net)
-    assert np.alltrue(net.bus.substation == 0)
-    assert np.array_equal(net.bus.index.values, s[0])
-
-    s1 = pp.toolbox.get_substations(net, include_trafos=False)
-    # 110 kV buses HV side, 20 kV buses for trafo and trafo3w, 10 kV buses for trafo3w
-    assert len(s1) == 4
-    assert len(net.bus.substation.unique()) == 4
-    for c in s1.values():
-        assert len(net.bus.loc[c, "vn_kv"].unique()) == 1
-
-    net.trafo.in_service = False
-    net.trafo3w.in_service = False
-    s11 = pp.toolbox.get_substations(net, include_out_of_service_branches=False)
-    assert len(s11) == 4
-    assert len(net.bus.substation.unique()) == 4
-    for k, v in s11.items():
-        assert np.array_equal(v, s1[k])
-
-    net.switch.closed = False
-    s2 = pp.toolbox.get_substations(net)
-    assert len(s2) == 1
-    assert len(net.bus.substation.unique()) == 1
-    assert np.array_equal(s[0], s2[0])
-
-    s3 = pp.toolbox.get_substations(net, respect_switches=True)
-    assert len(s3) == 0
-    assert np.alltrue(pd.isna(net.bus.substation))
-
-    s4 = pp.toolbox.get_substations(net, respect_switches=True, return_all_buses=True)
-    assert len(s4) == 12
-    assert len(net.bus.substation.unique()) == 12
-
-    # even when al switches open and trafos out of service, find 1 substation:
-    s5 = pp.toolbox.get_substations(net)
-    assert np.alltrue(net.bus.substation == 0)
-    assert np.array_equal(net.bus.index.values, s5[0])
-
-    # even when all buses out of service:
-    net.bus.in_service = False
-    s6 = pp.toolbox.get_substations(net)
-    assert np.alltrue(net.bus.substation == 0)
-    assert np.array_equal(net.bus.index.values, s6[0])
->>>>>>> 1763b4e0
 
 
 if __name__ == '__main__':
