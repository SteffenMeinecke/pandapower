--- conflicted
+++ resolved
@@ -230,8 +230,4 @@
 
 
 if __name__ == '__main__':
-<<<<<<< HEAD
-    pytest.main([__file__, "-x"])
-=======
-    pytest.main([__file__, "-xs"])
->>>>>>> bf4a3dac
+    pytest.main([__file__, "-xs"])