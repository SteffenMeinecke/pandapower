--- conflicted
+++ resolved
@@ -1,29 +1,19 @@
-# -*- coding: utf-8 -*-
-
-# Copyright (c) 2016-2025 by University of Kassel and Fraunhofer Institute for Energy Economics
-# and Energy System Technology (IEE), Kassel. All rights reserved.
-
-import os
-
-<<<<<<< HEAD
-from pandapower import __version__ as pp_version
-from pandapower.control.controller.trafo import DiscreteTapControl
-from pandapower.control.util.auxiliary import create_trafo_characteristics
-from pandapower.file_io import to_json
-from pandapower.networks.create_examples import example_multivoltage
-from pandapower.run import runpp
-
-net = example_multivoltage()
-DiscreteTapControl(net, 1, 1.02, 1.03)
-create_trafo_characteristics(net, "trafo", 1, "vk_percent", [-2, 0, 2], [3.5, 4, 4.5])
-runpp(net, run_control=True)
-to_json(net, os.path.join("old_versions", "example_%s.json" % pp_version))
-
-=======
-net = pp.networks.example_multivoltage()
-pp.control.DiscreteTapControl(net, 1, 1.02, 1.03)
-pp.control._create_trafo_characteristics(net, "trafo", 1, "vk_percent", [-2, 0, 2], [3.5, 4, 4.5])
-pp.runpp(net, run_control=True)
-pp.to_json(net, os.path.join("old_versions", "example_%s.json" % pp.__version__))
-
->>>>>>> 2fb0b8e8
+# -*- coding: utf-8 -*-
+
+# Copyright (c) 2016-2025 by University of Kassel and Fraunhofer Institute for Energy Economics
+# and Energy System Technology (IEE), Kassel. All rights reserved.
+
+import os
+
+from pandapower import __version__ as pp_version
+from pandapower.control.controller.trafo import DiscreteTapControl
+from pandapower.control.util.auxiliary import create_trafo_characteristics
+from pandapower.file_io import to_json
+from pandapower.networks.create_examples import example_multivoltage
+from pandapower.run import runpp
+
+net = example_multivoltage()
+DiscreteTapControl(net, 1, 1.02, 1.03)
+create_trafo_characteristics(net, "trafo", 1, "vk_percent", [-2, 0, 2], [3.5, 4, 4.5])
+runpp(net, run_control=True)
+to_json(net, os.path.join("old_versions", "example_%s.json" % pp_version))