# -*- coding: utf-8 -*-

# Copyright (c) 2016-2025 by University of Kassel and Fraunhofer Institute for Energy Economics
# and Energy System Technology (IEE), Kassel. All rights reserved.


import copy
import os

import numpy as np
import pandas as pd
import pytest

from pandapower import pp_dir
from pandapower.auxiliary import _check_connectivity, _add_ppc_options, lightsim2grid_available
from pandapower.control import create_trafo_characteristics, SplineCharacteristic
from pandapower.create import create_bus, create_empty_network, create_ext_grid, create_dcline, create_load, \
    create_sgen, create_switch, create_transformer, create_xward, create_transformer3w, create_gen, create_shunt, \
    create_line_from_parameters, create_line, create_impedance, create_storage, create_buses, \
    create_transformer3w_from_parameters
from pandapower.file_io import from_json
from pandapower.networks import create_cigre_network_mv, four_loads_with_branches_out, \
    example_simple, simple_four_bus_system, example_multivoltage, case118
from pandapower.pd2ppc import _pd2ppc
from pandapower.pf.create_jacobian import _create_J_without_numba
from pandapower.pf.run_newton_raphson_pf import _get_pf_variables_from_ppci
from pandapower.powerflow import LoadflowNotConverged
from pandapower.pypower.idx_brch import BR_R, BR_X, BR_B, BR_G
from pandapower.pypower.makeYbus import makeYbus as makeYbus_pypower
from pandapower.results import reset_results
from pandapower.run import set_user_pf_options, runpp
from pandapower.test.consistency_checks import runpp_with_consistency_checks
<<<<<<< HEAD
from pandapower.test.helper_functions import add_grid_connection, create_test_line, assert_net_equal, assert_res_equal
=======
from pandapower.test.control.test_shunt_control import simple_test_net_shunt_control
>>>>>>> 2fb0b8e8
from pandapower.test.loadflow.result_test_network_generator import add_test_xward, add_test_trafo3w, \
    add_test_line, add_test_oos_bus_with_is_element, result_test_network_generator, add_test_trafo
from pandapower.toolbox import nets_equal

try:
    from pandapower.pf.makeYbus_numba import makeYbus as makeYbus_numba

    numba_installed = True
except ImportError:
    numba_installed = False


def test_minimal_net(**kwargs):
    # tests corner-case when the grid only has 1 bus and an ext-grid
    net = create_empty_network()
    b = create_bus(net, 110)
    create_ext_grid(net, b)
    runpp_with_consistency_checks(net, **kwargs)

    create_load(net, b, p_mw=0.1)
    runpp_with_consistency_checks(net, **kwargs)

    b2 = create_bus(net, 110)
    create_switch(net, b, b2, 'b')
    create_sgen(net, b2, p_mw=0.2)
    runpp_with_consistency_checks(net, **kwargs)


def test_set_user_pf_options():
    net = example_simple()
    runpp(net)

    old_options = net._options.copy()
    test_options = {key: i for i, key in enumerate(old_options.keys())}

    set_user_pf_options(net, hello='bye', **test_options)
    test_options.update({'hello': 'bye'})

    assert net.user_pf_options == test_options

    # remove what is in user_pf_options and add hello=world
    set_user_pf_options(net, overwrite=True, hello='world')
    assert net.user_pf_options == {'hello': 'world'}

    # check if 'hello' is added to net._options, but other options are untouched
    runpp(net)
    assert 'hello' in net._options.keys() and net._options['hello'] == 'world'
    net._options.pop('hello')
    assert net._options == old_options

    # check if user_pf_options can be deleted and net._options is as it was before
    set_user_pf_options(net, overwrite=True, hello='world')
    set_user_pf_options(net, overwrite=True)
    assert net.user_pf_options == {}
    runpp(net)
    assert 'hello' not in net._options.keys()

    # see if user arguments overrule user_pf_options, but other user_pf_options still have the
    # priority
    set_user_pf_options(net, tolerance_mva=1e-6, max_iteration=20)
    runpp(net, tolerance_mva=1e-2)
    assert net.user_pf_options['tolerance_mva'] == 1e-6
    assert net._options['tolerance_mva'] == 1e-2
    assert net._options['max_iteration'] == 20


def test_kwargs_with_user_options():
    net = example_simple()
    runpp(net)
    assert net._options["trafo3w_losses"] == "hv"
    set_user_pf_options(net, trafo3w_losses="lv")
    runpp(net)
    assert net._options["trafo3w_losses"] == "lv"

    # check providing the kwargs options in runpp overrides user_pf_options
    set_user_pf_options(net, init_vm_pu="results")
    runpp(net, init_vm_pu="flat")
    assert net.user_pf_options["init_vm_pu"] == "results"
    assert net._options["init_vm_pu"] == "flat"


@pytest.mark.xfail(reason="Until now there was no way found to dynamically identify "
                          "the arguments passed to runpp, so if the user options are "
                          "overwritten with the default values, this is not recognized.")
def test_overwrite_default_args_with_user_options():
    net = example_simple()
    runpp(net)
    assert net._options["check_connectivity"] is True
    set_user_pf_options(net, check_connectivity=False)
    runpp(net)
    assert net._options["check_connectivity"] is False
    runpp(net, check_connectivity=True)
    assert net._options["check_connectivity"] is True


def test_runpp_init():
    net = create_empty_network()
    b1, b2, l1 = add_grid_connection(net)
    b3 = create_bus(net, vn_kv=0.4)
    tidx = create_transformer(net, hv_bus=b2, lv_bus=b3, std_type="0.25 MVA 20/0.4 kV")
    net.trafo.at[tidx, "shift_degree"] = 70
    runpp(net, calculate_voltage_angles="auto")
    va = net.res_bus.va_degree.at[4]
    runpp(net, calculate_voltage_angles=True, init_va_degree="dc")
    assert np.allclose(va - net.trafo.shift_degree.at[tidx], net.res_bus.va_degree.at[4])
    runpp(net, calculate_voltage_angles=True, init_va_degree="results")
    assert np.allclose(va - net.trafo.shift_degree.at[tidx], net.res_bus.va_degree.at[4])


def test_runpp_init_auxiliary_buses():
    net = create_empty_network()
    b1, b2, l1 = add_grid_connection(net, vn_kv=110.)
    b3 = create_bus(net, vn_kv=20.)
    b4 = create_bus(net, vn_kv=10.)
    tidx = create_transformer3w(net, b2, b3, b4, std_type='63/25/38 MVA 110/20/10 kV')
    create_load(net, b3, p_mw=5)
    create_load(net, b4, p_mw=5)
    create_xward(net, b4, ps_mw=1, qs_mvar=1, pz_mw=1, qz_mvar=1, r_ohm=0.1, x_ohm=0.1,
                 vm_pu=1.0)
    net.trafo3w.at[tidx, "shift_lv_degree"] = 120
    net.trafo3w.at[tidx, "shift_mv_degree"] = 80
    runpp(net)
    va = net.res_bus.va_degree.at[b2]
    runpp(net, calculate_voltage_angles=True, init_va_degree="dc")
    assert np.allclose(va - net.trafo3w.shift_mv_degree.at[tidx], net.res_bus.va_degree.at[b3],
                       atol=2)
    assert np.allclose(va - net.trafo3w.shift_lv_degree.at[tidx], net.res_bus.va_degree.at[b4],
                       atol=2)
    runpp(net, calculate_voltage_angles=True, init_va_degree="results")
    assert np.allclose(va - net.trafo3w.shift_mv_degree.at[tidx], net.res_bus.va_degree.at[b3],
                       atol=2)
    assert np.allclose(va - net.trafo3w.shift_lv_degree.at[tidx], net.res_bus.va_degree.at[b4],
                       atol=2)


def test_result_iter():
    for net in result_test_network_generator():
        try:
            runpp_with_consistency_checks(net, enforce_q_lims=True)
        except (AssertionError):
            raise UserWarning("Consistency Error after adding %s" % net.last_added_case)
        except(LoadflowNotConverged):
            raise UserWarning("Power flow did not converge after adding %s" % net.last_added_case)


@pytest.fixture
def bus_bus_net():
    net = create_empty_network()
    add_grid_connection(net)
    for _u in range(4):
        create_bus(net, vn_kv=.4)
    create_load(net, 5, p_mw=0.01)
    create_switch(net, 3, 6, et="b")
    create_switch(net, 4, 5, et="b")
    create_switch(net, 6, 5, et="b")
    create_switch(net, 0, 7, et="b")
    create_test_line(net, 4, 7)
    create_load(net, 4, p_mw=0.01)
    return net


def test_bus_bus_switches(bus_bus_net):
    net = bus_bus_net
    runpp(net)
    assert net.res_bus.vm_pu.at[3] == net.res_bus.vm_pu.at[4] == net.res_bus.vm_pu.at[5] == \
           net.res_bus.vm_pu.at[6]
    assert net.res_bus.vm_pu.at[0] == net.res_bus.vm_pu.at[7]

    net.bus.at[5, "in_service"] = False
    runpp(net)
    assert net.res_bus.vm_pu.at[3] == net.res_bus.vm_pu.at[6]
    assert net.res_bus.vm_pu.at[0] == net.res_bus.vm_pu.at[7]
    assert pd.isnull(net.res_bus.vm_pu.at[5])
    assert net.res_bus.vm_pu.at[6] != net.res_bus.vm_pu.at[4]


def test_bus_bus_switches_merges_two_gens(bus_bus_net):
    "buses should not be fused if two gens are connected"
    net = bus_bus_net
    net.bus.at[5, "in_service"] = False
    create_gen(net, 6, 10)
    create_gen(net, 4, 10)
    net.bus.at[5, "in_service"] = True
    runpp(net)
    assert net.converged


def test_bus_bus_switches_throws_exception_for_two_gen_with_diff_vm(bus_bus_net):
    "buses should not be fused if two gens are connected"
    net = bus_bus_net
    create_gen(net, 6, 10, 1.)
    create_gen(net, 4, 10, 1.1)
    with pytest.raises(UserWarning):
        runpp(net)


@pytest.fixture
def z_switch_net():
    net = create_empty_network()
    for i in range(3):
        create_bus(net, vn_kv=.4)
        create_load(net, i, p_mw=0.1)
    create_ext_grid(net, 0, vm_pu=1.0)
    create_line_from_parameters(net, 0, 1, 1, r_ohm_per_km=0.1 / np.sqrt(2),
                                x_ohm_per_km=0.1 / np.sqrt(2),
                                c_nf_per_km=0, max_i_ka=.2)
    create_switch(net, 0, 2, et="b", z_ohm=0.1)
    return net


@pytest.mark.parametrize("numba", [True, False])
def test_z_switch(z_switch_net, numba):
    net = z_switch_net
    runpp(net, numba=numba, switch_rx_ratio=1)
    assert pytest.approx(net.res_bus.vm_pu.at[1], abs=1e-9) == net.res_bus.vm_pu.at[2]

    net_zero_z_switch = copy.deepcopy(net)
    net_zero_z_switch.switch.z_ohm = 0
    runpp(net_zero_z_switch, numba=numba, switch_rx_ratio=1)
    assert pytest.approx(net_zero_z_switch.res_bus.vm_pu.at[0], abs=1e-9) == net_zero_z_switch.res_bus.vm_pu.at[2]


@pytest.fixture
def z_switch_net_4bus_parallel():
    net = create_empty_network()
    for i in range(4):
        create_bus(net, vn_kv=.4)
        create_load(net, i, p_mw=0.1)
    create_ext_grid(net, 0, vm_pu=1.0)
    create_line_from_parameters(net, 0, 1, 1, r_ohm_per_km=0.1 / np.sqrt(2),
                                x_ohm_per_km=0.1 / np.sqrt(2),
                                c_nf_per_km=0, max_i_ka=.2)
    create_line_from_parameters(net, 1, 3, 1, r_ohm_per_km=0.1 / np.sqrt(2),
                                x_ohm_per_km=0.1 / np.sqrt(2),
                                c_nf_per_km=0, max_i_ka=.2)
    create_switch(net, 0, 2, et="b", z_ohm=0.1)
    create_switch(net, 0, 2, et="b", z_ohm=0)
    return net


@pytest.fixture
def z_switch_net_4bus():
    net = create_empty_network()
    for i in range(4):
        create_bus(net, vn_kv=.4)
        create_load(net, i, p_mw=0.01)
    create_ext_grid(net, 0, vm_pu=1.0)
    create_line_from_parameters(net, 0, 1, 1, r_ohm_per_km=0.1 / np.sqrt(2),
                                x_ohm_per_km=0.1 / np.sqrt(2),
                                c_nf_per_km=0, max_i_ka=.2)
    create_switch(net, 1, 2, et="b", z_ohm=0.1)
    create_switch(net, 2, 3, et="b", z_ohm=0)
    return net


@pytest.mark.parametrize("numba", [True, False])
def test_switch_fuse_z_ohm_0(z_switch_net_4bus_parallel, z_switch_net_4bus, numba):
    net = z_switch_net_4bus_parallel
    runpp(net, numba=numba)
    assert net.res_bus.vm_pu[0] == net.res_bus.vm_pu[2]
    assert net.res_switch.i_ka[0] == 0

    net = z_switch_net_4bus
    runpp(net, numba=numba)
    assert net.res_bus.vm_pu[2] == net.res_bus.vm_pu[3]
    assert net.res_bus.vm_pu[1] != net.res_bus.vm_pu[2]


@pytest.mark.parametrize("numba", [True, False])
def test_switch_z_ohm_different(z_switch_net_4bus_parallel, z_switch_net_4bus, numba):
    net = z_switch_net_4bus_parallel
    net.switch.at[1, 'z_ohm'] = 0.2
    runpp(net, numba=numba)
    assert net.res_bus.vm_pu[0] != net.res_bus.vm_pu[2]
    assert np.all(net.res_switch.i_ka > 0)

    net = z_switch_net_4bus
    net.switch.at[1, 'z_ohm'] = 0.2
    runpp(net, numba=numba)
    assert net.res_bus.vm_pu[2] != net.res_bus.vm_pu[3]
    assert net.res_bus.vm_pu[1] != net.res_bus.vm_pu[2]


def test_two_open_switches():
    net = create_empty_network()
    b1, b2, l1 = add_grid_connection(net)
    b3 = create_bus(net, vn_kv=20.)
    l2 = create_test_line(net, b2, b3)
    create_test_line(net, b3, b1)
    create_switch(net, b2, l2, et="l", closed=False)
    create_switch(net, b3, l2, et="l", closed=False)
    runpp(net)
    assert np.isnan(net.res_line.i_ka.at[l2]) or net.res_line.i_ka.at[l2] == 0


def test_oos_bus():
    net = create_empty_network()
    add_test_oos_bus_with_is_element(net)
    assert runpp_with_consistency_checks(net)

    #    test for pq-node result
    create_shunt(net, 6, q_mvar=0.8)
    assert runpp_with_consistency_checks(net)

    #   1test for pv-node result
    create_gen(net, 4, p_mw=0.5)
    assert runpp_with_consistency_checks(net)


def get_isolated(net):
    net._options = {}
    _add_ppc_options(net, calculate_voltage_angles=False,
                     trafo_model="t", check_connectivity=False,
                     mode="pf", switch_rx_ratio=2, init_vm_pu="flat",
                     init_va_degree="flat",
                     enforce_q_lims=False, recycle=None)

    ppc, ppci = _pd2ppc(net)
    return _check_connectivity(ppc)


def test_connectivity_check_island_without_pv_bus():
    # Network with islands without pv bus -> all buses in island should be set out of service
    net = create_cigre_network_mv(with_der=False)
    iso_buses, iso_p, iso_q, *_ = get_isolated(net)
    assert len(iso_buses) == 0
    assert np.isclose(iso_p, 0)
    assert np.isclose(iso_q, 0)

    isolated_bus1 = create_bus(net, vn_kv=20., name="isolated Bus1")
    isolated_bus2 = create_bus(net, vn_kv=20., name="isolated Bus2")
    create_line(net, isolated_bus2, isolated_bus1, length_km=1,
                std_type="N2XS(FL)2Y 1x300 RM/35 64/110 kV",
                name="IsolatedLine")
    iso_buses, iso_p, iso_q, *_ = get_isolated(net)
    assert len(iso_buses) == 2
    assert np.isclose(iso_p, 0)
    assert np.isclose(iso_q, 0)

    create_load(net, isolated_bus1, p_mw=0.2, q_mvar=0.02)
    create_sgen(net, isolated_bus2, p_mw=0.15, q_mvar=0.01)

    # with pytest.warns(UserWarning):
    iso_buses, iso_p, iso_q, *_ = get_isolated(net)
    assert len(iso_buses) == 2
    assert np.isclose(iso_p, 350)
    assert np.isclose(iso_q, 30)
    # with pytest.warns(UserWarning):
    runpp_with_consistency_checks(net, check_connectivity=True)


def test_connectivity_check_island_with_one_pv_bus():
    # Network with islands with one PV bus -> PV bus should be converted to the reference bus
    net = create_cigre_network_mv(with_der=False)
    iso_buses, iso_p, iso_q, *_ = get_isolated(net)
    assert len(iso_buses) == 0
    assert np.isclose(iso_p, 0)
    assert np.isclose(iso_q, 0)

    isolated_bus1 = create_bus(net, vn_kv=20., name="isolated Bus1")
    isolated_bus2 = create_bus(net, vn_kv=20., name="isolated Bus2")
    isolated_gen = create_bus(net, vn_kv=20., name="isolated Gen")
    isolated_pv_bus = create_gen(net, isolated_gen, p_mw=0.35, vm_pu=1.0, name="isolated PV bus")
    create_line(net, isolated_bus2, isolated_bus1, length_km=1,
                std_type="N2XS(FL)2Y 1x300 RM/35 64/110 kV", name="IsolatedLine")
    create_line(net, isolated_gen, isolated_bus1, length_km=1,
                std_type="N2XS(FL)2Y 1x300 RM/35 64/110 kV", name="IsolatedLineToGen")
    # with pytest.warns(UserWarning):
    iso_buses, iso_p, iso_q, *_ = get_isolated(net)

    # assert len(iso_buses) == 0
    # assert np.isclose(iso_p, 0)
    # assert np.isclose(iso_q, 0)
    #
    # create_load(net, isolated_bus1, p_mw=0.200., q_mvar=0.020)
    # create_sgen(net, isolated_bus2, p_mw=0.0150., q_mvar=-0.010)
    #
    # iso_buses, iso_p, iso_q = get_isolated(net)
    # assert len(iso_buses) == 0
    # assert np.isclose(iso_p, 0)
    # assert np.isclose(iso_q, 0)

    # with pytest.warns(UserWarning):
    runpp_with_consistency_checks(net, check_connectivity=True)


def test_connectivity_check_island_with_multiple_pv_buses():
    # Network with islands an multiple PV buses in the island -> Error should be thrown since it
    # would be random to choose just some PV bus as the reference bus
    net = create_cigre_network_mv(with_der=False)
    iso_buses, iso_p, iso_q, *_ = get_isolated(net)
    assert len(iso_buses) == 0
    assert np.isclose(iso_p, 0)
    assert np.isclose(iso_q, 0)

    isolated_bus1 = create_bus(net, vn_kv=20., name="isolated Bus1")
    isolated_bus2 = create_bus(net, vn_kv=20., name="isolated Bus2")
    isolated_pv_bus1 = create_bus(net, vn_kv=20., name="isolated PV bus1")
    isolated_pv_bus2 = create_bus(net, vn_kv=20., name="isolated PV bus2")
    create_gen(net, isolated_pv_bus1, p_mw=0.3, vm_pu=1.0, name="isolated PV bus1")
    create_gen(net, isolated_pv_bus2, p_mw=0.05, vm_pu=1.0, name="isolated PV bus2")

    create_line(net, isolated_pv_bus1, isolated_bus1, length_km=1,
                std_type="N2XS(FL)2Y 1x300 RM/35 64/110 kV",
                name="IsolatedLineToGen1")
    create_line(net, isolated_pv_bus2, isolated_bus2, length_km=1,
                std_type="N2XS(FL)2Y 1x300 RM/35 64/110 kV",
                name="IsolatedLineToGen2")
    create_line(net, isolated_bus2, isolated_bus1, length_km=1,
                std_type="N2XS(FL)2Y 1x300 RM/35 64/110 kV",
                name="IsolatedLine")
    # ToDo with pytest.warns(UserWarning):
    iso_buses, iso_p, iso_q, *_ = get_isolated(net)


def test_isolated_in_service_bus_at_oos_line():
    net = create_empty_network()
    b1, b2, l1 = add_grid_connection(net)
    b = create_bus(net, vn_kv=135)
    l = create_line(net, b2, b, 0.1, std_type="NAYY 4x150 SE")
    net.line.loc[l, "in_service"] = False
    assert runpp_with_consistency_checks(net, init="flat")


def test_isolated_in_service_line():
    # ToDo: Fix this
    net = create_empty_network()
    _, b2, l1 = add_grid_connection(net)
    b = create_bus(net, vn_kv=20.)
    create_line(net, b2, b, 0.1, std_type="NAYY 4x150 SE")
    net.line.loc[l1, "in_service"] = False
    assert runpp_with_consistency_checks(net, init="flat")


def test_makeYbus():
    # tests if makeYbus fails for nets where every bus is connected to each other
    net = create_empty_network()
    b1, b2, l1 = add_grid_connection(net)

    # number of buses to create
    n_bus = 20
    bus_list = []
    # generate buses and connect them
    for _ in range(n_bus):
        bus_list.append(create_bus(net, vn_kv=20.))

    # connect the first bus to slack node
    create_test_line(net, bus_list[0], b2)
    # iterate over every bus and add connection to every other bus
    for bus_1 in bus_list:
        for bus_2 in bus_list:
            # add no connection to itself
            if bus_1 == bus_2:
                continue
            create_test_line(net, bus_1, bus_2)

    assert runpp_with_consistency_checks(net)


def test_test_sn_mva():
    test_net_gen1 = result_test_network_generator(sn_mva=1)
    test_net_gen2 = result_test_network_generator(sn_mva=2)
    for net1, net2 in zip(test_net_gen1, test_net_gen2):
        runpp(net1)
        runpp(net2)
        try:
            assert_net_equal(net1, net2, exclude_elms=["sn_mva"])
        except:
            raise UserWarning("Result difference due to sn_mva after adding %s" %
                              net1.last_added_case)


def test_bsfw_algorithm():
    net = example_simple()

    runpp(net)
    vm_nr = copy.copy(net.res_bus.vm_pu)
    va_nr = copy.copy(net.res_bus.va_degree)

    runpp(net, algorithm='bfsw')
    vm_alg = net.res_bus.vm_pu
    va_alg = net.res_bus.va_degree

    assert np.allclose(vm_nr, vm_alg)
    assert np.allclose(va_nr, va_alg)


@pytest.mark.xfail(reason="unknown")
def test_bsfw_algorithm_multi_net():
    net = example_simple()
    add_grid_connection(net, vn_kv=110., zone="second")

    runpp(net)
    vm_nr = copy.copy(net.res_bus.vm_pu)
    va_nr = copy.copy(net.res_bus.va_degree)

    runpp(net, algorithm='bfsw')
    vm_alg = net.res_bus.vm_pu
    va_alg = net.res_bus.va_degree

    assert np.allclose(vm_nr, vm_alg)
    assert np.allclose(va_nr, va_alg)


def test_bsfw_algorithm_with_trafo_shift_and_voltage_angles():
    net = example_simple()
    net["trafo"].loc[:, "shift_degree"] = 180.

    runpp(net, calculate_voltage_angles=True)
    vm_nr = net.res_bus.vm_pu
    va_nr = net.res_bus.va_degree

    runpp(net, algorithm='bfsw', calculate_voltage_angles=True)
    vm_alg = net.res_bus.vm_pu
    va_alg = net.res_bus.va_degree
    assert np.allclose(vm_nr, vm_alg)
    assert np.allclose(va_nr, va_alg)


def test_bsfw_algorithm_with_enforce_q_lims():
    net = example_simple()
    net.ext_grid["max_q_mvar"] = [0.1]
    net.ext_grid["min_q_mvar"] = [-0.1]
    net.gen["max_q_mvar"] = [5.]
    net.gen["min_q_mvar"] = [4.]

    runpp(net, enforce_q_lims=True)
    vm_nr = net.res_bus.vm_pu
    va_nr = net.res_bus.va_degree

    runpp(net, algorithm='bfsw', enforce_q_lims=True)
    vm_alg = net.res_bus.vm_pu
    va_alg = net.res_bus.va_degree
    assert np.allclose(vm_nr, vm_alg)
    assert np.allclose(va_nr, va_alg)


def test_bsfw_algorithm_with_branch_loops():
    net = example_simple()
    create_line(net, 0, 6, length_km=2.5,
                std_type="NA2XS2Y 1x240 RM/25 12/20 kV", name="Line meshed")
    net.switch.loc[:, "closed"] = True

    runpp(net, calculate_voltage_angles="auto")
    vm_nr = net.res_bus.vm_pu
    va_nr = net.res_bus.va_degree

    runpp(net, algorithm='bfsw', calculate_voltage_angles="auto")
    vm_alg = net.res_bus.vm_pu
    va_alg = net.res_bus.va_degree
    assert np.allclose(vm_nr, vm_alg)
    assert np.allclose(va_nr, va_alg)
<<<<<<< HEAD


def test_disabling_vk_update():
    net = example_simple()
    runpp(net, calculate_voltage_angles="auto")
    net.trafo.loc[:, "vk_percent"] = 100.
    net.trafo.loc[:, "vkr_percent"] = 100.

    runpp(net, calculate_voltage_angles="auto", update_vk_values=False)

    assert net.res_trafo.loc[0, 'loading_percent'] > 70.


=======
>>>>>>> 2fb0b8e8
@pytest.mark.slow
def test_pypower_algorithms_iter():
    alg_to_test = ['fdbx', 'fdxb', 'gs']
    for alg in alg_to_test:
        for net in result_test_network_generator(skip_test_impedance=True):
            try:
                runpp_with_consistency_checks(net, enforce_q_lims=True, algorithm=alg, calculate_voltage_angles="auto")
                runpp_with_consistency_checks(net, enforce_q_lims=False, algorithm=alg, calculate_voltage_angles="auto")
            except (AssertionError):
                raise UserWarning("Consistency Error after adding %s" % net.last_added_case)
            except(LoadflowNotConverged):
                raise UserWarning("Power flow did not converge after adding %s" %
                                  net.last_added_case)


@pytest.mark.xfail
def test_zip_loads_gridcal():
    # Tests newton power flow considering zip loads against GridCal's pf result

    # Results used for benchmarking are obtained using GridCal with the following code:
    # from GridCal.grid.CalculationEngine import *
    #
    # np.set_printoptions(precision=4)
    # grid = MultiCircuit()
    #
    # # Add buses
    # bus1 = Bus('Bus 1', vnom=20)
    #
    # bus1.controlled_generators.append(ControlledGenerator('Slack Generator', voltage_module=1.0))
    # grid.add_bus(bus1)
    #
    # bus2 = Bus('Bus 2', vnom=20)
    # bus2.loads.append(Load('load 2',
    #                        power=0.2 * complex(40, 20),
    #                        impedance=1 / (0.40 * (40. - 20.j)),
    #                        current=np.conj(0.40 * (40. + 20.j)) / (20 * np.sqrt(3)),
    #                        ))
    # grid.add_bus(bus2)
    #
    # bus3 = Bus('Bus 3', vnom=20)
    # bus3.loads.append(Load('load 3', power=complex(25, 15)))
    # grid.add_bus(bus3)
    #
    # bus4 = Bus('Bus 4', vnom=20)
    # bus4.loads.append(Load('load 4', power=complex(40, 20)))
    # grid.add_bus(bus4)
    #
    # bus5 = Bus('Bus 5', vnom=20)
    # bus5.loads.append(Load('load 5', power=complex(50, 20)))
    # grid.add_bus(bus5)
    #
    # # add branches (Lines in this case)
    # grid.add_branch(Branch(bus1, bus2, 'line 1-2', r=0.05, x=0.11, b=0.02))
    #
    # grid.add_branch(Branch(bus1, bus3, 'line 1-3', r=0.05, x=0.11, b=0.02))
    #
    # grid.add_branch(Branch(bus1, bus5, 'line 1-5', r=0.03, x=0.08, b=0.02))
    #
    # grid.add_branch(Branch(bus2, bus3, 'line 2-3', r=0.04, x=0.09, b=0.02))
    #
    # grid.add_branch(Branch(bus2, bus5, 'line 2-5', r=0.04, x=0.09, b=0.02))
    #
    # grid.add_branch(Branch(bus3, bus4, 'line 3-4', r=0.06, x=0.13, b=0.03))
    #
    # grid.add_branch(Branch(bus4, bus5, 'line 4-5', r=0.04, x=0.09, b=0.02))
    #
    # grid.compile()
    #
    # print('Ybus:\n', grid.circuits[0].power_flow_input.Ybus.todense())
    #
    # options = PowerFlowOptions(SolverType.NR, robust=False)
    # power_flow = PowerFlow(grid, options)
    # power_flow.run()
    #
    # print('\n\n', grid.name)
    # print('\t|V|:', abs(grid.power_flow_results.voltage))
    # print('\tVang:', np.rad2deg(np.angle(grid.power_flow_results.voltage)))

    vm_pu_gridcal = np.array([1., 0.9566486349, 0.9555640318, 0.9340468428, 0.9540542172])
    va_degree_gridcal = np.array([0., -2.3717973886, -2.345654238, -3.6303651197, -2.6713716569])

    Ybus_gridcal = np.array(
        [[10.9589041096 - 25.9973972603j, -3.4246575342 + 7.5342465753j,
          -3.4246575342 + 7.5342465753j,
          0.0000000000 + 0.j, -4.1095890411 + 10.9589041096j],
         [-3.4246575342 + 7.5342465753j, 11.8320802147 - 26.1409476063j,
          -4.1237113402 + 9.2783505155j,
          0.0000000000 + 0.j, -4.1237113402 + 9.2783505155j],
         [-3.4246575342 + 7.5342465753j, -4.1237113402 + 9.2783505155j,
          10.4751981427 - 23.1190605054j,
          -2.9268292683 + 6.3414634146j, 0.0000000000 + 0.j],
         [0.0000000000 + 0.j, 0.0000000000 + 0.j, -2.9268292683 + 6.3414634146j,
          7.0505406085 - 15.5948139301j,
          -4.1237113402 + 9.2783505155j],
         [-4.1095890411 + 10.9589041096j, -4.1237113402 + 9.2783505155j, 0.0000000000 + 0.j,
          -4.1237113402 + 9.2783505155j, 12.3570117215 - 29.4856051405j]])

    losses_gridcal = 4.69773448916 - 2.710430515j

    abs_path = os.path.join(pp_dir, 'networks', 'power_system_test_case_jsons',
                            'case5_demo_gridcal.json')
    net = from_json(abs_path)

    runpp(net, voltage_depend_loads=True, recycle=None)

    # Test Ybus matrix
    Ybus_pp = net["_ppc"]['internal']['Ybus'].todense()
    bus_ord = net["_pd2ppc_lookups"]["bus"]
    Ybus_pp = Ybus_pp[bus_ord, :][:, bus_ord]

    assert np.allclose(Ybus_pp, Ybus_gridcal)

    # Test Results
    assert np.allclose(net.res_bus.vm_pu, vm_pu_gridcal)
    assert np.allclose(net.res_bus.va_degree, va_degree_gridcal)

    # Test losses
    losses_pp = net.res_bus.p_mw.sum() + 1.j * net.res_bus.q_mvar.sum()
    assert np.isclose(losses_gridcal, - losses_pp / 1.e3)

    # Test bfsw algorithm
    runpp(net, voltage_depend_loads=True, algorithm='bfsw')
    assert np.allclose(net.res_bus.vm_pu, vm_pu_gridcal)
    assert np.allclose(net.res_bus.va_degree, va_degree_gridcal)


def test_zip_loads_consistency(**kwargs):
    net = four_loads_with_branches_out()
    net.load['const_i_percent'] = 40
    net.load['const_z_percent'] = 40
    assert runpp_with_consistency_checks(net, **kwargs)


def test_zip_loads_pf_algorithms():
    net = four_loads_with_branches_out()
    net.load['const_i_percent'] = 40
    net.load['const_z_percent'] = 40

    alg_to_test = ['bfsw']
    for alg in alg_to_test:
        runpp(net, algorithm='nr')
        vm_nr = net.res_bus.vm_pu
        va_nr = net.res_bus.va_degree

        runpp(net, algorithm=alg)
        vm_alg = net.res_bus.vm_pu
        va_alg = net.res_bus.va_degree

        assert np.allclose(vm_nr, vm_alg, rtol=1e-6)
        assert np.allclose(va_nr.values, va_alg.values, rtol=1e-4)


def test_zip_loads_with_voltage_angles():
    net = create_empty_network()
    b1 = create_bus(net, vn_kv=1.)
    b2 = create_bus(net, vn_kv=1.)
    create_ext_grid(net, b1)
    create_line_from_parameters(net, b1, b2, length_km=1, r_ohm_per_km=0.3,
                                x_ohm_per_km=0.3, c_nf_per_km=10, max_i_ka=1)
    create_load(net, b2, p_mw=0.002, const_z_percent=0, const_i_percent=100)

    set_user_pf_options(net, calculate_voltage_angles=True, init='dc')

    runpp(net)

    res_load = net.res_load.copy()
    net.ext_grid.va_degree = 100

    runpp(net)

    assert np.allclose(net.res_load.values, res_load.values)


def test_zip_loads_out_of_service():
    # example from https://github.com/e2nIEE/pandapower/issues/1504

    # test net
    net = create_empty_network()
    bus1 = create_bus(net, vn_kv=20., name="Bus 1")
    bus2 = create_bus(net, vn_kv=0.4, name="Bus 2")
    bus3 = create_bus(net, vn_kv=0.4, name="Bus 3")

    # create bus elements
    create_ext_grid(net, bus=bus1, vm_pu=1.02, name="Grid Connection")
    create_load(net, bus=bus3, p_mw=0.100, q_mvar=0.05, name="Load",
                const_i_percent=0, const_z_percent=0)

    # create branch elements
    create_transformer(net, hv_bus=bus1, lv_bus=bus2,
                       std_type="0.4 MVA 20/0.4 kV", name="Trafo")
    create_line(net, from_bus=bus2, to_bus=bus3, length_km=0.1,
                std_type="NAYY 4x50 SE", name="Line")

<<<<<<< HEAD
    net1 = net.deepcopy()
    oos_load = create_load(
=======
    net1 = copy.deepcopy(net)
    oos_load = pp.create_load(
>>>>>>> 2fb0b8e8
        net1, bus=bus3, p_mw=0.100, q_mvar=0.05, in_service=False,
        const_i_percent=0, const_z_percent=100)

    runpp(net, tolerance_mva=1e-8)
    runpp(net1, tolerance_mva=1e-8)
    assert np.allclose(net1.res_load.loc[oos_load].fillna(0), 0)
    net1.res_load = net1.res_load.drop(oos_load)
    assert nets_equal(net, net1, check_only_results=True)


def test_xward_buses():
    """
    Issue: xward elements create dummy buses for the load flow, that are cleaned up afterwards.
    However, if the load flow does not converge, those buses end up staying in the net and don't get
    removed. This can potentially lead to thousands of dummy buses in net.
    """
    net = create_empty_network()
    bus_sl = create_bus(net, 110, name='ExtGrid')
    create_ext_grid(net, bus_sl, vm_pu=1)
    bus_x = create_bus(net, 110, name='XWARD')
    create_xward(net, bus_x, 0, 0, 0, 0, 0, 10, 1.1)
    iid = create_impedance(net, bus_sl, bus_x, 0.2, 0.2, 1e3)

    bus_num1 = len(net.bus)

    runpp(net)

    bus_num2 = len(net.bus)

    assert bus_num1 == bus_num2

    # now - make sure that the loadflow doesn't converge:
    net.impedance.at[iid, 'rft_pu'] = 1
    create_load(net, bus_x, 1e6, 0)
    with pytest.raises(LoadflowNotConverged):
        # here the load flow doesn't converge and there is an extra bus in net
        runpp(net)

    bus_num3 = len(net.bus)
    assert bus_num3 == bus_num1


def test_pvpq_lookup():
    net = create_empty_network()

    b1 = create_bus(net, vn_kv=0.4, index=4)
    b2 = create_bus(net, vn_kv=0.4, index=2)
    b3 = create_bus(net, vn_kv=0.4, index=3)

    create_gen(net, b1, p_mw=0.01, vm_pu=0.4)
    create_load(net, b2, p_mw=0.01)
    create_ext_grid(net, b3)

    create_line(net, from_bus=b1, to_bus=b2, length_km=0.5, std_type="NAYY 4x120 SE")
    create_line(net, from_bus=b1, to_bus=b3, length_km=0.5, std_type="NAYY 4x120 SE")
    net_numba = copy.deepcopy(net)
    runpp(net_numba, numba=True)
    runpp(net, numba=False)

    assert nets_equal(net, net_numba)


def test_get_internal():
    net = example_simple()
    # for Newton raphson
    runpp(net)
    J_intern = net._ppc["internal"]["J"]

    ppc = net._ppc
    V_mag = ppc["bus"][:, 7][:-2]
    V_ang = ppc["bus"][:, 8][:-2]
    V = V_mag * np.exp(1j * V_ang / 180 * np.pi)

    # Get stored Ybus in ppc
    Ybus = ppc["internal"]["Ybus"]

    _, ppci = _pd2ppc(net)
    baseMVA, bus, gen, branch, svc, tcsc, ssc, vsc, ref, pv, pq, _, _, V0, _ = _get_pf_variables_from_ppci(ppci)

    pvpq = np.r_[pv, pq]
    dist_slack = False
    slack_weights = np.zeros(shape=V.shape)
    slack_weights[ref] = 1

    J = _create_J_without_numba(Ybus, V, ref, pvpq, pq, slack_weights=slack_weights, dist_slack=dist_slack)

    assert np.allclose(J.toarray(), J_intern.toarray(), atol=1e-4, rtol=0)
    # get J for all other algorithms


def test_Ybus_format():
    net = example_simple()
    runpp(net)
    _, ppci = _pd2ppc(net)

    Ybus, Yf, Yt = makeYbus_pypower(ppci["baseMVA"], ppci["bus"], ppci["branch"])
    for Y in (Ybus, Yf, Yt):
        assert Y.has_sorted_indices
        assert Y.has_canonical_format

    if numba_installed:
        Ybus, Yf, Yt = makeYbus_numba(ppci["baseMVA"], ppci["bus"], ppci["branch"])
        for Y in (Ybus, Yf, Yt):
            assert Y.has_sorted_indices
            assert Y.has_canonical_format


def test_storage_pf():
    net = create_empty_network()

    b1 = create_bus(net, vn_kv=0.4)
    b2 = create_bus(net, vn_kv=0.4)

    create_line(net, b1, b2, length_km=5, std_type="NAYY 4x50 SE")

    create_ext_grid(net, b2)
    create_load(net, b1, p_mw=0.010)
    create_sgen(net, b1, p_mw=0.010)

    # test generator behaviour
    create_storage(net, b1, p_mw=-0.010, max_e_mwh=0.010)
    create_sgen(net, b1, p_mw=0.010, in_service=False)

    res_gen_beh = runpp_with_consistency_checks(net)
    res_ll_stor = net["res_line"].loading_percent.iloc[0]

    net["storage"].loc[0, 'in_service'] = False
    net["sgen"].loc[1, 'in_service'] = True

    runpp_with_consistency_checks(net)
    res_ll_sgen = net["res_line"].loading_percent.iloc[0]

    assert np.isclose(res_ll_stor, res_ll_sgen)

    # test load behaviour
    create_load(net, b1, p_mw=0.01, in_service=False)
    net["storage"].loc[0, 'in_service'] = True
    net["storage"].loc[0, 'p_mw'] = 0.01
    net["sgen"].loc[1, 'in_service'] = False

    res_load_beh = runpp_with_consistency_checks(net)
    res_ll_stor = net["res_line"].loading_percent.iloc[0]

    net["storage"].loc[0, 'in_service'] = False
    net["load"].loc[1, 'in_service'] = True

    runpp_with_consistency_checks(net)
    res_ll_load = net["res_line"].loading_percent.iloc[0]

    assert np.isclose(res_ll_stor, res_ll_load)

    assert res_gen_beh and res_load_beh


def test_add_element_and_init_results():
    net = simple_four_bus_system()
    runpp(net, init="flat", calculate_voltage_angles="auto")
    create_bus(net, vn_kv=20.)
    create_line(net, from_bus=2, to_bus=3, length_km=1, name="new line" + str(1),
                std_type="NAYY 4x150 SE")
    try:
        runpp(net, init="results", calculate_voltage_angles="auto")
        assert False
    except UserWarning:
        pass


def test_pp_initialization():
    net = create_empty_network()

    b1 = create_bus(net, vn_kv=0.4)
    b2 = create_bus(net, vn_kv=0.4)

    create_ext_grid(net, b1, vm_pu=0.7)
    create_line(net, b1, b2, 0.5, std_type="NAYY 4x50 SE", index=4)
    create_load(net, b2, p_mw=0.01)

    runpp(net, init_va_degree="flat", init_vm_pu=1.02)
    assert net._ppc["iterations"] == 5

    runpp(net, init_va_degree="dc", init_vm_pu=0.8)
    assert net._ppc["iterations"] == 4

    runpp(net, init_va_degree="flat", init_vm_pu=np.array([0.75, 0.7]))
    assert net._ppc["iterations"] == 3

    runpp(net, init_va_degree="dc", init_vm_pu=[0.75, 0.7])
    assert net._ppc["iterations"] == 3

    runpp(net, init_va_degree="flat", init_vm_pu="auto")
    assert net._ppc["iterations"] == 3

    runpp(net, init_va_degree="dc")
    assert net._ppc["iterations"] == 3


def test_equal_indices_res():
    # tests if res_bus indices of are the same as the ones in bus.
    # If this is not the case and you init from results, the PF will fail
    net = create_empty_network()

    b1 = create_bus(net, vn_kv=10., index=3)
    b2 = create_bus(net, vn_kv=0.4, index=1)
    b3 = create_bus(net, vn_kv=0.4, index=2)

    create_ext_grid(net, b1)
    create_transformer(net, b1, b2, std_type="0.63 MVA 20/0.4 kV")
    create_line(net, b2, b3, 0.5, std_type="NAYY 4x50 SE", index=4)
    create_load(net, b3, p_mw=0.010)
    runpp(net)
    net["bus"] = net["bus"].sort_index()
    try:
        # This should raise a UserWarning since index has changed!!
        runpp(net, init_vm_pu="results", init_va_degree="results")
        assert False
    except UserWarning:
        pass


def test_ext_grid_and_gen_at_one_bus(**kwargs):
    net = create_empty_network()
    b1 = create_bus(net, vn_kv=110)
    b2 = create_bus(net, vn_kv=110)
    create_ext_grid(net, b1, vm_pu=1.01)
    create_line(net, b1, b2, 1., std_type="305-AL1/39-ST1A 110.0")
    create_load(net, bus=b2, p_mw=3.5, q_mvar=1)

    runpp_with_consistency_checks(net, **kwargs)
    q = net.res_ext_grid.q_mvar.sum()

    ##create two gens at the slack bus
    g1 = create_gen(net, b1, vm_pu=1.01, p_mw=1)
    g2 = create_gen(net, b1, vm_pu=1.01, p_mw=1)
    runpp_with_consistency_checks(net, **kwargs)

    # all the reactive power previously provided by the ext_grid is now provided by the generators
    assert np.isclose(net.res_ext_grid.q_mvar.values, 0)
    assert np.isclose(net.res_gen.q_mvar.sum(), q)
    # since no Q-limits were set, reactive power is distributed equally to both generators
    assert np.isclose(net.res_gen.q_mvar.at[g1], net.res_gen.q_mvar.at[g2])

    # set reactive power limits at the generators
    net.gen["max_q_mvar"] = [0.1, 0.01]
    net.gen["min_q_mvar"] = [-0.1, -0.01]
    runpp_with_consistency_checks(net, **kwargs)
    # g1 now has 10 times the reactive power of g2 in accordance with the different Q ranges
    assert np.isclose(net.res_gen.q_mvar.at[g1], net.res_gen.q_mvar.at[g2] * 10)
    # all the reactive power is still provided by the generators, because Q-lims are not enforced
    assert np.allclose(net.res_ext_grid.q_mvar.values, [0])
    assert np.isclose(net.res_gen.q_mvar.sum(), q)

    # now enforce Q-lims
    runpp_with_consistency_checks(net, enforce_q_lims=True, **kwargs)
    # both generators are at there lower limit with regard to the reactive power
    assert np.allclose(net.res_gen.q_mvar.values, net.gen.max_q_mvar.values)
    # the total reactive power remains unchanged, but the rest of the power is now provided by the ext_grid
    assert np.isclose(net.res_gen.q_mvar.sum() + net.res_ext_grid.q_mvar.sum(), q)

    # second ext_grid at the slack bus
    create_ext_grid(net, b1, vm_pu=1.01)
    runpp_with_consistency_checks(net, enforce_q_lims=False, **kwargs)
    # gens still have the correct active power
    assert np.allclose(net.gen.p_mw.values, net.res_gen.p_mw.values)
    # slack active power is evenly distributed to both ext_grids
    assert np.isclose(net.res_ext_grid.p_mw.values[0], net.res_ext_grid.p_mw.values[1])

    # q limits at the ext_grids are not enforced
    net.ext_grid["max_q_mvar"] = [0.1, 0.01]
    net.ext_grid["min_q_mvar"] = [-0.1, -0.01]
    runpp_with_consistency_checks(net, enforce_q_lims=True, **kwargs)
    assert net.res_ext_grid.q_mvar.values[0] > net.ext_grid.max_q_mvar.values[0]
    assert np.allclose(net.res_gen.q_mvar.values, net.gen.max_q_mvar.values)


def two_ext_grids_at_one_bus():
    net = create_empty_network()
    b1 = create_bus(net, vn_kv=110, index=3)
    b2 = create_bus(net, vn_kv=110, index=5)
    create_ext_grid(net, b1, vm_pu=1.01, index=2)
    create_line(net, b1, b2, 1., std_type="305-AL1/39-ST1A 110.0")
    create_load(net, bus=b2, p_mw=3.5, q_mvar=1)
    create_gen(net, b1, vm_pu=1.01, p_mw=1)
    runpp_with_consistency_checks(net)
    assert net.converged

    # connect second ext_grid to b1 with different angle but out of service
    eg2 = create_ext_grid(net, b1, vm_pu=1.01, va_degree=20, index=5, in_service=False)
    runpp_with_consistency_checks(net)  # power flow still converges since eg2 is out of service
    assert net.converged

    # error is raised after eg2 is set in service
    net.ext_grid.at[eg2, "in_service"] = True
    with pytest.raises(UserWarning):
        runpp(net)

    #  error is also raised when eg2 is connected to first ext_grid through bus-bus switch
    b3 = create_bus(net, vn_kv=110)
    create_switch(net, b1, b3, et="b")
    net.ext_grid.at[eg2, "bus"] = b3
    with pytest.raises(UserWarning):
        runpp(net)

    # no error is raised when voltage angles are not calculated
    runpp_with_consistency_checks(net, calculate_voltage_angles=False)
    assert net.converged

    # same angle but different voltage magnitude also raises an error
    net.ext_grid.at[eg2, "vm_pu"] = 1.02
    net.ext_grid.at[eg2, "va_degree"] = 0
    with pytest.raises(UserWarning):
        runpp(net)


def test_dc_with_ext_grid_at_one_bus():
    net = create_empty_network()
    b1 = create_bus(net, vn_kv=110)
    b2 = create_bus(net, vn_kv=110)

    create_ext_grid(net, b1, vm_pu=1.01)
    create_ext_grid(net, b2, vm_pu=1.01)

    create_dcline(net, from_bus=b1, to_bus=b2, p_mw=10,
                  loss_percent=0, loss_mw=0, vm_from_pu=1.01, vm_to_pu=1.01)

    create_sgen(net, b1, p_mw=10)
    create_load(net, b2, p_mw=10)

    runpp_with_consistency_checks(net)
    assert np.allclose(net.res_ext_grid.p_mw.values, [0, 0])


def test_no_branches():
    net = create_empty_network()
    create_buses(net, 3, 110)
    create_ext_grid(net, 0)
    create_sgen(net, 1, 10)
    create_load(net, 2, 10)
    runpp(net)
    assert net.res_ext_grid.p_mw.at[0] == 0.
    assert net.res_ext_grid.q_mvar.at[0] == 0.
    assert net.res_bus.vm_pu.at[0] == 1.
    assert net.res_bus.va_degree.at[0] == 0.
    assert np.all(pd.isnull(net.res_bus.loc[[1, 2], 'vm_pu']))


def test_only_ref_buses():
    net = create_empty_network()
    create_buses(net, nr_buses=2, vn_kv=1)
    create_line_from_parameters(net, from_bus=0, to_bus=1, length_km=1,
                                r_ohm_per_km=1, x_ohm_per_km=1,
                                c_nf_per_km=0, max_i_ka=1)
    create_ext_grid(net, bus=0, vm_pu=1)
    create_ext_grid(net, bus=1, vm_pu=1)
    runpp(net)
    assert np.all(net.res_bus.vm_pu == 1.)
    assert np.all(net.res_bus.va_degree == 0.)
    assert net.res_line.loading_percent.at[0] == 0.
    assert np.all(net.res_ext_grid.p_mw == 0.)
    assert np.all(net.res_ext_grid.q_mvar == 0.)

    net.ext_grid.at[1, "vm_pu"] = 0.5
    runpp(net)
    assert np.allclose(net.res_ext_grid.p_mw.values, np.array([0.25, -0.125]), rtol=0, atol=1e-12)
    assert np.allclose(net.res_ext_grid.q_mvar.values, np.array([0.25, -0.125]), rtol=0, atol=1e-12)
    assert abs(net.res_line.p_from_mw.at[0] - 0.25) < 1e-12
    assert abs(net.res_line.q_from_mvar.at[0] - 0.25) < 1e-12
    assert abs(net.res_line.p_to_mw.at[0] + 0.125) < 1e-12
    assert abs(net.res_line.q_to_mvar.at[0] + 0.125) < 1e-12
    assert abs(net.res_line.i_ka.at[0] - 0.20412415) < 1e-6


def test_init_results_without_results():
    # should switch to "auto" mode and not fail
    net = example_multivoltage()
    reset_results(net)
    runpp(net, init="results")
    assert net.converged
    reset_results(net)
    runpp(net, init_vm_pu="results")
    assert net.converged
    reset_results(net)
    runpp(net, init_va_degree="results")
    assert net.converged
    reset_results(net)
    runpp(net, init_va_degree="results", init_vm_pu="results")
    assert net.converged


def test_init_results():
    net = create_empty_network()
    add_test_line(net)  # line network with switch at to bus
    assert_init_results(net)
    net.switch.at[0, "bus"] = 0  # switch at from bus
    assert_init_results(net)

    add_test_trafo(net)  # trafo network with switch at lv bus
    assert_init_results(net)
    net.switch.at[0, "bus"] = 7  # switch at hv bus
    assert_init_results(net)

    add_test_xward(net)  # xward with internal node
    assert_init_results(net)
    add_test_trafo3w(net)  # trafo3w with internal node
    assert_init_results(net)
    t3idx = net.trafo3w.index[0]
    t3_switch = create_switch(net, bus=net.trafo3w.hv_bus.at[t3idx],
                              element=t3idx, et="t3", closed=False)  # trafo3w switch at hv side
    assert_init_results(net)
    net.switch.at[t3_switch, "bus"] = net.trafo3w.mv_bus.at[t3idx]  # trafo3w switch at mv side
    assert_init_results(net)
    net.switch.at[t3_switch, "bus"] = net.trafo3w.lv_bus.at[t3idx]  # trafo3w switch at lv side
    assert_init_results(net)


def assert_init_results(net):
    runpp(net, init="auto")
    assert net._ppc["iterations"] > 0
    runpp(net, init="results")
    assert net._ppc["iterations"] == 0


def test_wye_delta():
    net = create_empty_network()
    create_bus(net, vn_kv=110)
    create_buses(net, nr_buses=4, vn_kv=20)
    trafo = create_transformer(net, hv_bus=0, lv_bus=1, std_type='25 MVA 110/20 kV')
    create_line(net, 1, 2, length_km=2.0, std_type="NAYY 4x50 SE")
    create_line(net, 2, 3, length_km=6.0, std_type="NAYY 4x50 SE")
    create_line(net, 3, 4, length_km=10.0, std_type="NAYY 4x50 SE")
    create_ext_grid(net, 0)
    create_load(net, 4, p_mw=0.1)
    create_sgen(net, 2, p_mw=4.)
    create_sgen(net, 3, p_mw=4.)

    runpp(net, trafo_model="pi")
    f, t = net._pd2ppc_lookups["branch"]["trafo"]
    assert np.isclose(net.res_trafo.p_hv_mw.at[trafo], -7.560996, rtol=1e-7)
    assert np.allclose(net._ppc["branch"][f:t, [BR_R, BR_X, BR_B, BR_G]].flatten(),
                       np.array([0.0001640, 0.0047972, -0.0105000, 0.014]),
                       rtol=1e-7)

    runpp(net, trafo_model="t")
    assert np.allclose(net._ppc["branch"][f:t, [BR_R, BR_X, BR_B, BR_G]].flatten(),
                       np.array([0.00016392, 0.00479726, -0.01050009, 0.01399964]))
    assert np.isclose(net.res_trafo.p_hv_mw.at[trafo], -7.561001, rtol=1e-7)


def test_line_temperature():
    net = four_loads_with_branches_out()
    r_init = net.line.r_ohm_per_km.values.copy()

    # r_ohm_per_km is not in line results by default
    runpp(net)
    v_init = net.res_bus.vm_pu.values.copy()
    va_init = net.res_bus.va_degree.values.copy()
    assert "r_ohm_per_km" not in net.res_line.columns

    # no temperature adjustment performed if not explicitly set in options/arguments to runpp
    net.line["temperature_degree_celsius"] = 20
    runpp(net)
    assert "r_ohm_per_km" not in net.res_line.columns
    assert np.allclose(net.res_bus.vm_pu, v_init, rtol=0, atol=1e-16)
    assert np.allclose(net.res_bus.va_degree, va_init, rtol=0, atol=1e-16)

    # argument in runpp is considered
    runpp(net, consider_line_temperature=True)
    assert "r_ohm_per_km" in net.res_line.columns
    assert np.allclose(net.res_line.r_ohm_per_km, r_init, rtol=0, atol=1e-16)
    assert np.allclose(net.res_bus.vm_pu, v_init, rtol=0, atol=1e-16)
    assert np.allclose(net.res_bus.va_degree, va_init, rtol=0, atol=1e-16)

    # check results of r adjustment, check that user_pf_options works, alpha is 4e-3 by default
    t = np.arange(0, 80, 10)
    net.line.temperature_degree_celsius = t
    set_user_pf_options(net, consider_line_temperature=True)
    runpp(net)
    alpha = 4e-3
    r_temp = r_init * (1 + alpha * (t - 20))
    assert np.allclose(net.res_line.r_ohm_per_km, r_temp, rtol=0, atol=1e-16)
    assert not np.allclose(net.res_bus.vm_pu, v_init, rtol=0, atol=1e-4)
    assert not np.allclose(net.res_bus.va_degree, va_init, rtol=0, atol=1e-2)

    # check reults with user-defined alpha
    alpha = np.arange(3e-3, 5e-3, 2.5e-4)
    net.line['alpha'] = alpha
    runpp(net)
    r_temp = r_init * (1 + alpha * (t - 20))
    assert np.allclose(net.res_line.r_ohm_per_km, r_temp, rtol=0, atol=1e-16)
    assert not np.allclose(net.res_bus.vm_pu, v_init, rtol=0, atol=1e-4)
    assert not np.allclose(net.res_bus.va_degree, va_init, rtol=0, atol=1e-2)

    # not anymore in net if not considered
    set_user_pf_options(net, overwrite=True)
    runpp(net)
    assert np.allclose(net.res_bus.vm_pu, v_init, rtol=0, atol=1e-16)
    assert np.allclose(net.res_bus.va_degree, va_init, rtol=0, atol=1e-16)
    assert "r_ohm_per_km" not in net.res_line.columns


def test_results_for_line_temperature():
    net = create_empty_network()
    create_bus(net, 0.4)
    create_buses(net, 2, 0.4)

    create_ext_grid(net, 0)
    create_load(net, 1, 5e-3, 10e-3)
    create_load(net, 2, 5e-3, 10e-3)

    create_line_from_parameters(net, 0, 1, 0.5, 0.642, 0.083, 210, 1, alpha=0.00403)
    create_line_from_parameters(net, 1, 2, 0.5, 0.642, 0.083, 210, 1, alpha=0.00403)

    vm_res_20 = [1, 0.9727288676, 0.95937328755]
    va_res_20 = [0, 2.2103403814, 3.3622612327]
    vm_res_80 = [1, 0.96677572771, 0.95062498477]
    va_res_80 = [0, 2.7993156134, 4.2714451629]

    runpp(net)

    assert np.allclose(net.res_bus.vm_pu, vm_res_20, rtol=0, atol=1e-6)
    assert np.allclose(net.res_bus.va_degree, va_res_20, rtol=0, atol=1e-6)

    net.line["temperature_degree_celsius"] = 80
    set_user_pf_options(net, consider_line_temperature=True)
    runpp(net)

    assert np.allclose(net.res_bus.vm_pu, vm_res_80, rtol=0, atol=1e-6)
    assert np.allclose(net.res_bus.va_degree, va_res_80, rtol=0, atol=1e-6)


def test_tap_dependent_impedance():
    net = create_empty_network()
    b1, b2, l1 = add_grid_connection(net)
<<<<<<< HEAD
    b3 = create_bus(net, vn_kv=0.4)
    create_transformer(net, hv_bus=b2, lv_bus=b3, std_type="0.25 MVA 20/0.4 kV")
    create_transformer(net, hv_bus=b2, lv_bus=b3, std_type="0.25 MVA 20/0.4 kV")

    b4 = create_bus(net, vn_kv=0.9)
    b5 = create_bus(net, vn_kv=0.4)
    create_transformer3w_from_parameters(net, hv_bus=b2, mv_bus=b4, lv_bus=b5,
                                         vn_hv_kv=20., vn_mv_kv=0.9, vn_lv_kv=0.45, sn_hv_mva=0.6, sn_mv_mva=0.5,
                                         sn_lv_mva=0.4, vk_hv_percent=1., vk_mv_percent=1., vk_lv_percent=1.,
                                         vkr_hv_percent=0.3, vkr_mv_percent=0.3, vkr_lv_percent=0.3,
                                         pfe_kw=0.2, i0_percent=0.3, tap_neutral=0.,
                                         tap_pos=0, tap_step_percent=1., tap_min=-2, tap_max=2)

    net_backup = net.deepcopy()

    create_trafo_characteristics(net, 'trafo', [0], "vk_percent", [[-2, -1, 0, 1, 2]], [[5.5, 5.8, 6, 6.2, 6.5]])
    create_trafo_characteristics(net, 'trafo', [0], "vkr_percent", [[-2, -1, 0, 1, 2]], [[1.4, 1.42, 1.44, 1.46, 1.48]])
    create_trafo_characteristics(net, 'trafo', [1], "vk_percent", [[-2, -1, 0, 1, 2]], [[5.4, 5.7, 6, 6.1, 6.4]])

    # test alternative way to set up tap dependence impedance characteristic
    SplineCharacteristic(net, [-2, -1, 0, 1, 2], [0.95, 0.98, 1, 1.02, 1.05])
    net.trafo3w['tap_dependent_impedance'] = True
    net.trafo3w['vk_hv_percent_characteristic'] = 3
=======
    b3 = pp.create_bus(net, vn_kv=0.4)
    pp.create_transformer(net, hv_bus=b2, lv_bus=b3, std_type="0.25 MVA 20/0.4 kV")
    pp.create_transformer(net, hv_bus=b2, lv_bus=b3, std_type="0.25 MVA 20/0.4 kV")

    b4 = pp.create_bus(net, vn_kv=0.9)
    b5 = pp.create_bus(net, vn_kv=0.4)
    pp.create_transformer3w_from_parameters(net, hv_bus=b2, mv_bus=b4, lv_bus=b5,
                                            vn_hv_kv=20., vn_mv_kv=0.9, vn_lv_kv=0.45, sn_hv_mva=0.6, sn_mv_mva=0.5,
                                            sn_lv_mva=0.4, vk_hv_percent=1., vk_mv_percent=1., vk_lv_percent=1.,
                                            vkr_hv_percent=0.3, vkr_mv_percent=0.3, vkr_lv_percent=0.3,
                                            pfe_kw=0.2, i0_percent=0.3, tap_neutral=0., tap_side='hv',
                                            tap_pos=0, tap_step_percent=0., tap_min=-2, tap_max=2,
                                            tap_changer_type="Ratio")

    net_backup = copy.deepcopy(net)

    net["trafo_characteristic_table"] = pd.DataFrame(
        {'id_characteristic': [0, 0, 0, 0, 0], 'step': [-2, -1, 0, 1, 2], 'voltage_ratio': [0.95, 0.975, 1, 1.025, 1.05],
         'angle_deg': [0, 0, 0, 0, 0], 'vk_percent': [5.5, 5.8, 6, 6.2, 6.5],
         'vkr_percent': [1.4, 1.42, 1.44, 1.46, 1.48], 'vk_hv_percent': np.nan, 'vkr_hv_percent': np.nan,
         'vk_mv_percent': np.nan, 'vkr_mv_percent': np.nan, 'vk_lv_percent': np.nan, 'vkr_lv_percent': np.nan})
    net.trafo['id_characteristic_table'].at[0] = 0
    net.trafo['tap_dependency_table'].at[0] = True
    net.trafo['tap_dependency_table'].at[1] = False

    new_rows = pd.DataFrame(
        {'id_characteristic': [1, 1, 1, 1, 1], 'step': [-2, -1, 0, 1, 2], 'voltage_ratio': [1, 1, 1, 1, 1],
         'angle_deg': [0, 0, 0, 0, 0], 'vk_hv_percent': [0.95, 0.98, 1, 1.02, 1.05],
         'vkr_hv_percent': [0.3, 0.3, 0.3, 0.3, 0.3], 'vk_mv_percent': [1, 1, 1, 1, 1],
         'vkr_mv_percent': [0.3, 0.3, 0.3, 0.3, 0.3], 'vk_lv_percent': [1, 1, 1, 1, 1],
         'vkr_lv_percent': [0.3, 0.3, 0.3, 0.3, 0.3]})
    net["trafo_characteristic_table"] = pd.concat([net["trafo_characteristic_table"], new_rows], ignore_index=True)
    net.trafo3w['id_characteristic_table'].at[0] = 1
    net.trafo3w['tap_dependency_table'].at[0] = True
>>>>>>> 2fb0b8e8

    runpp(net)
    runpp(net_backup)
    assert_res_equal(net, net_backup)

    net.trafo.at[0, "tap_pos"] = 2
    net_backup.trafo.at[0, "tap_pos"] = 2
    net_backup.trafo.at[0, "vk_percent"] = 6.5
    net_backup.trafo.at[0, "vkr_percent"] = 1.48

    runpp(net)
    runpp(net_backup)
    assert_res_equal(net, net_backup)

<<<<<<< HEAD
    net.trafo.at[1, "tap_pos"] = -2
    net_backup.trafo.at[1, "tap_pos"] = -2
    net_backup.trafo.at[1, "vk_percent"] = 5.4

    runpp(net)
    runpp(net_backup)
    assert_res_equal(net, net_backup)

=======
>>>>>>> 2fb0b8e8
    net.trafo3w.at[0, "tap_pos"] = 2
    net_backup.trafo3w.at[0, "tap_pos"] = 2
    net_backup.trafo3w.at[0, "vk_hv_percent"] = 1.05

    runpp(net)
    runpp(net_backup)
    assert_res_equal(net, net_backup)

def test_tap_table_order():
    net = pp.create_empty_network()
    b1, b2, l1 = add_grid_connection(net)
    b3 = pp.create_bus(net, vn_kv=0.4)
    b4 = pp.create_bus(net, vn_kv=0.4)
    pp.create_transformer(net, hv_bus=b2, lv_bus=b3, std_type="0.25 MVA 20/0.4 kV")
    pp.create_transformer(net, hv_bus=b2, lv_bus=b4, std_type="0.25 MVA 20/0.4 kV")

    b5 = pp.create_bus(net, vn_kv=0.9)
    b6 = pp.create_bus(net, vn_kv=0.4)
    pp.create_transformer3w_from_parameters(net, hv_bus=b2, mv_bus=b5, lv_bus=b6,
                                            vn_hv_kv=20., vn_mv_kv=0.9, vn_lv_kv=0.45, sn_hv_mva=0.6, sn_mv_mva=0.5,
                                            sn_lv_mva=0.4, vk_hv_percent=1., vk_mv_percent=1., vk_lv_percent=1.,
                                            vkr_hv_percent=0.3, vkr_mv_percent=0.3, vkr_lv_percent=0.3,
                                            pfe_kw=0.2, i0_percent=0.3, tap_neutral=0., tap_side='hv',
                                            tap_pos=0, tap_step_percent=0., tap_min=-2, tap_max=2,
                                            tap_changer_type="Ratio")

    net["trafo_characteristic_table"] = pd.DataFrame(
        {'id_characteristic': [0, 0, 0, 0, 0], 'step': [-2, -1, 0, 1, 2], 'voltage_ratio': [1, 1, 1, 1, 1],
         'angle_deg': [0, 0, 0, 0, 0], 'vk_percent': np.nan, 'vkr_percent': np.nan,
         'vk_hv_percent': [0.95, 0.98, 1, 1.02, 1.05], 'vkr_hv_percent': [0.3, 0.3, 0.3, 0.3, 0.3],
         'vk_mv_percent': [1, 1, 1, 1, 1], 'vkr_mv_percent': [0.3, 0.3, 0.3, 0.3, 0.3],
         'vk_lv_percent': [1, 1, 1, 1, 1], 'vkr_lv_percent': [0.3, 0.3, 0.3, 0.3, 0.3]})
    net.trafo3w['id_characteristic_table'].at[0] = 0
    net.trafo3w['tap_dependency_table'].at[0] = True

    new_rows = pd.DataFrame(
        {'id_characteristic': [1, 1, 1, 1, 1, 2, 2, 2, 2, 2], 'step': [-2, -1, 0, 1, 2, -2, -1, 0, 1, 2],
         'voltage_ratio': [0.95, 0.975, 1, 1.025, 1.05, 0.98, 0.99, 1, 1.01, 1.02],
         'angle_deg': [0, 0, 0, 0, 0, -2, -1, 0, 1, 2], 'vk_percent': [5.5, 5.8, 6, 6.2, 6.5, 5.5, 5.8, 6, 6.2, 6.5],
         'vkr_percent': [1.4, 1.42, 1.44, 1.46, 1.48, 1.4, 1.42, 1.44, 1.46, 1.48], 'vk_hv_percent': np.nan, 'vkr_hv_percent': np.nan,
         'vk_mv_percent': np.nan, 'vkr_mv_percent': np.nan, 'vk_lv_percent': np.nan, 'vkr_lv_percent': np.nan})
    net["trafo_characteristic_table"] = pd.concat([net["trafo_characteristic_table"], new_rows], ignore_index=True)
    net.trafo['id_characteristic_table'].at[0] = 2
    net.trafo['id_characteristic_table'].at[1] = 1
    net.trafo['tap_dependency_table'].at[0] = True
    net.trafo['tap_dependency_table'].at[1] = True
    net.trafo['tap_pos'].at[0] = -2
    net.trafo['tap_pos'].at[1] = 2

    pp.runpp(net)

    tol = 0.001

    assert net.converged == True
    assert np.isclose(net.res_bus.loc[4, 'va_degree'], -1 * (150 - 2 + 0.03717), 0, tol, False)
    assert np.isclose(net.res_bus.loc[5, 'va_degree'], -1 * (150 - 0 + 0.03810), 0, tol, False)
    assert np.isclose(net.res_bus.loc[4, 'vm_pu'], 1.03144595, tol, False)
    assert np.isclose(net.res_bus.loc[5, 'vm_pu'], 0.96268165, tol, False)

def test_shunt_step_dependency_warning():
    net = simple_test_net_shunt_control()
    net["shunt_characteristic_table"] = pd.DataFrame(
        {'id_characteristic': [0, 0, 0, 0, 0], 'step': [1, 2, 3, 4, 5], 'q_mvar': [-25, -50, -75, -100, -125],
         'p_mw': [0, 0, 0, 0, 0]})
    pp.create_shunt(net, bus=0, q_mvar=-10, p_mw=20, step=1, max_step=5)
    net.shunt.step_dependency_table.at[0] = True
    net.shunt.step.at[0] = 1

    with pytest.raises(UserWarning):
        pp.runpp(net)


@pytest.mark.skipif(not lightsim2grid_available, reason="lightsim2grid is not installed")
def test_lightsim2grid():
    # test several nets
    for net in result_test_network_generator():
        try:
            net_ref = copy.deepcopy(net)
            runpp(net_ref, lightsim2grid=False)
            runpp_with_consistency_checks(net, lightsim2grid=True)
            assert_res_equal(net, net_ref)
        except AssertionError:
            raise UserWarning("Consistency Error after adding %s" % net.last_added_case)
        except LoadflowNotConverged:
            raise UserWarning("Power flow did not converge after adding %s" % net.last_added_case)
        except NotImplementedError as err:
            assert len(net.ext_grid) > 1
            assert "multiple ext_grids are found" in str(err)


@pytest.mark.skipif(not lightsim2grid_available, reason="lightsim2grid is not installed")
def test_lightsim2grid_case118():
    net = case118()
    net_ref = copy.deepcopy(net)
    runpp(net_ref, lightsim2grid=False)
    runpp_with_consistency_checks(net, lightsim2grid=True)
    assert_res_equal(net, net_ref)


@pytest.mark.skipif(not lightsim2grid_available, reason="lightsim2grid is not installed")
def test_lightsim2grid_zip():
    # voltage dependent loads are not implemented in lightsim2grid
    with pytest.raises(NotImplementedError, match="voltage-dependent loads"):
        test_zip_loads_consistency(lightsim2grid=True)


@pytest.mark.skipif(not lightsim2grid_available, reason="lightsim2grid is not installed")
def test_lightsim2grid_qlims():
    test_minimal_net(lightsim2grid=True, enforce_q_lims=True)


@pytest.mark.skipif(not lightsim2grid_available, reason="lightsim2grid is not installed")
def test_lightsim2grid_extgrid():
    # multiple ext grids not implemented
    with pytest.raises(NotImplementedError, match="multiple ext_grids"):
        test_ext_grid_and_gen_at_one_bus(lightsim2grid=True)


@pytest.mark.skipif(lightsim2grid_available, reason="only relevant if lightsim2grid is not installed")
def test_lightsim2grid_option_basic():
    net = simple_four_bus_system()
    runpp(net)
    assert not net._options["lightsim2grid"]


@pytest.mark.skipif(not lightsim2grid_available, reason="lightsim2grid is not installed")
def test_lightsim2grid_option():
    # basic usage
    net = simple_four_bus_system()
    runpp(net)
    assert net._options["lightsim2grid"]

    runpp(net, lightsim2grid=False)
    assert not net._options["lightsim2grid"]

    # missing algorithm
    runpp(net, algorithm="gs")
    assert not net._options["lightsim2grid"]

    with pytest.raises(NotImplementedError, match=r"algorithm"):
        runpp(net, algorithm="gs", lightsim2grid=True)

    # voltage-dependent loads
    net.load["const_z_percent"] = 100.
    runpp(net, voltage_depend_loads=True)
    assert not net._options["lightsim2grid"]

    with pytest.raises(NotImplementedError, match=r"voltage-dependent loads"):
        runpp(net, voltage_depend_loads=True, lightsim2grid=True)

    with pytest.raises(NotImplementedError, match=r"voltage-dependent loads"):
        runpp(net, lightsim2grid=True)
    net.load.const_z_percent = 0

    # multiple slacks
    xg = create_ext_grid(net, 1, 1.)
    runpp(net)
    assert not net._options["lightsim2grid"]

    with pytest.raises(NotImplementedError, match=r"multiple ext_grids"):
        runpp(net, lightsim2grid=True)

    net.ext_grid.at[xg, 'in_service'] = False
    runpp(net)
    assert net._options["lightsim2grid"]

    create_gen(net, 1, 0, 1., slack=True)
    with pytest.raises(NotImplementedError, match=r"multiple ext_grids"):
        runpp(net, lightsim2grid=True)

    runpp(net, distributed_slack=True)
    assert net._options["lightsim2grid"]


def test_at_isolated_bus():
    net = create_empty_network()
    create_buses(net, 4, 110)
    create_ext_grid(net, 0)

    create_line_from_parameters(net, 0, 1, 30, 0.0487, 0.13823, 160, 0.664)

    create_gen(net, 3, 0, vm_pu=0, in_service=False)

    runpp(net)
    assert net._options["init_vm_pu"] == 1.

def test_shunt_with_missing_vn_kv():
    net = pp.create_empty_network()
    pp.create_buses(net, 2, 110)
    pp.create_ext_grid(net, 0)
    pp.create_line_from_parameters(net, 0, 1, 30, 0.0487, 0.13823, 160, 0.664)

    pp.create_shunt(net, 1, 10)
    net.shunt.vn_kv=np.nan

    pp.runpp(net)

if __name__ == "__main__":
    pytest.main([__file__, "-xs"])<|MERGE_RESOLUTION|>--- conflicted
+++ resolved
@@ -13,7 +13,7 @@
 
 from pandapower import pp_dir
 from pandapower.auxiliary import _check_connectivity, _add_ppc_options, lightsim2grid_available
-from pandapower.control import create_trafo_characteristics, SplineCharacteristic
+from pandapower.control import _create_trafo_characteristics, SplineCharacteristic
 from pandapower.create import create_bus, create_empty_network, create_ext_grid, create_dcline, create_load, \
     create_sgen, create_switch, create_transformer, create_xward, create_transformer3w, create_gen, create_shunt, \
     create_line_from_parameters, create_line, create_impedance, create_storage, create_buses, \
@@ -30,11 +30,8 @@
 from pandapower.results import reset_results
 from pandapower.run import set_user_pf_options, runpp
 from pandapower.test.consistency_checks import runpp_with_consistency_checks
-<<<<<<< HEAD
+from pandapower.test.control.test_shunt_control import simple_test_net_shunt_control
 from pandapower.test.helper_functions import add_grid_connection, create_test_line, assert_net_equal, assert_res_equal
-=======
-from pandapower.test.control.test_shunt_control import simple_test_net_shunt_control
->>>>>>> 2fb0b8e8
 from pandapower.test.loadflow.result_test_network_generator import add_test_xward, add_test_trafo3w, \
     add_test_line, add_test_oos_bus_with_is_element, result_test_network_generator, add_test_trafo
 from pandapower.toolbox import nets_equal
@@ -587,22 +584,8 @@
     va_alg = net.res_bus.va_degree
     assert np.allclose(vm_nr, vm_alg)
     assert np.allclose(va_nr, va_alg)
-<<<<<<< HEAD
-
-
-def test_disabling_vk_update():
-    net = example_simple()
-    runpp(net, calculate_voltage_angles="auto")
-    net.trafo.loc[:, "vk_percent"] = 100.
-    net.trafo.loc[:, "vkr_percent"] = 100.
-
-    runpp(net, calculate_voltage_angles="auto", update_vk_values=False)
-
-    assert net.res_trafo.loc[0, 'loading_percent'] > 70.
-
-
-=======
->>>>>>> 2fb0b8e8
+
+
 @pytest.mark.slow
 def test_pypower_algorithms_iter():
     alg_to_test = ['fdbx', 'fdxb', 'gs']
@@ -796,13 +779,8 @@
     create_line(net, from_bus=bus2, to_bus=bus3, length_km=0.1,
                 std_type="NAYY 4x50 SE", name="Line")
 
-<<<<<<< HEAD
-    net1 = net.deepcopy()
+    net1 = copy.deepcopy(net)
     oos_load = create_load(
-=======
-    net1 = copy.deepcopy(net)
-    oos_load = pp.create_load(
->>>>>>> 2fb0b8e8
         net1, bus=bus3, p_mw=0.100, q_mvar=0.05, in_service=False,
         const_i_percent=0, const_z_percent=100)
 
@@ -1335,7 +1313,6 @@
 def test_tap_dependent_impedance():
     net = create_empty_network()
     b1, b2, l1 = add_grid_connection(net)
-<<<<<<< HEAD
     b3 = create_bus(net, vn_kv=0.4)
     create_transformer(net, hv_bus=b2, lv_bus=b3, std_type="0.25 MVA 20/0.4 kV")
     create_transformer(net, hv_bus=b2, lv_bus=b3, std_type="0.25 MVA 20/0.4 kV")
@@ -1346,33 +1323,9 @@
                                          vn_hv_kv=20., vn_mv_kv=0.9, vn_lv_kv=0.45, sn_hv_mva=0.6, sn_mv_mva=0.5,
                                          sn_lv_mva=0.4, vk_hv_percent=1., vk_mv_percent=1., vk_lv_percent=1.,
                                          vkr_hv_percent=0.3, vkr_mv_percent=0.3, vkr_lv_percent=0.3,
-                                         pfe_kw=0.2, i0_percent=0.3, tap_neutral=0.,
-                                         tap_pos=0, tap_step_percent=1., tap_min=-2, tap_max=2)
-
-    net_backup = net.deepcopy()
-
-    create_trafo_characteristics(net, 'trafo', [0], "vk_percent", [[-2, -1, 0, 1, 2]], [[5.5, 5.8, 6, 6.2, 6.5]])
-    create_trafo_characteristics(net, 'trafo', [0], "vkr_percent", [[-2, -1, 0, 1, 2]], [[1.4, 1.42, 1.44, 1.46, 1.48]])
-    create_trafo_characteristics(net, 'trafo', [1], "vk_percent", [[-2, -1, 0, 1, 2]], [[5.4, 5.7, 6, 6.1, 6.4]])
-
-    # test alternative way to set up tap dependence impedance characteristic
-    SplineCharacteristic(net, [-2, -1, 0, 1, 2], [0.95, 0.98, 1, 1.02, 1.05])
-    net.trafo3w['tap_dependent_impedance'] = True
-    net.trafo3w['vk_hv_percent_characteristic'] = 3
-=======
-    b3 = pp.create_bus(net, vn_kv=0.4)
-    pp.create_transformer(net, hv_bus=b2, lv_bus=b3, std_type="0.25 MVA 20/0.4 kV")
-    pp.create_transformer(net, hv_bus=b2, lv_bus=b3, std_type="0.25 MVA 20/0.4 kV")
-
-    b4 = pp.create_bus(net, vn_kv=0.9)
-    b5 = pp.create_bus(net, vn_kv=0.4)
-    pp.create_transformer3w_from_parameters(net, hv_bus=b2, mv_bus=b4, lv_bus=b5,
-                                            vn_hv_kv=20., vn_mv_kv=0.9, vn_lv_kv=0.45, sn_hv_mva=0.6, sn_mv_mva=0.5,
-                                            sn_lv_mva=0.4, vk_hv_percent=1., vk_mv_percent=1., vk_lv_percent=1.,
-                                            vkr_hv_percent=0.3, vkr_mv_percent=0.3, vkr_lv_percent=0.3,
-                                            pfe_kw=0.2, i0_percent=0.3, tap_neutral=0., tap_side='hv',
-                                            tap_pos=0, tap_step_percent=0., tap_min=-2, tap_max=2,
-                                            tap_changer_type="Ratio")
+                                         pfe_kw=0.2, i0_percent=0.3, tap_neutral=0., tap_side='hv',
+                                         tap_pos=0, tap_step_percent=0., tap_min=-2, tap_max=2,
+                                         tap_changer_type="Ratio")
 
     net_backup = copy.deepcopy(net)
 
@@ -1394,7 +1347,6 @@
     net["trafo_characteristic_table"] = pd.concat([net["trafo_characteristic_table"], new_rows], ignore_index=True)
     net.trafo3w['id_characteristic_table'].at[0] = 1
     net.trafo3w['tap_dependency_table'].at[0] = True
->>>>>>> 2fb0b8e8
 
     runpp(net)
     runpp(net_backup)
@@ -1409,17 +1361,6 @@
     runpp(net_backup)
     assert_res_equal(net, net_backup)
 
-<<<<<<< HEAD
-    net.trafo.at[1, "tap_pos"] = -2
-    net_backup.trafo.at[1, "tap_pos"] = -2
-    net_backup.trafo.at[1, "vk_percent"] = 5.4
-
-    runpp(net)
-    runpp(net_backup)
-    assert_res_equal(net, net_backup)
-
-=======
->>>>>>> 2fb0b8e8
     net.trafo3w.at[0, "tap_pos"] = 2
     net_backup.trafo3w.at[0, "tap_pos"] = 2
     net_backup.trafo3w.at[0, "vk_hv_percent"] = 1.05
@@ -1429,16 +1370,16 @@
     assert_res_equal(net, net_backup)
 
 def test_tap_table_order():
-    net = pp.create_empty_network()
+    net = create_empty_network()
     b1, b2, l1 = add_grid_connection(net)
-    b3 = pp.create_bus(net, vn_kv=0.4)
-    b4 = pp.create_bus(net, vn_kv=0.4)
-    pp.create_transformer(net, hv_bus=b2, lv_bus=b3, std_type="0.25 MVA 20/0.4 kV")
-    pp.create_transformer(net, hv_bus=b2, lv_bus=b4, std_type="0.25 MVA 20/0.4 kV")
-
-    b5 = pp.create_bus(net, vn_kv=0.9)
-    b6 = pp.create_bus(net, vn_kv=0.4)
-    pp.create_transformer3w_from_parameters(net, hv_bus=b2, mv_bus=b5, lv_bus=b6,
+    b3 = create_bus(net, vn_kv=0.4)
+    b4 = create_bus(net, vn_kv=0.4)
+    create_transformer(net, hv_bus=b2, lv_bus=b3, std_type="0.25 MVA 20/0.4 kV")
+    create_transformer(net, hv_bus=b2, lv_bus=b4, std_type="0.25 MVA 20/0.4 kV")
+
+    b5 = create_bus(net, vn_kv=0.9)
+    b6 = create_bus(net, vn_kv=0.4)
+    create_transformer3w_from_parameters(net, hv_bus=b2, mv_bus=b5, lv_bus=b6,
                                             vn_hv_kv=20., vn_mv_kv=0.9, vn_lv_kv=0.45, sn_hv_mva=0.6, sn_mv_mva=0.5,
                                             sn_lv_mva=0.4, vk_hv_percent=1., vk_mv_percent=1., vk_lv_percent=1.,
                                             vkr_hv_percent=0.3, vkr_mv_percent=0.3, vkr_lv_percent=0.3,
@@ -1469,7 +1410,7 @@
     net.trafo['tap_pos'].at[0] = -2
     net.trafo['tap_pos'].at[1] = 2
 
-    pp.runpp(net)
+    runpp(net)
 
     tol = 0.001
 
@@ -1484,12 +1425,12 @@
     net["shunt_characteristic_table"] = pd.DataFrame(
         {'id_characteristic': [0, 0, 0, 0, 0], 'step': [1, 2, 3, 4, 5], 'q_mvar': [-25, -50, -75, -100, -125],
          'p_mw': [0, 0, 0, 0, 0]})
-    pp.create_shunt(net, bus=0, q_mvar=-10, p_mw=20, step=1, max_step=5)
+    create_shunt(net, bus=0, q_mvar=-10, p_mw=20, step=1, max_step=5)
     net.shunt.step_dependency_table.at[0] = True
     net.shunt.step.at[0] = 1
 
     with pytest.raises(UserWarning):
-        pp.runpp(net)
+        runpp(net)
 
 
 @pytest.mark.skipif(not lightsim2grid_available, reason="lightsim2grid is not installed")
@@ -1607,15 +1548,15 @@
     assert net._options["init_vm_pu"] == 1.
 
 def test_shunt_with_missing_vn_kv():
-    net = pp.create_empty_network()
-    pp.create_buses(net, 2, 110)
-    pp.create_ext_grid(net, 0)
-    pp.create_line_from_parameters(net, 0, 1, 30, 0.0487, 0.13823, 160, 0.664)
-
-    pp.create_shunt(net, 1, 10)
+    net = create_empty_network()
+    create_buses(net, 2, 110)
+    create_ext_grid(net, 0)
+    create_line_from_parameters(net, 0, 1, 30, 0.0487, 0.13823, 160, 0.664)
+
+    create_shunt(net, 1, 10)
     net.shunt.vn_kv=np.nan
 
-    pp.runpp(net)
+    runpp(net)
 
 if __name__ == "__main__":
     pytest.main([__file__, "-xs"])