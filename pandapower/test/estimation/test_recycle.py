--- conflicted
+++ resolved
@@ -1,38 +1,34 @@
-# -*- coding: utf-8 -*-
-
-# Copyright (c) 2016-2024 by University of Kassel and Fraunhofer Institute for Energy Economics
-# and Energy System Technology (IEE), Kassel. All rights reserved.
-
-import numpy as np
-import pytest
-
-from pandapower.run import runpp
-from pandapower.networks.power_system_test_cases import case30
-from pandapower.estimation import StateEstimation
-from pandapower.estimation.util import add_virtual_meas_from_loadflow
-
-
-def test_recycle_case30():
-    net = case30()
-    runpp(net)
-    add_virtual_meas_from_loadflow(net)
-    se = StateEstimation(net, recycle=True)
-    se.estimate()
-    assert np.allclose(net.res_bus.vm_pu, net.res_bus_est.vm_pu, atol=1e-5)
-    assert np.allclose(net.res_bus.va_degree, net.res_bus_est.va_degree, atol=1e-5)  
-
-    # Run SE again
-    net.load.p_mw -= 10
-<<<<<<< HEAD
-    runpp(net)
-=======
-    pp.runpp(net)
-    net.measurement.drop(net.measurement.index,inplace=True)
->>>>>>> 8009cb53
-    add_virtual_meas_from_loadflow(net)
-    assert se.estimate()
-    assert np.allclose(net.res_bus.vm_pu, net.res_bus_est.vm_pu, atol=1e-5)
-    assert np.allclose(net.res_bus.va_degree, net.res_bus_est.va_degree, atol=1e-5)  
-
-if __name__ == '__main__':
-    pytest.main([__file__, "-xs"])
+# -*- coding: utf-8 -*-
+
+# Copyright (c) 2016-2024 by University of Kassel and Fraunhofer Institute for Energy Economics
+# and Energy System Technology (IEE), Kassel. All rights reserved.
+
+import numpy as np
+import pytest
+
+from pandapower.run import runpp
+from pandapower.networks.power_system_test_cases import case30
+from pandapower.estimation import StateEstimation
+from pandapower.estimation.util import add_virtual_meas_from_loadflow
+
+
+def test_recycle_case30():
+    net = case30()
+    runpp(net)
+    add_virtual_meas_from_loadflow(net)
+    se = StateEstimation(net, recycle=True)
+    se.estimate()
+    assert np.allclose(net.res_bus.vm_pu, net.res_bus_est.vm_pu, atol=1e-5)
+    assert np.allclose(net.res_bus.va_degree, net.res_bus_est.va_degree, atol=1e-5)
+
+    # Run SE again
+    net.load.p_mw -= 10
+    runpp(net)
+    net.measurement.drop(net.measurement.index, inplace=True)
+    add_virtual_meas_from_loadflow(net)
+    assert se.estimate()
+    assert np.allclose(net.res_bus.vm_pu, net.res_bus_est.vm_pu, atol=1e-5)
+    assert np.allclose(net.res_bus.va_degree, net.res_bus_est.va_degree, atol=1e-5)
+
+if __name__ == '__main__':
+    pytest.main([__file__, "-xs"])