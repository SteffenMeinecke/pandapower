# -*- coding: utf-8 -*-

# Copyright (c) 2016-2018 by University of Kassel and Fraunhofer Institute for Energy Economics
# and Energy System Technology (IEE), Kassel. All rights reserved.


import os

import numpy as np
import pytest

import pandapower as pp
import pandapower.networks as nw
from pandapower.estimation import chi2_analysis, remove_bad_data, estimate


def test_2bus():
    # 1. Create network
    net = pp.create_empty_network()
    pp.create_bus(net, name="bus1", vn_kv=1.)
    pp.create_bus(net, name="bus2", vn_kv=1.)
    pp.create_ext_grid(net, 0)
    pp.create_line_from_parameters(net, 0, 1, 1, r_ohm_per_km=1,x_ohm_per_km=0.5, c_nf_per_km=0,
                                   max_i_ka=1)

    pp.create_measurement(net, "p", "line", 0.0111, 0.05, 0, 0)  # p12
    pp.create_measurement(net, "q", "line", 0.06, 0.05, 0, 0)    # q12

    pp.create_measurement(net, "v", "bus", 1.019, 0.01, 0)  # u1
    pp.create_measurement(net, "v", "bus", 1.04, 0.01, 1)   # u2

    # 2. Do state estimation
    success = estimate(net, init='flat')

    v_result = net.res_bus_est.vm_pu.values
    delta_result = net.res_bus_est.va_degree.values

    target_v = np.array([[1.02083378, 1.03812899]])
    diff_v = target_v - v_result
    target_delta = np.array([[0.0, 3.11356604]])
    diff_delta = target_delta - delta_result

    assert success
    assert (np.nanmax(abs(diff_v)) < 1e-6)
    assert (np.nanmax(abs(diff_delta)) < 1e-6)


def test_3bus():
    # 1. Create network
    net = pp.create_empty_network()
    pp.create_bus(net, name="bus1", vn_kv=1.)
    pp.create_bus(net, name="bus2", vn_kv=1.)
    pp.create_bus(net, name="bus3", vn_kv=1.)
    pp.create_ext_grid(net, 0)
    pp.create_line_from_parameters(net, 0, 1, 1, r_ohm_per_km=0.7, x_ohm_per_km=0.2, c_nf_per_km=0,
                                   max_i_ka=1)
    pp.create_line_from_parameters(net, 0, 2, 1, r_ohm_per_km=0.8, x_ohm_per_km=0.8, c_nf_per_km=0,
                                   max_i_ka=1)
    pp.create_line_from_parameters(net, 1, 2, 1, r_ohm_per_km=1, x_ohm_per_km=0.6, c_nf_per_km=0,
                                   max_i_ka=1)

    pp.create_measurement(net, "p", "line", -0.0011, 0.01, 0, 0)  # p12
    pp.create_measurement(net, "q", "line", 0.024, 0.01, 0, 0)    # q12

    pp.create_measurement(net, "p", "bus", 0.018, 0.01, 2)  # p3
    pp.create_measurement(net, "q", "bus", -0.1, 0.01, 2)   # q3

    pp.create_measurement(net, "v", "bus", 1.08, 0.05, 0)   # u1
    pp.create_measurement(net, "v", "bus", 1.015, 0.05, 2)  # u3

    # 2. Do state estimation
    success = estimate(net, init='flat')
    v_result = net.res_bus_est.vm_pu.values
    delta_result = net.res_bus_est.va_degree.values

    target_v = np.array([1.0627, 1.0589, 1.0317])
    diff_v = target_v - v_result
    target_delta = np.array([0., 0.8677, 3.1381])
    diff_delta = target_delta - delta_result

    assert success
    assert (np.nanmax(abs(diff_v)) < 1e-4)
    assert (np.nanmax(abs(diff_delta)) < 1e-4)

    # Backwards check. Use state estimation results for power flow and check for equality
    net.ext_grid.vm_pu = net.res_bus_est.vm_pu.iloc[0]
    pp.create_load(net, 0, net.res_bus_est.p_mw.iloc[0], net.res_bus_est.q_mvar.iloc[0])
    pp.create_load(net, 1, net.res_bus_est.p_mw.iloc[1], net.res_bus_est.q_mvar.iloc[1])
    pp.create_load(net, 2, net.res_bus_est.p_mw.iloc[2], net.res_bus_est.q_mvar.iloc[2])
    _compare_pf_and_se_results(net)


def test_3bus_with_bad_data():
    net = pp.create_empty_network()
    pp.create_bus(net, name="bus1", vn_kv=1.)
    pp.create_bus(net, name="bus2", vn_kv=1.)
    pp.create_bus(net, name="bus3", vn_kv=1.)
    pp.create_ext_grid(net, 0)
    pp.create_line_from_parameters(net, 0, 1, 1, r_ohm_per_km=0.7, x_ohm_per_km=0.2, c_nf_per_km=0,
                                   max_i_ka=1)
    pp.create_line_from_parameters(net, 0, 2, 1, r_ohm_per_km=0.8, x_ohm_per_km=0.8, c_nf_per_km=0,
                                   max_i_ka=1)
    pp.create_line_from_parameters(net, 1, 2, 1, r_ohm_per_km=1, x_ohm_per_km=0.6, c_nf_per_km=0,
                                   max_i_ka=1)

    pp.create_measurement(net, "p", "line", -0.0011, 0.01, 0, 0)  # p12
    pp.create_measurement(net, "q", "line", 0.024, 0.01, 0, 0)  # q12

    pp.create_measurement(net, "p", "bus", 0.018, 0.01, 2)  # p3
    pp.create_measurement(net, "q", "bus", -0.1, 0.01, 2)  # q3

    pp.create_measurement(net, "v", "bus", 1.08, 0.05, 0)  # u1
    pp.create_measurement(net, "v", "bus", 1.015, 0.05, 2)  # u3

    # 1. Create false voltage measurement for testing bad data detection (-> should be removed)
    pp.create_measurement(net, "v", "bus", 1.3, 0.01, 1)   # V at bus 2

    # 2. Do chi2-test
    bad_data_detected = chi2_analysis(net, init='flat')

    # 3. Perform rn_max_test
    success_rn_max = remove_bad_data(net, init='flat')
    v_est_rn_max = net.res_bus_est.vm_pu.values
    delta_est_rn_max = net.res_bus_est.va_degree.values

    target_v = np.array([1.0627, 1.0589, 1.0317])
    diff_v = target_v - v_est_rn_max
    target_delta = np.array([0., 0.8677, 3.1381])
    diff_delta = target_delta - delta_est_rn_max

    assert bad_data_detected
    assert success_rn_max
    assert (np.nanmax(abs(diff_v)) < 1e-4)
    assert (np.nanmax(abs(diff_delta)) < 1e-4)


def test_3bus_with_out_of_service_bus():
    # Test case from book "Power System State Estimation", A. Abur, A. G. Exposito, p. 20ff.
    # S_ref = 1 MVA (PP standard)
    # V_ref = 1 kV
    # Z_ref = 1 Ohm

    # The example only had per unit values, but pandapower expects kV, MVA, kW, kVar
    # Measurements should be in kW/kVar/A - Voltage in p.u.

    # 1. Create network
    net = pp.create_empty_network()
    pp.create_bus(net, name="bus1", vn_kv=1.)
    pp.create_bus(net, name="bus2", vn_kv=1.)
    pp.create_bus(net, name="bus3", vn_kv=1.)
    pp.create_bus(net, name="bus4", vn_kv=1., in_service=0)  # out-of-service bus test
    pp.create_ext_grid(net, 0)
    pp.create_line_from_parameters(net, 0, 1, 1, r_ohm_per_km=.01, x_ohm_per_km=.03, c_nf_per_km=0.,
                                   max_i_ka=1)
    pp.create_line_from_parameters(net, 0, 2, 1, r_ohm_per_km=.02, x_ohm_per_km=.05, c_nf_per_km=0.,
                                   max_i_ka=1)
    pp.create_line_from_parameters(net, 1, 2, 1, r_ohm_per_km=.03, x_ohm_per_km=.08, c_nf_per_km=0.,
                                   max_i_ka=1)

    pp.create_measurement(net, "v", "bus", 1.006, .004, 0)  # V at bus 1
    pp.create_measurement(net, "v", "bus", .968, .004, 1)   # V at bus 2

    pp.create_measurement(net, "p", "bus", -.501, .010, 1)  # P at bus 2
    pp.create_measurement(net, "q", "bus", -.286, .010, 1)  # Q at bus 2

    pp.create_measurement(net, "p", "line", .888, .008, 0, 0)   # Pline (bus 1 -> bus 2) at bus 1
    pp.create_measurement(net, "p", "line", 1.173, .008, 1, 0)  # Pline (bus 1 -> bus 3) at bus 1
    pp.create_measurement(net, "q", "line", .568, .008, 0, 0)   # Qline (bus 1 -> bus 2) at bus 1
    pp.create_measurement(net, "q", "line", .663, .008, 1, 0)   # Qline (bus 1 -> bus 3) at bus 1

    # 2. Do state estimation
    success = estimate(net, init='flat')
    v_result = net.res_bus_est.vm_pu.values
    delta_result = net.res_bus_est.va_degree.values

    target_v = np.array([[0.9996, 0.9741, 0.9438, np.nan]])
    diff_v = target_v - v_result
    target_delta = np.array([[0., -1.2475, -2.7457, np.nan]])
    diff_delta = target_delta - delta_result

    assert success
    assert (np.nanmax(abs(diff_v)) < 1e-4)
    assert (np.nanmax(abs(diff_delta)) < 1e-4)


def test_3bus_with_transformer():
    np.random.seed(12)

    # 1. Create network
    net = pp.create_empty_network()
    pp.create_bus(net, name="bus1", vn_kv=10.)
    pp.create_bus(net, name="bus2", vn_kv=10.)
    pp.create_bus(net, name="bus3", vn_kv=10.)
    pp.create_bus(net, name="bus4", vn_kv=110.)
    pp.create_ext_grid(net, bus=3, vm_pu=1.01)
    pp.create_line_from_parameters(net, 0, 1, 1, r_ohm_per_km=.01, x_ohm_per_km=.03, c_nf_per_km=0.,
                                   max_i_ka=1)
    pp.create_line_from_parameters(net, 0, 2, 1, r_ohm_per_km=.02, x_ohm_per_km=.05, c_nf_per_km=0.,
                                   max_i_ka=1)
    pp.create_line_from_parameters(net, 1, 2, 1, r_ohm_per_km=.03, x_ohm_per_km=.08, c_nf_per_km=0.,
                                   max_i_ka=1)
    
    pp.create_std_type(net, {"sn_mva": 25, "vn_hv_kv": 110, "vn_lv_kv": 10, "vk_percent": 10.04,
            "vkr_percent": 0.276, "pfe_kw": 28.51, "i0_percent": 0.073, "shift_degree": 150,
            "tap_side": "hv", "tap_neutral": 0, "tap_min": -9, "tap_max": 9, "tap_step_degree": 0,
            "tap_step_percent": 1.5, "tap_phase_shifter": False},
            "25 MVA 110/10 kV v1.4.3 and older", element="trafo")
    pp.create_transformer(net, 3, 0, std_type="25 MVA 110/10 kV v1.4.3 and older")

    pp.create_load(net, bus=1, p_mw=0.45, q_mvar=0.3)
    pp.create_load(net, bus=2, p_mw=0.35, q_mvar=0.2)

    pp.runpp(net, calculate_voltage_angles=True)

    pp.create_measurement(net, "v", "bus", r2(net.res_bus.vm_pu.iloc[0], .004), .004, element=0)
    pp.create_measurement(net, "v", "bus", r2(net.res_bus.vm_pu.iloc[1], .004), .004, element=1)
    pp.create_measurement(net, "v", "bus", r2(net.res_bus.vm_pu.iloc[3], .004), .004, element=3)

    pp.create_measurement(net, "p", "bus", -r2(net.res_bus.p_mw.iloc[1], .01), .01, element=1)
    pp.create_measurement(net, "q", "bus", -r2(net.res_bus.q_mvar.iloc[1], .01), .01, element=1)

    pp.create_measurement(net, "p", "bus", -r2(net.res_bus.p_mw.iloc[2], .01), .010, element=2)
    pp.create_measurement(net, "q", "bus", -r2(net.res_bus.q_mvar.iloc[2], .01), .01, element=2)

    pp.create_measurement(net, "p", "bus", 0., 0.001, element=0)
    pp.create_measurement(net, "q", "bus", 0., 0.001, element=0)

    pp.create_measurement(net, "p", "line", r2(net.res_line.p_from_mw.iloc[0], .008), .008, 0, 0)
    pp.create_measurement(net, "p", "line", r2(net.res_line.p_from_mw.iloc[1], .008), .008, 1, 0)

    pp.create_measurement(net, "p", "trafo", r2(net.res_trafo.p_hv_mw.iloc[0], .01), .01,
                          side="hv", element=0)  # transformer meas.
    pp.create_measurement(net, "q", "trafo", r2(net.res_trafo.q_hv_mvar.iloc[0], .01), .01,
                          side=3, element=0)  # at hv side

    # 2. Do state estimation
    success = estimate(net, init='slack', tolerance=5e-5, maximum_iterations=10, calculate_voltage_angles=True)
    v_result = net.res_bus_est.vm_pu.values
    delta_result = net.res_bus_est.va_degree.values

    diff_v = net.res_bus.vm_pu.values - v_result
    diff_delta = net.res_bus.va_degree.values - delta_result

    assert success
    assert (np.nanmax(abs(diff_v)) < 6e-4)
    assert (np.nanmax(abs(diff_delta)) < 1.4e-4)

    # Backwards check. Use state estimation results for power flow and check for equality
    net.load.drop(net.load.index, inplace=True)
    net.ext_grid.vm_pu = net.res_bus_est.vm_pu.iloc[net.ext_grid.bus.iloc[0]]
    pp.create_load(net, 0, net.res_bus_est.p_mw.iloc[0], net.res_bus_est.q_mvar.iloc[0])
    pp.create_load(net, 1, net.res_bus_est.p_mw.iloc[1], net.res_bus_est.q_mvar.iloc[1])
    pp.create_load(net, 2, net.res_bus_est.p_mw.iloc[2], net.res_bus_est.q_mvar.iloc[2])

    _compare_pf_and_se_results(net)


def test_3bus_with_2_slacks():
    # load the net which already contains 3 buses
    net = load_3bus_network()
    # add the same net with different slack (no galvanic connection)
    # skip bus index 4 as further stability test
    pp.create_bus(net, name="bus5", vn_kv=1., index=5)
    pp.create_bus(net, name="bus6", vn_kv=1., index=6)
    pp.create_bus(net, name="bus7", vn_kv=1., index=7)
    pp.create_ext_grid(net, 5)
    pp.create_line_from_parameters(net, 5, 6, 1, r_ohm_per_km=.01, x_ohm_per_km=.03, c_nf_per_km=0.,
                                   max_i_ka=1)
    pp.create_line_from_parameters(net, 5, 7, 1, r_ohm_per_km=.02, x_ohm_per_km=.05, c_nf_per_km=0.,
                                   max_i_ka=1)
    pp.create_line_from_parameters(net, 6, 7, 1, r_ohm_per_km=.03, x_ohm_per_km=.08, c_nf_per_km=0.,
                                   max_i_ka=1)

    pp.create_measurement(net, "v", "bus", 1.006, .004, element=5)  # V at bus 5
    pp.create_measurement(net, "v", "bus", .968, .004, element=6)   # V at bus 6

    pp.create_measurement(net, "p", "bus", -.501, .010, element=6)  # P at bus 6
    pp.create_measurement(net, "q", "bus", -.286, .010, element=6)  # Q at bus 6

    pp.create_measurement(net, "p", "line", .888, .008, 3, 5)   # Pline (bus 5 -> bus 6) at bus 5
    pp.create_measurement(net, "p", "line", 1.173, .008, 4, 5)  # Pline (bus 5 -> bus 7) at bus 5
    pp.create_measurement(net, "q", "line", .568, .008, 3, 5)   # Qline (bus 5 -> bus 6) at bus 5
    pp.create_measurement(net, "q", "line", .663, .008, 4, 5)   # Qline (bus 5 -> bus 7) at bus 5

    # 2. Do state estimation
    success = estimate(net, init='flat', maximum_iterations=10)
    v_result = net.res_bus_est.vm_pu.values
    delta_result = net.res_bus_est.va_degree.values

    target_v = np.array([0.9996, 0.9741, 0.9438, np.nan, 0.9996, 0.9741, 0.9438])
    diff_v = target_v - v_result
    target_delta = np.array([0.0, -1.2475469989322963, -2.7457167371166862, np.nan, 0.0,
                             -1.2475469989322963, -2.7457167371166862])
    diff_delta = target_delta - delta_result

    assert success
    assert (np.nanmax(abs(diff_v)) < 1e-4)
    assert (np.nanmax(abs(diff_delta)) < 1e-4)


def test_3bus_with_i_line_measurements():
    np.random.seed(1)
    net = load_3bus_network()
    net.measurement.drop(net.measurement.index, inplace=True)
    pp.create_load(net, 1, p_mw=0.495974966, q_mvar=0.297749528)
    pp.create_load(net, 2, p_mw=1.514220983, q_mvar=0.787528929)
    pp.runpp(net)
    pp.create_measurement(net, "v", "bus", net.res_bus.vm_pu[0] * r(0.01), 0.01, 0)
    pp.create_measurement(net, "v", "bus", net.res_bus.vm_pu[2] * r(0.01), 0.01, 1)
    pp.create_measurement(net, "p", "bus", -net.res_bus.p_mw[0] * r(),
                          max(1.0e-3, abs(0.03 * net.res_bus.p_mw[0])), 0)
    pp.create_measurement(net, "q", "bus", -net.res_bus.q_mvar[0] * r(),
                          max(1.0e-3, abs(0.03 * net.res_bus.q_mvar[0])), 0)
    pp.create_measurement(net, "p", "bus", -net.res_bus.p_mw[2] * r(),
                          max(1.0e-3, abs(0.03 * net.res_bus.p_mw[2])), 2)
    pp.create_measurement(net, "q", "bus", -net.res_bus.q_mvar[2] * r(),
                          max(1.0e-3, abs(0.03 * net.res_bus.q_mvar[2])), 2)
    pp.create_measurement(net, "p", "line", net.res_line.p_from_mw[0] * r(),
                          max(1.0e-3, abs(0.03 * net.res_line.p_from_mw[0])), element=0, side=0)
    pp.create_measurement(net, "q", "line", net.res_line.q_from_mvar[0] * r(),
                          max(1.0e-3, abs(0.03 * net.res_line.q_from_mvar[0])), element=0, side=0)
    pp.create_measurement(net, "i", "line", net.res_line.i_from_ka[0] * 1e3 * r(),
                          max(1.0, abs(30 * net.res_line.i_from_ka[0])), element=0, side=0)
    pp.create_measurement(net, "i", "line", net.res_line.i_from_ka[1] * 1e3 * r(),
                          max(1.0, abs(30 * net.res_line.i_from_ka[1])), element=1, side=0)
    success = estimate(net, init='flat')

    assert success
    assert (np.nanmax(abs(net.res_bus_est.vm_pu.values - net.res_bus.vm_pu.values)) < 0.045)
    assert (np.nanmax(abs(net.res_bus_est.va_degree.values - net.res_bus.va_degree.values)) < 0.9)


def test_3bus_with_pq_line_from_to_measurements():
    np.random.seed(2017)
    net = load_3bus_network()
    net.measurement.drop(net.measurement.index, inplace=True)
    pp.create_load(net, 1, p_mw=0.495974966, q_mvar=0.297749528)
    pp.create_load(net, 2, p_mw=1.514220983, q_mvar=0.787528929)
    pp.runpp(net)
    pp.create_measurement(net, "v", "bus", net.res_bus.vm_pu[0] * r(0.01), 0.01, 0)
    pp.create_measurement(net, "v", "bus", net.res_bus.vm_pu[2] * r(0.01), 0.01, 1)
    pp.create_measurement(net, "p", "bus", -net.res_bus.p_mw[0] * r(),
                          max(1.0e-3, abs(0.03 * net.res_bus.p_mw[0])), 0)
    pp.create_measurement(net, "q", "bus", -net.res_bus.q_mvar[0] * r(),
                          max(1.0e-3, abs(0.03 * net.res_bus.q_mvar[0])), 0)
    pp.create_measurement(net, "p", "bus", -net.res_bus.p_mw[2] * r(),
                          max(1.0e-3, abs(0.03 * net.res_bus.p_mw[2])), 2)
    pp.create_measurement(net, "q", "bus", -net.res_bus.q_mvar[2] * r(),
                          max(1.0e-3, abs(0.03 * net.res_bus.q_mvar[2])), 2)
    pp.create_measurement(net, "p", "line", net.res_line.p_from_mw[0] * r(),
                          max(1.0e-3, abs(0.03 * net.res_line.p_from_mw[0])), element=0, side=0)
    pp.create_measurement(net, "q", "line", net.res_line.q_from_mvar[0] * r(),
                          max(1.0e-3, abs(0.03 * net.res_line.q_from_mvar[0])), element=0, side=0)
    pp.create_measurement(net, "p", "line", net.res_line.p_to_mw[0] * r(),
                          max(1.0e-3, abs(0.03 * net.res_line.p_to_mw[0])), element=0, side=1)
    pp.create_measurement(net, "q", "line", net.res_line.q_to_mvar[0] * r(),
                          max(1.0e-3, abs(0.03 * net.res_line.q_to_mvar[0])), element=0, side=1)

    success = estimate(net, init='flat')

    assert success
    assert (np.nanmax(abs(net.res_bus_est.vm_pu.values - net.res_bus.vm_pu.values)) < 0.023)
    assert (np.nanmax(abs(net.res_bus_est.va_degree.values - net.res_bus.va_degree.values)) < 0.12)


def test_3bus_with_side_names():
    np.random.seed(2017)
    net = load_3bus_network()
    net.measurement.drop(net.measurement.index, inplace=True)
    pp.create_load(net, 1, p_mw=0.495974966, q_mvar=0.297749528)
    pp.create_load(net, 2, p_mw=1.514220983, q_mvar=0.787528929)
    pp.runpp(net)
    pp.create_measurement(net, "v", "bus", net.res_bus.vm_pu[0] * r(0.01), 0.01, 0)
    pp.create_measurement(net, "v", "bus", net.res_bus.vm_pu[2] * r(0.01), 0.01, 1)
    pp.create_measurement(net, "p", "bus", -net.res_bus.p_mw[0] * r(),
                          max(1.0e-3, abs(0.03 * net.res_bus.p_mw[0])), 0)
    pp.create_measurement(net, "q", "bus", -net.res_bus.q_mvar[0] * r(),
                          max(1.0e-3, abs(0.03 * net.res_bus.q_mvar[0])), 0)
    pp.create_measurement(net, "p", "bus", -net.res_bus.p_mw[2] * r(),
                          max(1.0e-3, abs(0.03 * net.res_bus.p_mw[2])), 2)
    pp.create_measurement(net, "q", "bus", -net.res_bus.q_mvar[2] * r(),
                          max(1.0e-3, abs(0.03 * net.res_bus.q_mvar[2])), 2)
    pp.create_measurement(net, "p", "line", net.res_line.p_from_mw[0] * r(),
                          max(1.0e-3, abs(0.03 * net.res_line.p_from_mw[0])), element=0, side="from")
    pp.create_measurement(net, "q", "line", net.res_line.q_from_mvar[0] * r(),
                          max(1.0e-3, abs(0.03 * net.res_line.q_from_mvar[0])), element=0, side="from")
    pp.create_measurement(net, "p", "line", net.res_line.p_to_mw[0] * r(),
                          max(1.0e-3, abs(0.03 * net.res_line.p_to_mw[0])), element=0, side="to")
    pp.create_measurement(net, "q", "line", net.res_line.q_to_mvar[0] * r(),
                          max(1.0e-3, abs(0.03 * net.res_line.q_to_mvar[0])), element=0, side="to")

    success = estimate(net, init='flat')

    assert success
    assert (np.nanmax(abs(net.res_bus_est.vm_pu.values - net.res_bus.vm_pu.values)) < 0.023)
    assert (np.nanmax(abs(net.res_bus_est.va_degree.values - net.res_bus.va_degree.values)) < 0.12)


def test_cigre_network(init='flat'):
    # 1. create network
    # test the mv ring network with all available voltage measurements and bus powers
    # test if switches and transformer will work correctly with the state estimation
    np.random.seed(123456)
    net = nw.create_cigre_network_mv(with_der=False)
    pp.runpp(net)

    for bus, row in net.res_bus.iterrows():
        pp.create_measurement(net, "v", "bus", row.vm_pu * r(0.01), 0.01, bus)
        # if np.random.randint(0, 4) == 0:
        #    continue
        pp.create_measurement(net, "p", "bus", -row.p_mw * r(), max(0.001, abs(0.03 * row.p_mw)),
                              bus)
        pp.create_measurement(net, "q", "bus", -row.q_mvar * r(), max(0.001, abs(0.03 * row.q_mvar)),
                              bus)

    # 2. Do state estimation
    success = estimate(net, init="flat", calculate_voltage_angles=False)
    v_result = net.res_bus_est.vm_pu.values
    delta_result = net.res_bus_est.va_degree.values

    target_v = net.res_bus.vm_pu.values
    diff_v = target_v - v_result
    target_delta = net.res_bus.va_degree.values
    diff_delta = target_delta - delta_result

    assert success
    assert (np.nanmax(abs(diff_v)) < 0.0043)
    assert (np.nanmax(abs(diff_delta)) < 0.17)


def test_cigre_network_with_slack_init():
    test_cigre_network(init='slack')


def test_cigre_with_bad_data():
    np.random.seed(123456)
    net = nw.create_cigre_network_mv(with_der=False)
    net.load.q_mvar = net.load["p_mw"].apply(lambda p: p * np.tan(np.arccos(np.random.choice([0.95, 0.9, 0.97]))))
    pp.runpp(net)

    for bus, row in net.res_bus.iterrows():
        if bus == 2:
            continue
        if bus != 6:
            pp.create_measurement(net, "v", "bus", row.vm_pu * r(0.01), 0.01, bus)  # skip our bad data measurement
        pp.create_measurement(net, "p", "bus", -row.p_mw * r(), max(0.001, abs(0.03 * row.p_mw)), bus)
        pp.create_measurement(net, "q", "bus", -row.q_mvar * r(), max(0.001, abs(0.03 * row.q_mvar)), bus)

    # 2. Do state estimation
    success_SE = estimate(net, init='slack')
    v_est_SE = net.res_bus_est.vm_pu.values
    delta_SE = net.res_bus_est.va_degree.values

    # 3. Create false measurement (very close to useful values)
    pp.create_measurement(net, "v", "bus", 0.85, 0.01, element=6)

    # 4. Do chi2-test
    bad_data_detected = chi2_analysis(net, init='slack')

    # 5. Perform rn_max_test
    success_rn_max = remove_bad_data(net, init='slack')
    v_est_rn_max = net.res_bus_est.vm_pu.values
    delta_est_rn_max = net.res_bus_est.va_degree.values

    diff_v = v_est_SE - v_est_rn_max
    diff_delta = delta_SE - delta_est_rn_max

    assert success_SE
    assert bad_data_detected
    assert success_rn_max
    assert (np.nanmax(abs(diff_v)) < 1e-8)
    assert (np.nanmax(abs(diff_delta)) < 1e-8)


def test_init_slack_with_multiple_transformers(angles=True):
    np.random.seed(123)
    net = pp.create_empty_network()
    pp.create_bus(net, 220, index=0)
    pp.create_bus(net, 110, index=1)
    pp.create_bus(net, 110, index=2)
    pp.create_bus(net, 110, index=3)
    pp.create_bus(net, 10, index=4)
    pp.create_bus(net, 10, index=5)
    pp.create_bus(net, 10, index=6)
    pp.create_bus(net, 10, index=7, in_service=False)
    pp.create_std_type(net, {"sn_mva": 63, "vn_hv_kv": 110, "vn_lv_kv": 10, "vk_percent": 10.04,
            "vkr_percent": 0.31, "pfe_kw": 31.51, "i0_percent": 0.078, "shift_degree": 150,
            "tap_side": "hv", "tap_neutral": 0, "tap_min": -9, "tap_max": 9, "tap_step_degree": 0,
            "tap_step_percent": 1.5, "tap_phase_shifter": False},
            "63 MVA 110/10 kV v1.4.3 and older", element="trafo")
            
    pp.create_transformer(net, 3, 7, std_type="63 MVA 110/10 kV v1.4.3 and older", in_service=False)
    pp.create_transformer(net, 3, 4, std_type="63 MVA 110/10 kV v1.4.3 and older")
    pp.create_transformer(net, 0, 1, std_type="100 MVA 220/110 kV")
    pp.create_line(net, 1, 2, 2.0, std_type="N2XS(FL)2Y 1x120 RM/35 64/110 kV")
    pp.create_line(net, 1, 3, 2.0, std_type="N2XS(FL)2Y 1x120 RM/35 64/110 kV")
    pp.create_line(net, 4, 5, 2.0, std_type="NA2XS2Y 1x95 RM/25 12/20 kV")
    pp.create_line(net, 5, 6, 2.0, std_type="NA2XS2Y 1x95 RM/25 12/20 kV")
    pp.create_load(net, 2, p_mw=5, q_mvar=3.3)
    pp.create_load(net, 5, p_mw=0.9, q_mvar=0.5)
    pp.create_load(net, bus=6, p_mw=0.7, q_mvar=0.3)
    pp.create_ext_grid(net, bus=0, vm_pu=1.04, va_degree=10., name="Slack 220 kV")
    pp.runpp(net, calculate_voltage_angles=angles)
    for bus, row in net.res_bus[net.bus.in_service == True].iterrows():
        pp.create_measurement(net, "v", "bus", row.vm_pu * r(0.01), 0.01, bus)
        if row.p_mw != 0.:
            continue
        pp.create_measurement(net, "p", "bus", -row.p_mw * r(), max(0.001, abs(0.03 * row.p_mw)),
                              bus)
        pp.create_measurement(net, "q", "bus", -row.q_mvar * r(), max(.0001, abs(0.03 * row.q_mvar)),
                              bus)
    pp.create_measurement(net, "p", "line", net.res_line.p_from_mw[0], .01, side=1, element=0)
    pp.create_measurement(net, "q", "line", net.res_line.q_from_mvar[0], 0.01, side=1, element=0)
    pp.create_measurement(net, "p", "line", net.res_line.p_from_mw[2], .01, side=4, element=2)
    pp.create_measurement(net, "q", "line", net.res_line.q_from_mvar[2], .01, side=4, element=2)
    pp.create_measurement(net, "p", "line", net.res_line.p_from_mw[3], .01, side=5, element=3)
    pp.create_measurement(net, "q", "line", net.res_line.q_from_mvar[3], 0.01, side=5, element=3)
    success = estimate(net, init='slack', calculate_voltage_angles=angles, tolerance=1e-9)

    # pretty high error for vm_pu (half percent!)
    assert success
    assert (np.nanmax(np.abs(net.res_bus.vm_pu.values - net.res_bus_est.vm_pu.values)) < 0.006)
    assert (np.nanmax(np.abs(net.res_bus.va_degree.values- net.res_bus_est.va_degree.values)) < 0.006)


def test_init_slack_with_multiple_transformers_angles_off():
    test_init_slack_with_multiple_transformers(False)


def test_check_existing_measurements():
    np.random.seed(2017)
    net = pp.create_empty_network()
    pp.create_bus(net, 10.)
    pp.create_bus(net, 10.)
    pp.create_line(net, 0, 1, 0.5, std_type="149-AL1/24-ST1A 10.0")
    m1 = pp.create_measurement(net, "v", "bus", 1.006, .004, 0)
    m2 = pp.create_measurement(net, "v", "bus", 1.006, .004, 0)

    assert m1 == m2
    assert len(net.measurement) == 1
    m3 = pp.create_measurement(net, "v", "bus", 1.006, .004, 0, check_existing=False)
    assert m3 != m2
    assert len(net.measurement) == 2

    m4 = pp.create_measurement(net, "p", "line", -0.0011, 0.01, side=0, element=0,
                               check_existing=True)
    m5 = pp.create_measurement(net, "p", "line", -0.0011, 0.01, side=0, element=0,
                               check_existing=True)
    assert m4 == m5

    m6 = pp.create_measurement(net, "p", "line", -0.0011, 0.01, side=0, element=0,
                               check_existing=False)
    assert m5 != m6


def load_3bus_network():
<<<<<<< HEAD
    folder = os.path.abspath(os.path.dirname(pp.__file__))
    grid = pp.from_json(os.path.join(folder, "test", "estimation", "3bus_wls.json"))
    return grid

def test_network_with_trafo3w_pq():
    net = pp.create_empty_network()

    bus_slack = pp.create_bus(net, vn_kv=110)
    pp.create_ext_grid(net, bus=bus_slack)

    bus_20_1 = pp.create_bus(net, vn_kv=20,name="b")
    pp.create_sgen(net, bus=bus_20_1, p_mw=0.03, q_mvar=0.02)

    bus_10_1 = pp.create_bus(net, vn_kv=10)
    pp.create_sgen(net, bus=bus_10_1, p_mw=0.02, q_mvar=0.02)

    bus_10_2 = pp.create_bus(net, vn_kv=10)
    pp.create_load(net, bus=bus_10_2, p_mw=0.06, q_mvar=0.01)
    pp.create_line(net, from_bus=bus_10_1, to_bus=bus_10_2, std_type="149-AL1/24-ST1A 10.0", length_km=2)

    pp.create_transformer3w(net, bus_slack, bus_20_1, bus_10_1, std_type="63/25/38 MVA 110/20/10 kV")

    pp.runpp(net)

    pp.create_measurement(net, "p", "line", net.res_line.p_from_mw[0], 0.001, 0, 'from')
    pp.create_measurement(net, "q", "line", net.res_line.q_from_mvar[0], 0.001, 0, 'from')
    pp.create_measurement(net, "p", "line", net.res_line.p_to_mw[0], 0.001, 0, 'to')
    pp.create_measurement(net, "q", "line", net.res_line.q_to_mvar[0], 0.001, 0, 'to')

    pp.create_measurement(net, "p", "trafo3w", net.res_trafo3w.p_hv_mw[0], 0.001, 0, 'hv')
    pp.create_measurement(net, "q", "trafo3w", net.res_trafo3w.q_hv_mvar[0], 0.001, 0, 'hv')
    pp.create_measurement(net, "p", "trafo3w", net.res_trafo3w.p_mv_mw[0], 0.002, 0, 'mv')
    pp.create_measurement(net, "q", "trafo3w", net.res_trafo3w.q_mv_mvar[0], 0.002, 0, 'mv')
    pp.create_measurement(net, "p", "trafo3w", net.res_trafo3w.p_lv_mw[0], 0.001, 0, 'lv')
    pp.create_measurement(net, "q", "trafo3w", net.res_trafo3w.q_lv_mvar[0], 0.001, 0, 'lv')

    pp.create_measurement(net, "v", "bus", net.res_bus.vm_pu[0], 0.01, 0)
    pp.create_measurement(net, "v", "bus", net.res_bus.vm_pu[1], 0.01, 1)

    success = estimate(net)
    assert success
    assert (np.nanmax(np.abs(net.res_bus.vm_pu.values - net.res_bus_est.vm_pu.values)) < 0.006)
    assert (np.nanmax(np.abs(net.res_bus.va_degree.values- net.res_bus_est.va_degree.values)) < 0.006)
    

def test_network_with_trafo3w_with_disabled_branch():
    net = pp.create_empty_network()
    
    bus_slack = pp.create_bus(net, vn_kv=110)
    pp.create_ext_grid(net, bus=bus_slack)
    
    bus_20_1 = pp.create_bus(net, vn_kv=20,name="b")
    pp.create_sgen(net, bus=bus_20_1, p_mw=0.03, q_mvar=0.02)
    
    bus_10_1 = pp.create_bus(net, vn_kv=10)
    pp.create_sgen(net, bus=bus_10_1, p_mw=0.02, q_mvar=0.02)
    
    bus_10_2 = pp.create_bus(net, vn_kv=10)
    pp.create_load(net, bus=bus_10_2, p_mw=0.06, q_mvar=0.01)
    pp.create_line(net, from_bus=bus_10_1, to_bus=bus_10_2, std_type="149-AL1/24-ST1A 10.0", length_km=2)
    disabled_line = pp.create_line(net, from_bus=bus_10_1, to_bus=bus_10_2, std_type="149-AL1/24-ST1A 10.0", length_km=2)
    net.line.at[disabled_line, 'in_service'] = False
    
    pp.create_transformer3w(net, bus_slack, bus_20_1, bus_10_1, std_type="63/25/38 MVA 110/20/10 kV")
    
    pp.runpp(net)
    
    pp.create_measurement(net, "p", "line", net.res_line.p_from_mw[0], 0.001, 0, 'from')
    pp.create_measurement(net, "q", "line", net.res_line.q_from_mvar[0], 0.001, 0, 'from')
    pp.create_measurement(net, "p", "line", net.res_line.p_to_mw[0], 0.001, 0, 'to')
    pp.create_measurement(net, "q", "line", net.res_line.q_to_mvar[0], 0.001, 0, 'to')
    
    pp.create_measurement(net, "p", "trafo3w", net.res_trafo3w.p_hv_mw[0], 0.001, 0, 'hv')
    pp.create_measurement(net, "q", "trafo3w", net.res_trafo3w.q_hv_mvar[0], 0.001, 0, 'hv')
    pp.create_measurement(net, "p", "trafo3w", net.res_trafo3w.p_mv_mw[0], 0.002, 0, 'mv')
    pp.create_measurement(net, "q", "trafo3w", net.res_trafo3w.q_mv_mvar[0], 0.002, 0, 'mv')
    pp.create_measurement(net, "p", "trafo3w", net.res_trafo3w.p_lv_mw[0], 0.001, 0, 'lv')
    pp.create_measurement(net, "q", "trafo3w", net.res_trafo3w.q_lv_mvar[0], 0.001, 0, 'lv')
    
    pp.create_measurement(net, "v", "bus", net.res_bus.vm_pu[0], 0.01, 0)
    pp.create_measurement(net, "v", "bus", net.res_bus.vm_pu[1], 0.01, 1)
    
    success = estimate(net)
    assert success
    assert (np.nanmax(np.abs(net.res_bus.vm_pu.values - net.res_bus_est.vm_pu.values)) < 0.006)
    assert (np.nanmax(np.abs(net.res_bus.va_degree.values- net.res_bus_est.va_degree.values)) < 0.006)
    

def test_net_with_bb_switch():
    net = pp.create_empty_network()
    pp.create_bus(net, name="bus1", vn_kv=10.)
    pp.create_bus(net, name="bus2", vn_kv=10.)
    pp.create_bus(net, name="bus3", vn_kv=10.)
    pp.create_bus(net, name="bus4", vn_kv=110.)
    pp.create_ext_grid(net, bus=3, vm_pu=1.0)
    pp.create_line_from_parameters(net, 0, 1, 10, r_ohm_per_km=.59, x_ohm_per_km=.35, c_nf_per_km=10.1,
                                   max_i_ka=1)
    pp.create_transformer(net, 3, 0, std_type="40 MVA 110/10 kV")

    pp.create_load(net, 0, p_mw=.350, q_mvar=.100)
    pp.create_load(net, 1, p_mw=.450, q_mvar=.100)
    pp.create_load(net, 2, p_mw=.250, q_mvar=.100)

    # Created bb switch
    pp.create_switch(net, 1, element=2, et='b')
    pp.runpp(net, calculate_voltage_angles=True)

    pp.create_measurement(net, "v", "bus", r2(net.res_bus.vm_pu.iloc[0], .002), .002, element=0)
    pp.create_measurement(net, "v", "bus", r2(net.res_bus.vm_pu.iloc[1], .002), .002, element=1)
    pp.create_measurement(net, "v", "bus", r2(net.res_bus.vm_pu.iloc[3], .002), .002, element=3)
=======
    return pp.from_pickle(os.path.join(pp.pp_dir, "test", "estimation", "3bus_wls.p"))
>>>>>>> 9a7046cc

    pp.create_measurement(net, "p", "bus", -r2(net.res_bus.p_mw.iloc[3], .002), .002, element=3)
    pp.create_measurement(net, "q", "bus", -r2(net.res_bus.q_mvar.iloc[3], .002), .002, element=3)

    # If measurement on the bus with bb-switch activated, it will incluence the results of the merged bus
    pp.create_measurement(net, "p", "bus", -r2(net.res_bus.p_mw.iloc[2], .001), .001, element=2)
    pp.create_measurement(net, "q", "bus", -r2(net.res_bus.q_mvar.iloc[2], .001), .001, element=2)
    pp.create_measurement(net, "p", "bus", -r2(net.res_bus.p_mw.iloc[1], .001), .001, element=1)
    pp.create_measurement(net, "q", "bus", -r2(net.res_bus.q_mvar.iloc[1], .001), .001, element=1)

    pp.create_measurement(net, "p", "line", r2(net.res_line.p_from_mw.iloc[0], .002), .002, 0, side='from')
    pp.create_measurement(net, "q", "line", r2(net.res_line.q_from_mvar.iloc[0], .002), .002, 0, side='from')

    pp.create_measurement(net, "p", "trafo", r2(net.res_trafo.p_hv_mw.iloc[0], .001), .01,
                          side="hv", element=0)  
    pp.create_measurement(net, "q", "trafo", r2(net.res_trafo.q_hv_mvar.iloc[0], .001), .01,
                          side="hv", element=0)  

    success = estimate(net, tolerance=1e-5, fuse_all_bb_switches=False)
    assert success
    assert np.allclose(net.res_bus.va_degree.values,net.res_bus_est.va_degree.values, 1e-2)
    assert np.allclose(net.res_bus.vm_pu.values,net.res_bus_est.vm_pu.values, 1e-2)
    # asserting with more tolerance since the added impedance will cause some inaccuracy
    assert np.allclose(net.res_bus.p_mw.values,net.res_bus_est.p_mw.values, atol=1e-2)
    assert np.allclose(net.res_bus.q_mvar.values,net.res_bus_est.q_mvar.values, atol=1e-2)

def test_net_with_zero_injection():
    # Created on Mon Dec 10 10:20:09 2018
    # @author: AndersLi
    net = pp.create_empty_network()
    b1 = pp.create_bus(net, name="Bus 1", vn_kv=220, index=1)
    b2 = pp.create_bus(net, name="Bus 2", vn_kv=220, index=2)
    b3 = pp.create_bus(net, name="Bus 3", vn_kv=220, index=3)
    b4 = pp.create_bus(net, name="Bus 4", vn_kv=220, index=4)
    
    pp.create_ext_grid(net, 1)  # set the slack bus to bus 1
    factor=48.4*2*np.pi*50*1e-9
    l1 = pp.create_line_from_parameters(net, 1, 2, 1, r_ohm_per_km=.0221*48.4, 
                                        x_ohm_per_km=.1603*48.4, c_nf_per_km=0.00274/factor, max_i_ka=1)
    l2 = pp.create_line_from_parameters(net, 2, 3, 1, r_ohm_per_km=.0428*48.4, 
                                        x_ohm_per_km=.242*48.4, c_nf_per_km=0.00384/factor, max_i_ka=1)
    l3 = pp.create_line_from_parameters(net, 2, 4, 1, r_ohm_per_km=.002*48.4, 
                                        x_ohm_per_km=.0111*48.4, c_nf_per_km=0.00018/factor, max_i_ka=1)
    
    pp.create_measurement(net, "v", "bus", 1.063548, .001, b1)      # V at bus 1 
    pp.create_measurement(net, "v", "bus", 1.068342, .001, b3)      # V at bus 3 
    pp.create_measurement(net, "v", "bus", 1.069861, .001, b4)      # V at bus 4 
    pp.create_measurement(net, "p", "bus", -40.0, 1, b1)          # P at bus 1 
    pp.create_measurement(net, "q", "bus", -9.2, 1, b1)           # Q at bus 1
    #pp.create_measurement(net, "p", "bus", 0, 0.01, b2)             # P at bus 2
    #pp.create_measurement(net, "q", "bus", 0, 0.01, b2)             # Q at bus 2 
    pp.create_measurement(net, "p", "bus", 10.0, 1, b3)           # P at bus 3 
    pp.create_measurement(net, "q", "bus", 1.0, 1, b3)            # Q at bus 3
    pp.create_measurement(net, "p", "bus", 30.0, 1, b4)           # P at bus 4 
    pp.create_measurement(net, "q", "bus", -0.100, 1, b4)         # Q at bus 4 
    pp.create_measurement(net, "p", "line", 30.100, 1, l3, side="to")     # Pline (bus 2 -> bus 4) at bus 4 
    pp.create_measurement(net, "q", "line", -0.099, 1, l3, side="to")     # Qline (bus 2 -> bus 4) at bus 4

    success = estimate(net, init='flat', tolerance=1e-10, zero_injection_detection=True)
    assert success
    assert np.abs(net.res_bus_est.at[1, 'p_mw']) < 1e-8
    assert np.abs(net.res_bus_est.at[1, 'q_mvar']) < 1e-8

def r(v=0.03):
    return np.random.normal(1.0, v)


def r2(base, v):
    return np.random.normal(base, v)


def _compare_pf_and_se_results(net):
    pp.runpp(net, calculate_voltage_angles=True)
    assert (np.allclose(net.res_bus_est.p_mw.values, net.res_bus.p_mw.values, 1e-6))
    assert (np.allclose(net.res_bus_est.q_mvar.values, net.res_bus.q_mvar.values, 1e-6))
    assert (np.allclose(net.res_line_est.p_from_mw.values, net.res_line.p_from_mw.values, 1e-6))
    assert (np.allclose(net.res_line_est.q_from_mvar.values, net.res_line.q_from_mvar.values, 1e-6))
    assert (np.allclose(net.res_line_est.p_to_mw.values, net.res_line.p_to_mw.values, 1e-6))
    assert (np.allclose(net.res_line_est.q_to_mvar.values, net.res_line.q_to_mvar.values, 1e-6))
    assert (np.allclose(net.res_trafo_est.p_lv_mw.values, net.res_trafo.p_lv_mw.values, 1e-6))
    assert (np.allclose(net.res_trafo_est.q_lv_mvar.values, net.res_trafo.q_lv_mvar.values, 1e-6))
    assert (np.allclose(net.res_trafo_est.p_hv_mw.values, net.res_trafo.p_hv_mw.values, 1e-6))
    assert (np.allclose(net.res_trafo_est.q_hv_mvar.values, net.res_trafo.q_hv_mvar.values, 1e-6))


if __name__ == '__main__':
    pytest.main([__file__, "-xs"])<|MERGE_RESOLUTION|>--- conflicted
+++ resolved
@@ -554,10 +554,7 @@
 
 
 def load_3bus_network():
-<<<<<<< HEAD
-    folder = os.path.abspath(os.path.dirname(pp.__file__))
-    grid = pp.from_json(os.path.join(folder, "test", "estimation", "3bus_wls.json"))
-    return grid
+    return pp.from_json(os.path.join(pp.pp_dir, "test", "estimation", "3bus_wls.json"))
 
 def test_network_with_trafo3w_pq():
     net = pp.create_empty_network()
@@ -665,9 +662,6 @@
     pp.create_measurement(net, "v", "bus", r2(net.res_bus.vm_pu.iloc[0], .002), .002, element=0)
     pp.create_measurement(net, "v", "bus", r2(net.res_bus.vm_pu.iloc[1], .002), .002, element=1)
     pp.create_measurement(net, "v", "bus", r2(net.res_bus.vm_pu.iloc[3], .002), .002, element=3)
-=======
-    return pp.from_pickle(os.path.join(pp.pp_dir, "test", "estimation", "3bus_wls.p"))
->>>>>>> 9a7046cc
 
     pp.create_measurement(net, "p", "bus", -r2(net.res_bus.p_mw.iloc[3], .002), .002, element=3)
     pp.create_measurement(net, "q", "bus", -r2(net.res_bus.q_mvar.iloc[3], .002), .002, element=3)
