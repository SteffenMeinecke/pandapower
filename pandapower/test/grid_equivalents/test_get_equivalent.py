--- conflicted
+++ resolved
@@ -239,11 +239,7 @@
 def test_case9_with_slack_generator_in_external_net():
     net = pp.networks.case9()
     idx = pp.replace_ext_grid_by_gen(net)
-<<<<<<< HEAD
-    net.gen.slack.loc[idx] = True
-=======
     net.gen.loc[idx, 'slack'] = True
->>>>>>> 2698f7e5
     pp.runpp(net)
 
     # since the only slack is in the external_buses, we expect get_equivalent() to move the slack
