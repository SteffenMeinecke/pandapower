--- conflicted
+++ resolved
@@ -72,7 +72,6 @@
     return i_ft, s_ft
 
 
-<<<<<<< HEAD
 def _get_branch_flows_3ph(ppc0, ppc1, ppc2):
     br_from_idx = ppc1["branch"][:, F_BUS].real.astype(int)
     br_to_idx = ppc1["branch"][:, T_BUS].real.astype(int)
@@ -92,8 +91,6 @@
     return I012_f, S012_f, V012_f, I012_t, S012_t, V012_t
 
 
-=======
->>>>>>> c1957cc7
 def _get_line_results(net, ppc, i_ft, suffix=None):
     # create res_line_vals which are written to the pandas dataframe
     if "line" not in net._pd2ppc_lookups["branch"]:
@@ -126,12 +123,7 @@
     to_bus = ppc["branch"][f:t, T_BUS].real.astype(int)
 
     # write to line
-<<<<<<< HEAD
-
     res_line_df = net["res_line"] if suffix is None else net["res_line%s"%suffix]
-=======
-    res_line_df = net["res_line"] if suffix is None else net["res_line%s" % suffix]
->>>>>>> c1957cc7
 
     res_line_df["p_from_mw"].values[:] = p_from_mw
     res_line_df["q_from_mvar"].values[:] = q_from_mvar
@@ -155,9 +147,6 @@
         length_km = line_df.length_km.values
         parallel = line_df.parallel.values
         res_line_df["r_ohm_per_km"] = ppc["branch"][f:t, BR_R].real / length_km * baseR * parallel
-
-
-<<<<<<< HEAD
 
 
 def _get_line_results_3ph(net, ppc0, ppc1, ppc2, I012_f, V012_f, I012_t, V012_t):
@@ -243,8 +232,6 @@
     net["res_line_3ph"].index = net["line"].index
 
 
-=======
->>>>>>> c1957cc7
 def _get_trafo_results(net, ppc, s_ft, i_ft, suffix=None):
     if "trafo" not in net._pd2ppc_lookups["branch"]:
         return
@@ -290,12 +277,8 @@
     lv_buses = ppc["branch"][f:t, T_BUS].real.astype(int)
 
     # write results to trafo dataframe
-<<<<<<< HEAD
-
-    res_trafo_df = net["res_trafo"] if suffix is None else net["res_trafo%s"%suffix]
-=======
     res_trafo_df = net["res_trafo"] if suffix is None else net["res_trafo%s" % suffix]
->>>>>>> c1957cc7
+
     res_trafo_df["p_hv_mw"].values[:] = p_hv_mw
     res_trafo_df["q_hv_mvar"].values[:] = q_hv_mvar
     res_trafo_df["p_lv_mw"].values[:] = p_lv_mw
@@ -474,12 +457,8 @@
     lv_buses = ppc["branch"][mv:lv, T_BUS].real.astype(int)
 
     # write results to trafo3w dataframe
-<<<<<<< HEAD
-
     res_trafo3w_df = net["res_trafo3w"] if suffix is None else net["res_trafo3w%s"%suffix]
-=======
-    res_trafo3w_df = net["res_trafo3w"] if suffix is None else net["res_trafo3w%s" % suffix]
->>>>>>> c1957cc7
+
     res_trafo3w_df["p_hv_mw"].values[:] = p_hv_mw
     res_trafo3w_df["q_hv_mvar"].values[:] = q_hv_mvar
     res_trafo3w_df["p_mv_mw"].values[:] = p_mv_mw
@@ -532,12 +511,8 @@
     i_to_ka = i_ft[f:t][:, 1]
 
     # write to impedance
-<<<<<<< HEAD
-
     res_impediance_df = net["res_impedance"] if suffix is None else net["res_impedance%s"%suffix]
-=======
-    res_impediance_df = net["res_impedance"] if suffix is None else net["res_impedance%s" % suffix]
->>>>>>> c1957cc7
+
     res_impediance_df["p_from_mw"].values[:] = p_from_mw
     res_impediance_df["q_from_mvar"].values[:] = q_from_mvar
     res_impediance_df["p_to_mw"].values[:] = p_to_mw
