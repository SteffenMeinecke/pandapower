--- conflicted
+++ resolved
@@ -368,7 +368,6 @@
         S_mismatch = np.abs(S1[:, pq_bus] - s_from_voltage[:, pq_bus])
         V012_it = V012_new
         Vabc_it = sequence_to_phase(V012_it)
-<<<<<<< HEAD
         count += 1
 
     ppci0["et"] = time() - t0
@@ -384,19 +383,7 @@
     I_base_res = kVA_base / V_base_res * 1e-3
     print("\n No of Iterations: %u" % count)
     print('\n\n Final  Values Pandapower ')
-=======
-        count+= 1
-#    Iabc = sequence_to_phase(I012_it)
-#    Vabc = Vabc_it
-#    Sabc = Sabc/np.sqrt(3)  
-    return count,V012_it,I012_it,ppci0,Y1_pu
-
-def show_results(V_base,kVA_base,count,ppci0,Y1_pu,V012_new,I012_new):
-    V_base_res = V_base/np.sqrt(3)
-    I_base_res = kVA_base/V_base_res * 1e-3
-    print("\n No of Iterations: %u"%count)
-    print ('\n\n Final  Values Pandapower ')
->>>>>>> 77b1700a
+
     ppci0["bus"][0, 4] = 0
     ppci0["bus"][0, 5] = 0
     Y0_pu, _, _ = makeYbus(ppci0["baseMVA"], ppci0["bus"], ppci0["branch"])
