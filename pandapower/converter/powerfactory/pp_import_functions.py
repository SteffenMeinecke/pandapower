--- conflicted
+++ resolved
@@ -23,7 +23,7 @@
 from pandapower.run import set_user_pf_options
 from pandapower.std_types import add_zero_impedance_parameters, std_type_exists, create_std_type, available_std_types, \
     load_std_type
-from pandapower.toolbox.grid_modification import set_isolated_areas_out_of_service, drop_inactive_elements
+from pandapower.toolbox.grid_modification import set_isolated_areas_out_of_service, drop_inactive_elements, drop_buses
 from pandapower.topology import create_nxgraph
 
 try:
@@ -198,43 +198,43 @@
     for n, fuse in enumerate(dict_net['RelFuse'], 1):
         create_coup(net=net, item=fuse, is_fuse=True)
     if n > 0: logger.info('imported %d fuses' % n)
-    
+
     logger.debug('creating shunts')
     # create shunts (ElmShnt):
     n = 0
     for n, shunt in enumerate(dict_net['ElmShnt'], 1):
         create_shunt(net=net, item=shunt)
     if n > 0: logger.info('imported %d shunts' % n)
-    
+
     logger.debug('creating impedances')
     # create zpu (ElmZpu):
     n = 0
     for n, zpu in enumerate(dict_net['ElmZpu'], 1):
         create_zpu(net=net, item=zpu)
     if n > 0: logger.info('imported %d impedances' % n)
-    
+
     logger.debug('creating series inductivity as impedance')
     # create series inductivity as impedance (ElmSind):
     n = 0
     for n, sind in enumerate(dict_net['ElmSind'], 1):
         create_sind(net=net, item=sind)
     if n > 0: logger.info('imported %d SIND' % n)
-    
+
     logger.debug('creating series capacity as impedance')
     # create series capacity as impedance (ElmScap):
     n = 0
     for n, scap in enumerate(dict_net['ElmScap'], 1):
         create_scap(net=net, item=scap)
     if n > 0: logger.info('imported %d SCAP' % n)
-    
+
     logger.debug('creating static var compensator')
     # create static var compensator (SVC) with control same as voltage controlled synchron machine (ElmSvs):
     n = 0
     for n, svc in enumerate(dict_net['ElmSvs'], 1):
         create_svc(net=net, item=svc, pv_as_slack=pv_as_slack,
-                        pf_variable_p_gen=pf_variable_p_gen, dict_net=dict_net)
+                   pf_variable_p_gen=pf_variable_p_gen, dict_net=dict_net)
     if n > 0: logger.info('imported %d SVC' % n)
-    
+
     # create vac (ElmVac):
     n = 0
     for n, vac in enumerate(dict_net['ElmVac'], 1):
@@ -659,7 +659,7 @@
                                closed=switch_is_closed, type=switch_usage, name=switch_name)
             net.res_switch.loc[cd, ['pf_closed', 'pf_in_service']] = switch_is_closed, True
             new_switch_idx.append(cd)
-            new_switch_closed.append(switch_is_closed)                
+            new_switch_closed.append(switch_is_closed)
     return new_switch_idx, new_switch_closed
 
 
@@ -784,13 +784,14 @@
 
     if ac:
         new_elements = (sid_list[0], sid_list[-1])
-        new_switch_idx, new_switch_closed = create_connection_switches(net, item, 2, 'l', (params['bus1'], params['bus2']),
+        new_switch_idx, new_switch_closed = create_connection_switches(net, item, 2, 'l',
+                                                                       (params['bus1'], params['bus2']),
                                                                        new_elements)
-        # correct in_service of lines if station switch is open  
-        # update_in_service_depending_station_switch(net, element_type="line", 
-        #                                            new_elements=new_elements, 
+        # correct in_service of lines if station switch is open
+        # update_in_service_depending_station_switch(net, element_type="line",
+        #                                            new_elements=new_elements,
         #                                            new_switch_idx=new_switch_idx,
-        #                                            new_switch_closed=new_switch_closed)     
+        #                                            new_switch_closed=new_switch_closed)
 
     logger.debug('line <%s> created' % params['name'])
 
@@ -2000,35 +2001,27 @@
             logger.debug('av_mode: %s - creating as gen' % av_mode)
             params.vm_pu = item.usetp
             del params['q_mvar']
-<<<<<<< HEAD
-            sg = create_gen(net, **params)
-=======
-            
+
             # add reactive and active power limits
             params.min_q_mvar = item.cQ_min
             params.max_q_mvar = item.cQ_max
             params.min_p_mw = item.Pmin_uc
             params.max_p_mw = item.Pmax_uc
-            
-            sg = pp.create_gen(net, **params)
->>>>>>> 8009cb53
+
+            sg = create_gen(net, **params)
             element = 'gen'
         else:
             if is_unbalanced:
                 sg = create_asymmetric_sgen(net, **params)
                 element = "asymmetric_sgen"
             else:
-<<<<<<< HEAD
-                sg = create_sgen(net, **params)
-=======
                 # add reactive and active power limits
                 params.min_q_mvar = item.cQ_min
                 params.max_q_mvar = item.cQ_max
                 params.min_p_mw = item.Pmin_uc
                 params.max_p_mw = item.Pmax_uc
-                
-                sg = pp.create_sgen(net, **params)
->>>>>>> 8009cb53
+
+                sg = create_sgen(net, **params)
                 element = 'sgen'
     logger.debug('created sgen at index <%d>' % sg)
 
@@ -2232,42 +2225,32 @@
         if av_mode == 'constv':
             logger.debug('creating sym %s as gen' % name)
             vm_pu = item.usetp
-<<<<<<< HEAD
-            sid = create_gen(net, bus=bus1, p_mw=p_mw, vm_pu=vm_pu,
-                             name=name, type=cat, in_service=in_service, scaling=global_scaling)
-            element = 'gen'
-        elif av_mode == 'constq':
-            q_mvar = ngnum * item.qgini * multiplier
-            sid = create_sgen(net, bus=bus1, p_mw=p_mw, q_mvar=q_mvar,
-                              name=name, type=cat, in_service=in_service, scaling=global_scaling)
-=======
             if item.iqtype == 1:
-                type = item.typ_id                
-                sid = pp.create_gen(net, bus=bus1, p_mw=p_mw, vm_pu=vm_pu,
-                                    min_q_mvar=type.Q_min, max_q_mvar=type.Q_max, 
-                                    min_p_mw=item.Pmin_uc, max_p_mw=item.Pmax_uc,
-                                    name=name, type=cat, in_service=in_service, scaling=global_scaling)
+                type = item.typ_id
+                sid = create_gen(net, bus=bus1, p_mw=p_mw, vm_pu=vm_pu,
+                                 min_q_mvar=type.Q_min, max_q_mvar=type.Q_max,
+                                 min_p_mw=item.Pmin_uc, max_p_mw=item.Pmax_uc,
+                                 name=name, type=cat, in_service=in_service, scaling=global_scaling)
             else:
-                sid = pp.create_gen(net, bus=bus1, p_mw=p_mw, vm_pu=vm_pu,
-                                    min_q_mvar=item.cQ_min, max_q_mvar=item.cQ_max, 
-                                    min_p_mw=item.Pmin_uc, max_p_mw=item.Pmax_uc,
-                                    name=name, type=cat, in_service=in_service, scaling=global_scaling)   
+                sid = create_gen(net, bus=bus1, p_mw=p_mw, vm_pu=vm_pu,
+                                 min_q_mvar=item.cQ_min, max_q_mvar=item.cQ_max,
+                                 min_p_mw=item.Pmin_uc, max_p_mw=item.Pmax_uc,
+                                 name=name, type=cat, in_service=in_service, scaling=global_scaling)
             element = 'gen'
         elif av_mode == 'constq':
             q_mvar = ngnum * item.qgini * multiplier
             if item.iqtype == 1:
-                type = item.typ_id                
-                sid = pp.create_sgen(net, bus=bus1, p_mw=p_mw, q_mvar=q_mvar,
-                                    min_q_mvar=type.Q_min, max_q_mvar=type.Q_max, 
-                                    min_p_mw=item.Pmin_uc, max_p_mw=item.Pmax_uc,
-                                    name=name, type=cat, in_service=in_service, scaling=global_scaling)
+                type = item.typ_id
+                sid = create_sgen(net, bus=bus1, p_mw=p_mw, q_mvar=q_mvar,
+                                  min_q_mvar=type.Q_min, max_q_mvar=type.Q_max,
+                                  min_p_mw=item.Pmin_uc, max_p_mw=item.Pmax_uc,
+                                  name=name, type=cat, in_service=in_service, scaling=global_scaling)
             else:
-                sid = pp.create_sgen(net, bus=bus1, p_mw=p_mw, q_mvar=q_mvar,
-                                    min_q_mvar=item.cQ_min, max_q_mvar=item.cQ_max, 
-                                    min_p_mw=item.Pmin_uc, max_p_mw=item.Pmax_uc,
-                                    name=name, type=cat, in_service=in_service, scaling=global_scaling)  
-            
->>>>>>> 8009cb53
+                sid = create_sgen(net, bus=bus1, p_mw=p_mw, q_mvar=q_mvar,
+                                  min_q_mvar=item.cQ_min, max_q_mvar=item.cQ_max,
+                                  min_p_mw=item.Pmin_uc, max_p_mw=item.Pmax_uc,
+                                  name=name, type=cat, in_service=in_service, scaling=global_scaling)
+
             element = 'sgen'
 
         if sid is None or element is None:
@@ -2507,15 +2490,15 @@
     get_pf_trafo_results(net, item, tid, is_unbalanced)
 
     # adding switches
-    # False if open, True if closed, None if no switch    
+    # False if open, True if closed, None if no switch
     new_elements = (tid, tid)
-    new_switch_idx, new_switch_closed = create_connection_switches(net, item, 2, 't', (bus1, bus2), 
+    new_switch_idx, new_switch_closed = create_connection_switches(net, item, 2, 't', (bus1, bus2),
                                                                    new_elements)
-    # correct in_service of trafo if station switch is open 
-    # update_in_service_depending_station_switch(net, element_type="trafo", 
-    #                                            new_elements=new_elements, 
+    # correct in_service of trafo if station switch is open
+    # update_in_service_depending_station_switch(net, element_type="trafo",
+    #                                            new_elements=new_elements,
     #                                            new_switch_idx=new_switch_idx,
-    #                                            new_switch_closed=new_switch_closed)   
+    #                                            new_switch_closed=new_switch_closed)
 
     # adding tap changer
     if (export_controller and pf_type.itapch and item.HasAttribute('ntrcn') and
@@ -2689,12 +2672,12 @@
     new_elements = (tid, tid, tid)
     new_switch_idx, new_switch_closed = create_connection_switches(net, item, 3, 't3',
                                                                    (bus1, bus2, bus3), new_elements)
-    
-    # correct in_service of trafo3w if station switch is open 
-    # update_in_service_depending_station_switch(net, element_type="trafo3w", 
-    #                                            new_elements=new_elements, 
+
+    # correct in_service of trafo3w if station switch is open
+    # update_in_service_depending_station_switch(net, element_type="trafo3w",
+    #                                            new_elements=new_elements,
     #                                            new_switch_idx=new_switch_idx,
-    #                                            new_switch_closed=new_switch_closed) 
+    #                                            new_switch_closed=new_switch_closed)
 
     logger.debug('successfully created trafo3w from parameters: %d' % tid)
     # testen
@@ -2932,52 +2915,48 @@
     }
 
     logger.debug('params = %s' % params)
-<<<<<<< HEAD
-    xid = create_impedance(net, **params)
-=======
-    
+
     # create auxilary buses
-    aux_bus1 = pp.create_bus(net, vn_kv=net.bus.vn_kv.at[bus1], name=net.bus.name.at[bus1]+'_aux',
-                             type="b", zone=net.bus.zone.at[bus1], in_service=True)
+    aux_bus1 = create_bus(net, vn_kv=net.bus.vn_kv.at[bus1], name=net.bus.name.at[bus1] + '_aux',
+                          type="b", zone=net.bus.zone.at[bus1], in_service=True)
     net.bus.loc[aux_bus1, 'geo'] = net.bus.geo.at[bus1]
     params['from_bus'] = aux_bus1
-    aux_bus2 = pp.create_bus(net, vn_kv=net.bus.vn_kv.at[bus2], name=net.bus.name.at[bus2]+'_aux',
-                             type="b", zone=net.bus.zone.at[bus2], in_service=True)
+    aux_bus2 = create_bus(net, vn_kv=net.bus.vn_kv.at[bus2], name=net.bus.name.at[bus2] + '_aux',
+                          type="b", zone=net.bus.zone.at[bus2], in_service=True)
     net.bus.loc[aux_bus2, 'geo'] = net.bus.geo.at[bus2]
     params['to_bus'] = aux_bus2
-    
-    xid = pp.create_impedance(net, **params)
->>>>>>> 8009cb53
+
+    xid = create_impedance(net, **params)
     add_additional_attributes(item, net, element='impedance', element_id=xid, attr_list=["cpSite.loc_name"],
                               attr_dict={"cimRdfId": "origin_id"})
-    
+
     # consider and create station switches
     new_elements = (aux_bus1, aux_bus2)
     new_switch_idx, new_switch_closed = create_connection_switches(net, item, 2, 'b', (bus1, bus2),
                                                                    new_elements)
-    
-    if len(new_switch_idx)==0:
+
+    if len(new_switch_idx) == 0:
         net.impedance.loc[xid, 'from_bus'] = bus1
         net.impedance.loc[xid, 'to_bus'] = bus2
         # drop auxilary buses, not needed
-        pp.drop_buses(net, buses=[aux_bus1, aux_bus2])
-    elif len(new_switch_idx)==1:
+        drop_buses(net, buses=[aux_bus1, aux_bus2])
+    elif len(new_switch_idx) == 1:
         sw_bus = net.switch.loc[new_switch_idx[0], 'bus']
-        if sw_bus==bus1:
+        if sw_bus == bus1:
             net.impedance.loc[xid, 'to_bus'] = bus2
             # drop one auxilary bus, where no switch exists, not needed
-            pp.drop_buses(net, buses=[aux_bus2])
-        elif sw_bus==bus2:
+            drop_buses(net, buses=[aux_bus2])
+        elif sw_bus == bus2:
             net.impedance.loc[xid, 'from_bus'] = bus1
             # drop one auxilary bus, where no switch exists, not needed
-            pp.drop_buses(net, buses=[aux_bus1])
-              
-    # correct in_service of series reactor if station switch is open  
-    # update_in_service_depending_station_switch(net, element_type="impedance", 
-    #                                            new_elements=new_elements, 
+            drop_buses(net, buses=[aux_bus1])
+
+    # correct in_service of series reactor if station switch is open
+    # update_in_service_depending_station_switch(net, element_type="impedance",
+    #                                            new_elements=new_elements,
     #                                            new_switch_idx=new_switch_idx,
     #                                            new_switch_closed=new_switch_closed)
-    
+
     logger.debug('created ZPU %s as impedance at index %d' % (net.impedance.at[xid, 'name'], xid))
 
 
@@ -2991,7 +2970,7 @@
     except IndexError:
         logger.error("Cannot add VAC '%s': not connected" % item.loc_name)
         return
-    
+
     in_service = monopolar_in_service(item)
     params = {
         'name': item.loc_name,
@@ -3050,12 +3029,13 @@
     logger.debug('added pf_p and pf_q to {} {}: {}'.format(elm, xid, net['res_' + elm].loc[
         xid, ["pf_p", 'pf_q']].values))
 
+
 def update_in_service_depending_station_switch(net, element_type, new_elements, new_switch_idx, new_switch_closed):
     ### fcn is not used!
-    if len(new_switch_idx)!= 0:
+    if len(new_switch_idx) != 0:
         for i in range(len(new_switch_idx)):
             if new_switch_closed[i] == 0:
-                if net[element_type].loc[new_elements[i], 'in_service']==False:
+                if net[element_type].loc[new_elements[i], 'in_service'] == False:
                     continue
                 else:
                     net[element_type].loc[new_elements[i], 'in_service'] = False
@@ -3064,6 +3044,7 @@
                                  (net[element_type].at[new_elements[i], 'name'], new_elements[i]))
     else:
         pass
+
 
 def create_sind(net, item):
     # series reactor is modelled as per-unit impedance, values in Ohm are calculated into values in
@@ -3073,56 +3054,47 @@
     except IndexError:
         logger.error("Cannot add Sind '%s': not connected" % item.loc_name)
         return
-<<<<<<< HEAD
-
-    sind = create_series_reactor_as_impedance(net, from_bus=bus1, to_bus=bus2, r_ohm=item.rrea,
-                                              x_ohm=item.xrea, sn_mva=item.Sn,
+
+    # create auxilary buses
+    aux_bus1 = create_bus(net, vn_kv=net.bus.vn_kv.at[bus1], name=net.bus.name.at[bus1] + '_aux',
+                          type="b", zone=net.bus.zone.at[bus1], in_service=True)
+    net.bus.loc[aux_bus1, 'geo'] = net.bus.geo.at[bus1]
+    aux_bus2 = create_bus(net, vn_kv=net.bus.vn_kv.at[bus2], name=net.bus.name.at[bus2] + '_aux',
+                          type="b", zone=net.bus.zone.at[bus2], in_service=True)
+    net.bus.loc[aux_bus2, 'geo'] = net.bus.geo.at[bus2]
+
+    sind = create_series_reactor_as_impedance(net, from_bus=aux_bus1, to_bus=aux_bus2,
+                                              r_ohm=item.rrea, x_ohm=item.xrea, sn_mva=item.Sn,
                                               name=item.loc_name,
                                               in_service=not bool(item.outserv))
 
-=======
-    
-    # create auxilary buses 
-    aux_bus1 = pp.create_bus(net, vn_kv=net.bus.vn_kv.at[bus1], name=net.bus.name.at[bus1]+'_aux',
-                             type="b", zone=net.bus.zone.at[bus1], in_service=True)
-    net.bus.loc[aux_bus1, 'geo'] = net.bus.geo.at[bus1]
-    aux_bus2 = pp.create_bus(net, vn_kv=net.bus.vn_kv.at[bus2], name=net.bus.name.at[bus2]+'_aux',
-                             type="b", zone=net.bus.zone.at[bus2], in_service=True)
-    net.bus.loc[aux_bus2, 'geo'] = net.bus.geo.at[bus2]
-    
-    sind = pp.create_series_reactor_as_impedance(net, from_bus=aux_bus1, to_bus=aux_bus2, 
-                                                 r_ohm=item.rrea, x_ohm=item.xrea, sn_mva=item.Sn,
-                                                 name=item.loc_name,
-                                                 in_service=not bool(item.outserv))
-    
     # consider and create station switches
     new_elements = (aux_bus1, aux_bus2)
     new_switch_idx, new_switch_closed = create_connection_switches(net, item, 2, 'b', (bus1, bus2),
                                                                    new_elements)
-    
-    if len(new_switch_idx)==0:
+
+    if len(new_switch_idx) == 0:
         net.impedance.loc[sind, 'from_bus'] = bus1
         net.impedance.loc[sind, 'to_bus'] = bus2
         # drop auxilary buses, not needed
-        pp.drop_buses(net, buses=[aux_bus1, aux_bus2])
-    elif len(new_switch_idx)==1:
+        drop_buses(net, buses=[aux_bus1, aux_bus2])
+    elif len(new_switch_idx) == 1:
         sw_bus = net.switch.loc[new_switch_idx[0], 'bus']
-        if sw_bus==bus1:
+        if sw_bus == bus1:
             net.impedance.loc[sind, 'to_bus'] = bus2
             # drop one auxilary bus, where no switch exists, not needed
-            pp.drop_buses(net, buses=[aux_bus2])
-        elif sw_bus==bus2:
+            drop_buses(net, buses=[aux_bus2])
+        elif sw_bus == bus2:
             net.impedance.loc[sind, 'from_bus'] = bus1
             # drop one auxilary bus, where no switch exists, not needed
-            pp.drop_buses(net, buses=[aux_bus1])
-              
-    # correct in_service of series reactor if station switch is open  
-    # update_in_service_depending_station_switch(net, element_type="impedance", 
-    #                                            new_elements=new_elements, 
+            drop_buses(net, buses=[aux_bus1])
+
+    # correct in_service of series reactor if station switch is open
+    # update_in_service_depending_station_switch(net, element_type="impedance",
+    #                                            new_elements=new_elements,
     #                                            new_switch_idx=new_switch_idx,
     #                                            new_switch_closed=new_switch_closed)
-           
->>>>>>> 8009cb53
+
     logger.debug('created series reactor %s as per unit impedance at index %d' %
                  (net.impedance.at[sind, 'name'], sind))
 
@@ -3136,104 +3108,96 @@
         logger.error("Cannot add Scap '%s': not connected" % item.loc_name)
         return
 
-    if (item.gcap==0) and (item.bcap==0):
+    if (item.gcap == 0) and (item.bcap == 0):
         logger.info('not creating series capacitor for %s' % item.loc_name)
     else:
-<<<<<<< HEAD
         r_ohm = item.gcap / (item.gcap ** 2 + item.bcap ** 2)
         x_ohm = -item.bcap / (item.gcap ** 2 + item.bcap ** 2)
-        scap = create_series_reactor_as_impedance(net, from_bus=bus1, to_bus=bus2, r_ohm=r_ohm,
+
+        # create auxilary buses
+        aux_bus1 = create_bus(net, vn_kv=net.bus.vn_kv.at[bus1], name=net.bus.name.at[bus1] + '_aux',
+                              type="b", zone=net.bus.zone.at[bus1], in_service=True)
+        net.bus.loc[aux_bus1, 'geo'] = net.bus.geo.at[bus1]
+        aux_bus2 = create_bus(net, vn_kv=net.bus.vn_kv.at[bus2], name=net.bus.name.at[bus2] + '_aux',
+                              type="b", zone=net.bus.zone.at[bus2], in_service=True)
+        net.bus.loc[aux_bus2, 'geo'] = net.bus.geo.at[bus2]
+
+        scap = create_series_reactor_as_impedance(net, from_bus=aux_bus1, to_bus=aux_bus2, r_ohm=r_ohm,
                                                   x_ohm=x_ohm, sn_mva=item.Sn,
                                                   name=item.loc_name,
                                                   in_service=not bool(item.outserv))
-=======
-        r_ohm = item.gcap/(item.gcap**2 + item.bcap**2)
-        x_ohm = -item.bcap/(item.gcap**2 + item.bcap**2)
-        
-        # create auxilary buses 
-        aux_bus1 = pp.create_bus(net, vn_kv=net.bus.vn_kv.at[bus1], name=net.bus.name.at[bus1]+'_aux',
-                                 type="b", zone=net.bus.zone.at[bus1], in_service=True)
-        net.bus.loc[aux_bus1, 'geo'] = net.bus.geo.at[bus1]
-        aux_bus2 = pp.create_bus(net, vn_kv=net.bus.vn_kv.at[bus2], name=net.bus.name.at[bus2]+'_aux',
-                                 type="b", zone=net.bus.zone.at[bus2], in_service=True)
-        net.bus.loc[aux_bus2, 'geo'] = net.bus.geo.at[bus2]
-        
-        scap = pp.create_series_reactor_as_impedance(net, from_bus=aux_bus1, to_bus=aux_bus2, r_ohm=r_ohm,
-                                                     x_ohm=x_ohm, sn_mva=item.Sn,
-                                                     name=item.loc_name,
-                                                     in_service=not bool(item.outserv))
-        
+
         # consider and create station switches
         new_elements = (aux_bus1, aux_bus2)
         new_switch_idx, new_switch_closed = create_connection_switches(net, item, 2, 'b', (bus1, bus2),
                                                                        new_elements)
-        
-        if len(new_switch_idx)==0:
+
+        if len(new_switch_idx) == 0:
             net.impedance.loc[scap, 'from_bus'] = bus1
             net.impedance.loc[scap, 'to_bus'] = bus2
             # drop auxilary buses, not needed
-            pp.drop_buses(net, buses=[aux_bus1, aux_bus2])
-        elif len(new_switch_idx)==1:
+            drop_buses(net, buses=[aux_bus1, aux_bus2])
+        elif len(new_switch_idx) == 1:
             sw_bus = net.switch.loc[new_switch_idx[0], 'bus']
-            if sw_bus==bus1:
+            if sw_bus == bus1:
                 net.impedance.loc[scap, 'to_bus'] = bus2
                 # drop one auxilary bus, where no switch exists, not needed
-                pp.drop_buses(net, buses=[aux_bus2])
-            elif sw_bus==bus2:
+                drop_buses(net, buses=[aux_bus2])
+            elif sw_bus == bus2:
                 net.impedance.loc[scap, 'from_bus'] = bus1
                 # drop one auxilary bus, where no switch exists, not needed
-                pp.drop_buses(net, buses=[aux_bus1])
-        
-        # correct in_service of series capacitor if station switch is open  
-        # update_in_service_depending_station_switch(net, element_type="impedance", 
-        #                                            new_elements=new_elements, 
+                drop_buses(net, buses=[aux_bus1])
+
+        # correct in_service of series capacitor if station switch is open
+        # update_in_service_depending_station_switch(net, element_type="impedance",
+        #                                            new_elements=new_elements,
         #                                            new_switch_idx=new_switch_idx,
         #                                            new_switch_closed=new_switch_closed)
->>>>>>> 8009cb53
 
         logger.debug('created series capacitor %s as per unit impedance at index %d' %
                      (net.impedance.at[scap, 'name'], scap))
-        
+
+
 def create_svc(net, item, pv_as_slack, pf_variable_p_gen, dict_net):
     # SVC is voltage controlled and therefore modelled the same way as a voltage controlled synchron machine (gen)
     # TODO: at least implement a uncontrolled svc as synchron machine with const. Q
-    # TODO: transfer item entries for usage of pp.create_svc, x_l_ohm, x_cvar_ohm, 
+    # TODO: transfer item entries for usage of pp.create_svc, x_l_ohm, x_cvar_ohm,
     #       thyristor_firing_angle must be computed
     name = item.loc_name
     sid = None
     element = None
     logger.debug('>> creating synchronous machine <%s>' % name)
-   
+
     try:
         bus1 = get_connection_nodes(net, item, 1)
     except IndexError:
         logger.error("Cannot add SVC '%s': not connected" % name)
         return
-    
-    if item.i_ctrl==1: # 0: no control, 1: voltage control, 2: reactive power control
+
+    if item.i_ctrl == 1:  # 0: no control, 1: voltage control, 2: reactive power control
         logger.debug('creating SVC %s as gen' % name)
         vm_pu = item.usetp
         in_service = monopolar_in_service(item)
-        svc = pp.create_gen(net, bus=bus1, p_mw=0, vm_pu=vm_pu,
-                            name=name, type="SVC", in_service=in_service)
+        svc = create_gen(net, bus=bus1, p_mw=0, vm_pu=vm_pu,
+                         name=name, type="SVC", in_service=in_service)
         element = 'gen'
-        
+
         if svc is None or element is None:
             logger.error('Error! SVC not created')
         logger.debug('created svc at index <%s>' % svc)
-        
+
         net[element].loc[svc, 'description'] = ' \n '.join(item.desc) if len(item.desc) > 0 else ''
         add_additional_attributes(item, net, element, svc, attr_dict={"for_name": "equipment"},
                                   attr_list=["sernum", "chr_name", "cpSite.loc_name"])
-        
+
         if item.HasResults(0):  # 'm' results...
             logger.debug('<%s> has results' % name)
-            net['res_' + element].at[svc, "pf_p"] = ga(item, 'm:P:bus1') #* multiplier
-            net['res_' + element].at[svc, "pf_q"] = ga(item, 'm:Q:bus1') #* multiplier
+            net['res_' + element].at[svc, "pf_p"] = item.GetAttribute('m:P:bus1')  #* multiplier
+            net['res_' + element].at[svc, "pf_q"] = item.GetAttribute('m:Q:bus1')  #* multiplier
         else:
             net['res_' + element].at[svc, "pf_p"] = np.nan
             net['res_' + element].at[svc, "pf_q"] = np.nan
-    else:    
+    else:
         logger.info('not creating SVC for %s' % item.loc_name)
 
 
