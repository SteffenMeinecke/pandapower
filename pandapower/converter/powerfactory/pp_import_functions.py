import bisect
import math
import numbers
import re
from itertools import combinations
from typing import Literal, Optional, Union

import geojson
import networkx as nx
import numpy as np
from pandas import DataFrame

import pandapower as pp
from pandapower.results import reset_results
from pandapower.auxiliary import ADict
import pandapower.control as control

try:
    import pandaplan.core.pplog as logging
except ImportError:
    import logging

logger = logging.getLogger(__name__)

# Define global variables
line_dict = {}
trafo_dict = {}
switch_dict = {}
bus_dict = {}
grf_map = {}


# import network to pandapower:
def from_pf(
        dict_net,
        pv_as_slack=True,
        pf_variable_p_loads='plini',
        pf_variable_p_gen='pgini',
        flag_graphics: Literal["GPS", "no geodata"] = 'GPS',
        tap_opt="nntap",
        export_controller=True,
        handle_us: Literal["Deactivate", "Drop", "Nothing"] = "Deactivate",
        max_iter=None,
        is_unbalanced=False,
        create_sections=True
):
    global line_dict, trafo_dict, switch_dict, bus_dict, grf_map
    line_dict = {}
    trafo_dict = {}
    switch_dict = {}
    logger.debug("__name__: %s" % __name__)
    logger.debug('started from_pf')
    logger.info(logger.__dict__)

    flag_graphics = flag_graphics if flag_graphics in ['GPS', 'no geodata'] else 'graphic objects'

    logger.debug('collecting grid')
    grid_name = dict_net['ElmNet'].loc_name
    base_sn_mva = dict_net['global_parameters']['base_sn_mva']
    net = pp.create_empty_network(grid_name, sn_mva=base_sn_mva)

    reset_results(net, mode="pf_3ph")
    if max_iter is not None:
        pp.set_user_pf_options(net, max_iteration=max_iter)
    logger.info('creating grid %s' % grid_name)
    if 'res_switch' not in net.keys():
        net['res_switch'] = DataFrame(columns=['pf_closed', 'pf_in_service'], dtype='bool')

    logger.debug('creating buses')
    # create buses:
    bus_dict = {}
    grf_map = dict_net.get('graphics', {})
    logger.debug('the graphic mapping is: %s' % grf_map)

    # ist leider notwendig
    n = 0
    for n, bus in enumerate(dict_net['ElmTerm'], 1):
        create_bus(net=net, item=bus, flag_graphics=flag_graphics, is_unbalanced=is_unbalanced)
    if n > 0: logger.info('imported %d buses' % n)

    logger.debug('creating external grids')
    # create external networks:
    n = 0
    for n, ext_net in enumerate(dict_net['ElmXnet'], 1):
        create_ext_net(net=net, item=ext_net, pv_as_slack=pv_as_slack, is_unbalanced=is_unbalanced)
    if n > 0: logger.info('imported %d external grids' % n)

    logger.debug('creating loads')
    # create loads:
    n = 0
    for n, load in enumerate(dict_net['ElmLod'], 1):
        try:
            create_load(net=net, item=load, pf_variable_p_loads=pf_variable_p_loads,
                        dict_net=dict_net, is_unbalanced=is_unbalanced)
        except RuntimeError as err:
            logger.debug('load failed at import and was not imported: %s' % err)
    if n > 0: logger.info('imported %d loads' % n)

    logger.debug('creating lv loads')
    # create loads:
    n = 0
    for n, load in enumerate(dict_net['ElmLodlv'], 1):
        try:
            create_load(net=net, item=load, pf_variable_p_loads=pf_variable_p_loads,
                        dict_net=dict_net, is_unbalanced=is_unbalanced)
        except RuntimeError as err:
            logger.warning('load failed at import and was not imported: %s' % err)
    if n > 0: logger.info('imported %d lv loads' % n),

    logger.debug('creating mv loads')
    # create loads:
    n = 0
    for n, load in enumerate(dict_net['ElmLodmv'], 1):
        try:
            create_load(net=net, item=load, pf_variable_p_loads=pf_variable_p_loads,
                        dict_net=dict_net, is_unbalanced=is_unbalanced)
        except RuntimeError as err:
            logger.error('load failed at import and was not imported: %s' % err)
    if n > 0: logger.info('imported %d mv loads' % n)

    #    logger.debug('sum loads: %.3f' % sum(net.load.loc[net.load.in_service, 'p_mw']))

    logger.debug('creating static generators')
    # create static generators:
    n = 0
    for n, gen in enumerate(dict_net['ElmGenstat'], 1):
        try:
            create_sgen_genstat(net=net, item=gen, pv_as_slack=pv_as_slack,
                                pf_variable_p_gen=pf_variable_p_gen, dict_net=dict_net, is_unbalanced=is_unbalanced,
                                export_ctrl=export_controller)
        except RuntimeError as err:
            logger.debug('sgen failed at import and was not imported: %s' % err)
    if n > 0: logger.info('imported %d static generators' % n)

    logger.debug('creating pv generators as static generators')

    # create pv generators:
    n = 0
    for n, pv in enumerate(dict_net['ElmPvsys'], 1):
        create_sgen_genstat(net=net, item=pv, pv_as_slack=pv_as_slack,
                            pf_variable_p_gen=pf_variable_p_gen, dict_net=dict_net, is_unbalanced=is_unbalanced,
                            export_ctrl=export_controller)
    if n > 0: logger.info('imported %d pv generators' % n)

    logger.debug('creating asynchronous machines')
    # create asynchronous machines:
    n = 0
    for n, asm in enumerate(dict_net['ElmAsm'], n):
        create_sgen_asm(net=net, item=asm, pf_variable_p_gen=pf_variable_p_gen, dict_net=dict_net)
    if n > 0: logger.info('imported %d asynchronous machines' % n)

    logger.debug('creating synchronous machines')
    # create synchronous machines:
    n = 0
    for n, gen in enumerate(dict_net['ElmSym'], n):
        create_sgen_sym(net=net, item=gen, pv_as_slack=pv_as_slack,
                        pf_variable_p_gen=pf_variable_p_gen, dict_net=dict_net, export_ctrl=export_controller)
    if n > 0: logger.info('imported %d synchronous machines' % n)

    logger.debug('creating transformers')
    # create trafos:
    n = 0
    for n, trafo in enumerate(dict_net['ElmTr2'], 1):
        create_trafo(net=net, item=trafo, export_controller=export_controller, tap_opt=tap_opt,
                     is_unbalanced=is_unbalanced, hunting_limit=dict_net["lvp_params"]["hunting_limit"])
    if n > 0: logger.info('imported %d trafos' % n)

    logger.debug('creating 3W-transformers')
    # create 3w-trafos:
    n = 0
    for n, trafo in enumerate(dict_net['ElmTr3'], 1):
        create_trafo3w(net=net, item=trafo, tap_opt=tap_opt)
    if n > 0:
        logger.info('imported %d 3w-trafos' % n)
        pp.set_user_pf_options(net, trafo3w_losses='star')

    logger.debug('creating switches (couplings)')
    # create switches (ElmCoup):
    n = 0
    for n, coup in enumerate(dict_net['ElmCoup'], 1):
        create_coup(net=net, item=coup)
    if n > 0: logger.info('imported %d coups' % n)

    logger.debug('creating fuses (as couplings)')
    # create fuses (RelFuse):
    n = 0
    for n, fuse in enumerate(dict_net['RelFuse'], 1):
        create_coup(net=net, item=fuse, is_fuse=True)
    if n > 0: logger.info('imported %d fuses' % n)
    
    logger.debug('creating shunts')
    # create shunts (ElmShnt):
    n = 0
    for n, shunt in enumerate(dict_net['ElmShnt'], 1):
        create_shunt(net=net, item=shunt)
    if n > 0: logger.info('imported %d shunts' % n)
    
    logger.debug('creating impedances')
    # create zpu (ElmZpu):
    n = 0
    for n, zpu in enumerate(dict_net['ElmZpu'], 1):
        create_zpu(net=net, item=zpu)
    if n > 0: logger.info('imported %d impedances' % n)
    
    logger.debug('creating series inductivity as impedance')
    # create series inductivity as impedance (ElmSind):
    n = 0
    for n, sind in enumerate(dict_net['ElmSind'], 1):
        create_sind(net=net, item=sind)
    if n > 0: logger.info('imported %d SIND' % n)
    
    logger.debug('creating series capacity as impedance')
    # create series capacity as impedance (ElmScap):
    n = 0
    for n, scap in enumerate(dict_net['ElmScap'], 1):
        create_scap(net=net, item=scap)
    if n > 0: logger.info('imported %d SCAP' % n)
    
    logger.debug('creating static var compensator')
    # create static var compensator (SVC) with control same as voltage controlled synchron machine (ElmSvs):
    n = 0
    for n, svc in enumerate(dict_net['ElmSvs'], 1):
        create_svc(net=net, item=svc, pv_as_slack=pv_as_slack,
                        pf_variable_p_gen=pf_variable_p_gen, dict_net=dict_net)
    if n > 0: logger.info('imported %d SVC' % n)
    
    # create vac (ElmVac):
    n = 0
    for n, vac in enumerate(dict_net['ElmVac'], 1):
        create_vac(net=net, item=vac)
    if n > 0: logger.info('imported %d VAC' % n)

    # create vac (ElmVsc):
    n = 0
    for n, vscmono in enumerate(dict_net['ElmVscmono'], 1):
        create_vscmono(net=net, item=vscmono)
    if n > 0: logger.info('imported %d VSC (mono)' % n)

    # create vac (ElmVsc):
    n = 0
    for n, vsc in enumerate(dict_net['ElmVsc'], 1):
        create_vsc(net=net, item=vsc)
    if n > 0: logger.info('imported %d VSC' % n)

    # logger.debug('creating switches')
    # # create switches (StaSwitch):
    # n = 0
    # for switch in dict_net['StaSwitch']:
    #     create_switch(net=net, item=switch)
    #     n += 1
    # logger.info('imported %d switches' % n)

    for idx, row in net.trafo.iterrows():
        propagate_bus_coords(net, row.lv_bus, row.hv_bus)

    for idx, row in net.switch[net.switch.et == 'b'].iterrows():
        propagate_bus_coords(net, row.bus, row.element)

    # we do lines last because of propagation of coordinates
    logger.debug('creating lines')
    # create lines:
    n = 0
    for n, line in enumerate(dict_net['ElmLne'], 0):
        create_line(net=net, item=line, flag_graphics=flag_graphics, create_sections=create_sections,
                    is_unbalanced=is_unbalanced)
    logger.info('imported %d lines' % (len(net.line.line_idx.unique())) if len(net.line) else 0)
    net.line['section_idx'] = 0
    if dict_net['global_parameters']["iopt_tem"] == 1:
        pp.set_user_pf_options(net, consider_line_temperature=True)
    if dict_net['global_parameters']["global_load_voltage_dependency"] == 1:
        pp.set_user_pf_options(net, voltage_depend_loads=True)
    else:
        pp.set_user_pf_options(net, voltage_depend_loads=False)

    if len(dict_net['ElmLodlvp']) > 0:
        lvp_dict = get_lvp_for_lines(dict_net)
        logger.debug(lvp_dict)
        split_all_lines(net, lvp_dict)

    # create station controllers (ElmStactrl):
    if export_controller:
        n = 0
        for n, stactrl in enumerate(dict_net['ElmStactrl'], 1):
            create_stactrl(net=net, item=stactrl)
        if n > 0: logger.info('imported %d station controllers' % n)

    remove_folder_of_std_types(net)

    ### don't import the ElmLodlvp for now...
    # logger.debug('creating lv partial loads')
    # # create loads:
    # n = 0
    # for n, load in enumerate(dict_net['ElmLodlvp'], 1):
    #     create_load(net=net, item=load, pf_variable_p_loads=pf_variable_p_loads)
    # if n > 0: logger.info('imported %d lv partial loads' % n)

    # # here we import the partial LV loads that are part of lines because of line section
    # coordinates
    # logger.debug('creating lv partial loads')
    # # create loads:
    # n = 0
    # for n, load in enumerate(dict_net['ElmLodlvp'], 1):
    #     try:
    #         create_load(net=net, item=load, pf_variable_p_loads=pf_variable_p_loads)
    #     except NotImplementedError:
    #         logger.debug('load %s not imported because it is not contained in ElmLod' % load)
    # if n > 0: logger.info('imported %d lv partial loads' % n)

    # if len(dict_net['ElmLodlvp']) > 0:
    #     n = 0
    #     for line in dict_net['ElmLne']:
    #         partial_loads = line.GetContents('*.ElmLodlvp')
    #         partial_loads.sort(key=lambda x: x.lneposkm)
    #         for load in partial_loads:
    #             create_load(net=net, item=load, pf_variable_p_loads=pf_variable_p_loads)
    #             n += 1
    #     logger.info('imported %d lv partial loads' % n)

    if handle_us == "Deactivate":
        logger.info('deactivating unsupplied elements')
        pp.set_isolated_areas_out_of_service(net)
    elif handle_us == "Drop":
        logger.info('dropping inactive elements')
        pp.drop_inactive_elements(net)
    elif handle_us != "Nothing":
        raise ValueError("handle_us should be 'Deactivate', 'Drop' or 'Nothing', "
                         "received: %s" % handle_us)

    if is_unbalanced:
        pp.add_zero_impedance_parameters(net)

    logger.info('imported net')
    return net


def get_graphic_object(item):
    try:
        graphic_object = grf_map[item]
    except KeyError as err:
        logger.warning('graphic object missing for element %s: %s' % (item, err))
        return None
    else:
        return graphic_object


def add_additional_attributes(item, net, element, element_id, attr_list=None, attr_dict=None):
    """
    Adds additonal atributes from powerfactory such as sernum or for_name

    @param item: powerfactory item
    @param net: pp net
    @param element: pp element namme (str). e.g. bus, load, sgen
    @param element_id: element index in pp net
    @param attr_list: list of attribtues to add. e.g. ["sernum", "for_name"]
    @param attr_dict: names of an attribute in powerfactory and in pandapower
    @return:
    """
    if attr_dict is None:
        attr_dict = {k: k for k in attr_list}

    for attr in attr_dict.keys():
        if '.' in attr:
            # go in the object chain of a.b.c.d until finally get the chr_name
            obj = item
            for a in attr.split('.'):
                if hasattr(obj, 'HasAttribute') and obj.HasAttribute(a):
                    obj = obj.GetAttribute(a)
            if obj is not None and isinstance(obj, str):
                net[element].loc[element_id, attr_dict[attr]] = obj

        elif item.HasAttribute(attr):
            chr_name = item.GetAttribute(attr)
            if chr_name is not None:
                if isinstance(chr_name, (str, numbers.Number)):
                    net[element].loc[element_id, attr_dict[attr]] = chr_name
                elif isinstance(chr_name, list):
                    if len(chr_name) > 1:
                        raise NotImplementedError(f"attribute {attr} is a list with more than 1 items - not supported.")
                    elif len(chr_name) == 0:
                        continue
                    net[element].loc[element_id, attr_dict[attr]] = chr_name[0]


def create_bus(net, item, flag_graphics, is_unbalanced):
    # add geo data
    if flag_graphics == 'GPS':
        x = item.GetAttribute('e:GPSlon')
        y = item.GetAttribute('e:GPSlat')
    elif flag_graphics == 'graphic objects':
        graphic_object = get_graphic_object(item)
        if graphic_object:
            x = graphic_object.GetAttribute('rCenterX')
            y = graphic_object.GetAttribute('rCenterY')
            # add gr coord data
        else:
            x, y = 0, 0
    else:
        x, y = 0, 0

    # Commented out because geojson is set up to do the precision handling
    # # only values > 0+-1e-3 are entered into the bus.geo
    # if x > 1e-3 or y > 1e-3:
    #     geodata = (x, y)
    # else:
    #     geodata = None

    usage = ["b", "m", "n"]
    params = {
        'name': item.loc_name,
        'vn_kv': item.uknom,
        'in_service': not bool(item.outserv),
        'type': usage[item.iUsage],
        'geodata': (x, y),
    }

    system_type = {0: "ac", 1: "dc", 2: "ac/bi"}[item.systype]

    try:
        params['zone'] = item.Grid.loc_name.split('.ElmNet')[0]
    except AttributeError:
        params['zone'] = item.cpGrid.loc_name.split('.ElmNet')[0]

    logger.debug(f">> creating {system_type} bus <{params['name']}>")

    if system_type == "ac":
        bid = pp.create_bus(net, **params)
        table = "bus"
    elif system_type == "dc":
        bid = pp.create_bus_dc(net, **params)
        table = "bus_dc"
    else:
        raise NotImplementedError(f"Only buses with system type AC or DC are supported, "
                                  f"but f{item.loc_name} has system type {system_type}")
    # add the bus to the bus dictionary
    bus_dict[item] = bid

    get_pf_bus_results(net, item, bid, is_unbalanced, system_type)

    substat_descr = ''
    if item.HasAttribute('cpSubstat'):
        substat = item.cpSubstat
        if substat is not None:
            logger.debug('adding substat %s to descr of bus %s (#%d)' %
                         (substat, params['name'], bid))
            substat_descr = substat.loc_name
        else:
            logger.debug("bus has no substat description")
    else:
        logger.debug('bus %s is not part of any substation' %
                     params['name'])

    if len(item.desc) > 0:
        descr = ' \n '.join(item.desc)
    elif item.fold_id:
        descr = item.fold_id.loc_name
    else:
        descr = ''

    logger.debug('adding descr <%s> to bus' % descr)

    net[table].at[bid, "description"] = descr
    net[table].at[bid, "substat"] = substat_descr
    net[table].at[bid, "folder_id"] = item.fold_id.loc_name

    add_additional_attributes(item, net, table, bid, attr_dict={"for_name": "equipment", "cimRdfId": "origin_id"},
                              attr_list=["sernum", "chr_name", "cpSite.loc_name"])


def get_pf_bus_results(net, item, bid, is_unbalanced, system_type):
    if is_unbalanced:
        bus_type = "res_bus_3ph"
        result_variables = {
            "pf_vm_a_pu": "m:u:A",
            "pf_va_a_degree": "m:phiu:A",
            "pf_vm_b_pu": "m:u:B",
            "pf_va_b_degree": "m:phiu:B",
            "pf_vm_c_pu": "m:u:C",
            "pf_va_c_degree": "m:phiu:C",
        }
    elif system_type == "ac":
        bus_type = "res_bus"
        result_variables = {
            "pf_vm_pu": "m:u",
            "pf_va_degree": "m:phiu"
        }
    else:
        bus_type = "res_bus_dc"
        result_variables = {"pf_vm_pu": "m:u"}

    for res_var_pp, res_var_pf in result_variables.items():
        res = np.nan
        if item.HasResults(0):
            res = item.GetAttribute(res_var_pf)
        # dc bus voltage can be negative:
        net[bus_type].at[bid, res_var_pp] = np.abs(res) if "vm_pu" in res_var_pp else res


# # This one deletes all the results :(
# # Don't use it
# def find_bus_index_in_net(item, net=None):
#     foreign_key = int(item.GetAttribute('for_name'))
#     return foreign_key


# Is unfortunately not that safe :(
# Don't use it
# def find_bus_index_in_net(item, net):
#     usage = ["b", "m", "n"]
#     # to be sure that the bus is the correct one
#     name = item.GetAttribute('loc_name')
#     bus_type = usage[item.GetAttribute('iUsage')]
#     logger.debug('looking for bus <%s> in net' % name)
#
#     if item.HasAttribute('cpSubstat'):
#         substat = item.GetAttribute('cpSubstat')
#         if substat is not None:
#             descr = substat.GetAttribute('loc_name')
#             logger.debug('bus <%s> has substat, descr is <%s>' % (name, descr))
#         else:
#             # omg so ugly :(
#             descr = item.GetAttribute('desc')
#             descr = descr[0] if len(descr) > 0 else ""
#             logger.debug('substat is none, descr of bus <%s> is <%s>' % (name, descr))
#     else:
#         descr = item.GetAttribute('desc')
#         descr = descr[0] if len(descr) > 0 else ""
#         logger.debug('no attribute "substat", descr of bus <%s> is <%s>' % (name, descr))
#
#     try:
#         zone = item.GetAttribute('Grid')
#         zone_name = zone.GetAttribute('loc_name').split('.ElmNet')[0]
#         logger.debug('zone "Grid" found: <%s>' % zone_name)
#     except:
#         zone = item.GetAttribute('cpGrid')
#         zone_name = zone.GetAttribute('loc_name').split('.ElmNet')[0]
#         logger.debug('zone "cpGrid" found: <%s>' % zone_name)
#
#     temp_df_a = net.bus[net.bus.zone == zone_name]
#     temp_df_b = temp_df_a[temp_df_a.type == bus_type]
#     temp_df_c = temp_df_b[temp_df_a.description == descr]
#     bus_index = temp_df_c[temp_df_b.name == name].index.values[0]
#     logger.debug('bus index in net of bus <%s> is <%d>' % (name, bus_index))
#
#     return bus_index


def get_connection_nodes(net, item, num_nodes):
    buses = []
    table = "bus"
    for i in range(num_nodes):
        try:
            pf_bus = item.GetNode(i)
        except Exception as err:
            logger.error('GetNode failed for %s' % item)
            logger.error(err)
            pf_bus = None
        if pf_bus is None:
            if num_nodes == 1:
                logger.error(f"{item} has no connection node")
                raise IndexError
            buses.append(None)
        else:
            if pf_bus.systype == 1:
                table = "bus_dc"
            logger.debug("got bus %s" % pf_bus.loc_name)
            pp_bus = bus_dict[pf_bus]
            if num_nodes == 1:
                return pp_bus, table
            buses.append(pp_bus)

    if all([b is None for b in buses]):
        logger.error("Element %s is Disconnected: buses are %s" %
                     (item.loc_name, buses))
        raise IndexError
    elif None in buses:
        logger.debug('exising buses: %s' % buses)
        existing_bus = (set(buses) - {None}).pop()
        name = net[table].at[existing_bus, "name"] + "_aux"
        new_buses = []
        # determine the voltage needed
        # check if trafo
        v = []
        pf_class = item.GetClassName()
        logger.warning("object %s of class %s is not properly connected - creating auxiliary buses."
                       " check if the auxiliary buses have been created with correct voltages" % (
                           item, pf_class))

        if pf_class == "ElmTr2":
            v.append(item.GetAttribute('t:utrn_h'))
            v.append(item.GetAttribute('t:utrn_l'))
        elif pf_class == "ElmTr3":
            v.append(item.GetAttribute('t:utrn3_h'))
            v.append(item.GetAttribute('t:utrn3_m'))
            v.append(item.GetAttribute('t:utrn3_l'))
        else:
            v = [net[table].vn_kv.at[existing_bus] for _ in buses]

        # the order of buses must be the same as the order of voltage values
        # imo this could be more robust, because we don't know in what order item.GetNode(i)
        # actually returns the values, we can only rely on PF that it always is hv, mv, lv etc.
        for b, vv in zip(buses, v):
            if b is None:
                if table == "bus":
                    aux_bus = pp.create_bus(net, vv, type="n", name=name)
                else:
                    aux_bus = pp.create_bus_dc(net, vv, type="n", name=name)
                new_buses.append(aux_bus)
                logger.debug("Created new bus '%s' for disconected line " % name)
            else:
                new_buses.append(b)
        return tuple(new_buses), table
    else:
        return tuple(buses), table


def import_switch(item, idx_cubicle):
    logger.debug('importing switch for %s (%d)' % (item.loc_name, idx_cubicle))
    switch_types = {"cbk": "CB", "sdc": "LBS", "swt": "LS", "dct": "DS"}
    cub = item.GetCubicle(idx_cubicle)
    if cub is None:
        return None, None, None
    switches = cub.GetContents('*.StaSwitch')
    if len(switches) > 1:
        logger.error('more then 1 switch found for %s: %s' % (item, switches))
    if len(switches) != 0:
        switch = switches[0]
        switch_in_service = not bool(switch.outserv) if switch.HasAttribute('outserv') else True
        switch_name = switch.cDisplayName
        if not switch.HasAttribute('isclosed'):
            logger.warning('switch %s does not have the attribute isclosed!!!' % switch)
        switch_is_closed = bool(switch.on_off) and bool(switch.isclosed) and switch_in_service
        switch_usage = switch_types.get(switch.aUsage, 'unknown')
        return switch_is_closed, switch_usage, switch_name
    else:
        return None, None, None


def create_connection_switches(net, item, number_switches, et, buses, elements):
    # False if open, True if closed, None if no switch
    logger.debug('creating connection switches')
    new_switch_idx = []
    new_switch_closed = []
    for i in range(number_switches):
        switch_is_closed, switch_usage, switch_name = import_switch(item, i)
        logger.debug('switch closed: %s, switch_usage: %s' % (switch_is_closed, switch_usage))
        if switch_is_closed is not None:
            cd = pp.create_switch(net, bus=buses[i], element=elements[i], et=et,
                                  closed=switch_is_closed, type=switch_usage, name=switch_name)
            net.res_switch.loc[cd, ['pf_closed', 'pf_in_service']] = switch_is_closed, True
            new_switch_idx.append(cd)
            new_switch_closed.append(switch_is_closed)                
    return new_switch_idx, new_switch_closed


def get_coords_from_buses(net, from_bus, to_bus, **kwargs):
    coords: list[tuple[float, float]] = []
    from_geo: Optional[str] = None
    to_geo: Optional[str] = None
    if from_bus in net.bus.index:
        from_geo: str = net.bus.loc[from_bus, ['geo']]

    if to_bus in net.bus.index:
        to_geo: str = net.bus.loc[to_bus, ['geo']]

    if from_geo and to_geo:
        coords = [geojson.utils.coords(geojson.loads(from_geo)), geojson.utils.coords(geojson.loads(to_geo))]
        logger.debug('got coords from buses: %s' % coords)
    else:
        logger.debug('no coords for line between buses %d and %d' % (from_bus, to_bus))
    return coords


def get_coords_from_item(item):
    # function reads geodata from item directly (for lines this is in item.GPScoords)
    coords = item.GPScoords
    try:
        # lat / lon must be switched in my example (karlsruhe). Check if this is always right
        c = tuple((x, y) for [y, x] in coords)
    except ValueError:
        try:
            c = tuple((x, y, z) for [y, x, z] in coords)
        except ValueError:
            c = []
    return c


def get_coords_from_grf_object(item):
    logger.debug('getting coords from gr_obj')
    # center_x = ga(grf_map[item], 'rCenterX')
    # center_y = ga(grf_map[item], 'rCenterY')
    # coords = [[center_x, center_y]]

    graphic_object = get_graphic_object(item)
    if graphic_object:
        coords = []
        cons = graphic_object.GetContents('*.IntGrfcon')
        cons.sort(key=lambda x: x.iDatConNr)
        for c in cons:
            con_nr = c.iDatConNr
            x_list = c.rX
            y_list = c.rY
            coords_list = list(list(t) for t in zip(x_list, y_list) if t != (-1, -1))
            if con_nr == 0:
                coords_list = coords_list[::-1]
            coords.extend(coords_list)
        if len(coords) == 0:
            coords = [[graphic_object.rCenterX, graphic_object.rCenterY]] * 2
        logger.debug('extracted line coords from graphic object: %s' % coords)
    else:
        coords = []

    return coords


def create_line(net, item, flag_graphics, create_sections, is_unbalanced):
    params = {'parallel': item.nlnum, 'name': item.loc_name}
    logger.debug('>> creating line <%s>' % params['name'])
    logger.debug('line <%s> has <%d> parallel lines' % (params['name'], params['parallel']))

    logger.debug('asked for buses')
    # here: implement situation if line not connected

    try:
        (params['bus1'], params['bus2']), bus_table = get_connection_nodes(net, item, 2)
    except IndexError:
        logger.debug("Cannot add Line '%s': not connected" % params['name'])
        return
    except:
        logger.error("Error while exporting Line '%s'" % params['name'])
        return

    ac = bus_table == "bus"
    line_table = "line" if ac else "line_dc"

    corridor = pp.create.get_free_id(net[line_table])
    line_sections = item.GetContents('*.ElmLnesec')
    # geodata
    if flag_graphics == 'no geodata':
        coords = []
    elif flag_graphics == 'GPS':
        if len(item.GPScoords) > 0:
            coords = get_coords_from_item(item)
        else:
            coords = get_coords_from_buses(net, params['bus1'], params['bus2'])  # todo
    else:
        coords = get_coords_from_grf_object(item)

    if len(line_sections) == 0:
        if coords:
            params["geodata"] = coords
        logger.debug('line <%s> has no sections' % params['name'])
        lid = create_line_normal(net=net, item=item, is_unbalanced=is_unbalanced, ac=ac, **params)
        sid_list = [lid]
        logger.debug('created line <%s> with index <%d>' % (params['name'], lid))

    else:
        logger.debug('line <%s> has sections' % params['name'])
        if create_sections:
            if not ac:
                raise NotImplementedError(f"Export of lines with line sections only implemented for AC lines ({item})")
            sid_list = create_line_sections(net=net, item_list=line_sections, line=item,
                                            coords=coords, is_unbalanced=is_unbalanced, **params)
        else:
            lidx = create_line_no_sections(net, item, line_sections, params["bus1"], params["bus2"], coords,
                                           is_unbalanced, ac)
            sid_list = [lidx]
        logger.debug('created <%d> line sections for line <%s>' % (len(sid_list), params['name']))

    line_dict[item] = sid_list
    net[line_table].loc[sid_list, "line_idx"] = corridor
    net[line_table].loc[sid_list, "folder_id"] = item.fold_id.loc_name
    net[line_table].loc[sid_list, "equipment"] = item.for_name

    if ac:
        new_elements = (sid_list[0], sid_list[-1])
        new_switch_idx, new_switch_closed = create_connection_switches(net, item, 2, 'l', (params['bus1'], params['bus2']),
                                                                       new_elements)
        # correct in_service of lines if station switch is open  
        # update_in_service_depending_station_switch(net, element_type="line", 
        #                                            new_elements=new_elements, 
        #                                            new_switch_idx=new_switch_idx,
        #                                            new_switch_closed=new_switch_closed)     

    logger.debug('line <%s> created' % params['name'])


def point_len(
        p1: tuple[Union[float, int], Union[float, int]],
        p2: tuple[Union[float, int], Union[float, int]]) -> float:
    """
    Calculate distance between p1 and p2
    """
    x1, y1 = p1
    x2, y2 = p2
    return ((x1 - x2) ** 2 + (y1 - y2) ** 2) ** 0.5


def calc_len_coords(coords: list[tuple[Union[float, int], Union[float, int]]]) -> float:
    """
    Calculate the sum of point distances in list of coords
    """
    tot_len = 0
    for i in range(len(coords) - 1):
        tot_len += point_len(coords[i], coords[i + 1])
    return tot_len


def cut_coords_segment(p1, p2, split_len):
    # finds the point where the line segment is cut in two
    # use scale_factor before calling this
    if split_len == 0:
        logger.debug('split_len=0: return %s' % p1)
        return p1
    tot_len = point_len(p1, p2)
    if split_len == tot_len:
        logger.debug('split_len=tot_len (%.3f): return %s' % (tot_len, p2))
        return p2
    x1, y1 = p1
    x2, y2 = p2
    x_k = x2 * split_len / tot_len + x1 * (tot_len - split_len) / tot_len
    y_k = y2 * split_len / tot_len + y1 * (tot_len - split_len) / tot_len
    logger.debug('cut coords segment: p1=%s, p2=%s, split_len=%.3f, x_k = %.3f, y_k = %.3f' %
                 (p1, p2, split_len, x_k, y_k))
    return x_k, y_k


def get_section_coords(coords, sec_len, start_len, scale_factor):
    tol = 1e-6
    # get the starting point of section
    logger.debug('calculating section coords: sec_len=%.3f, start_len=%.3f, scale_factor=%.3f' %
                 (sec_len, start_len, scale_factor))
    if abs(sec_len) < tol and scale_factor == 0:
        logger.debug('cannot do anything: sec_len and scale factor are 0')
        sec_coords = [coords[0], coords[1]]
        return sec_coords
    elif scale_factor == 0:
        logger.error('scale factor==0')
        sec_coords = [coords[0], coords[1]]
        return sec_coords
    elif abs(sec_len) < tol:
        logger.debug('section length is 0')

    len_i = 0
    i = 0
    sec_coords = []
    logger.debug('len coords: %d, coords: %s' % (len(coords), coords))
    # find starting point
    for i in range(len(coords) - 1):
        len_i += point_len(coords[i], coords[i + 1])
        logger.debug('i: %d, len_i: %.3f' % (i, len_i * scale_factor))
        # catch if line has identical coords
        if not len_i:
            sec_coords = coords
            return sec_coords

        if len_i * scale_factor > start_len or abs(len_i * scale_factor - start_len) <= tol:
            logger.debug('len_i>start_len: cut coords segment')
            logger.debug('coords[i]: %s, coods[i+1]: %s' % (coords[i], coords[i + 1]))
            if start_len == 0:
                sec_coords = [[coords[i][0], coords[i][1]]]
            else:
                x_k, y_k = cut_coords_segment(coords[i], coords[i + 1],
                                              start_len / scale_factor +
                                              point_len(coords[i], coords[i + 1]) - len_i)
                sec_coords = [[x_k, y_k]]
            logger.debug('found start of the section: %s' % sec_coords)
            break
    else:
        logger.error(
            'could not find start of section: len_i = %.7f, start_len = %.7f' % (
                len_i * scale_factor, start_len))
        logger.debug('delta: %f' % (len_i * scale_factor - start_len))

    # keep adding points until encounter the end of line
    len_j = 0
    k = 0
    for j in range(i + 1, len(coords)):
        try:
            len_j += point_len(sec_coords[k], coords[j])
        except IndexError:
            logger.error(f"{j=}, {i=}, {k=}")
        if len_j <= sec_len / scale_factor:
            sec_coords.append(coords[j])
            k += 1
        else:
            # cut line between coords[i] and coords[i+1]
            x_k, y_k = cut_coords_segment(sec_coords[k], coords[j],
                                          sec_len / scale_factor +
                                          point_len(sec_coords[k], coords[j]) - len_j)
            sec_coords.append([x_k, y_k])
            break
    logger.debug('calculated sec_coords: %s' % sec_coords)
    return sec_coords


def segment_buses(net, bus1, bus2, num_sections, line_name):  # , sec_len, start_len, coords):
    """
    splits bus1, bus2 line so that it creates num_sections amount of lines.
    Yields start, end for each line segment.
    e.g. Yields bus1, a, a, bus2 for num_sections = 2.
    """
    yield bus1
    m = 1
    # if coords:
    #     if bus1 not in net.bus_geodata.index:
    #         logger.warning('bus1 not in coords, bus: %d, line: %s' % (bus1, line_name))
    #     if bus2 not in net.bus_geodata.index:
    #         logger.warning('bus2 not in coords, bus: %d, line: %s' % (bus2, line_name))
    #     x1, y1 = net.bus_geodata.loc[bus1, ['x', 'y']]
    #     x2, y2 = net.bus_geodata.loc[bus2, ['x', 'y']]
    #     # tot_len = ((x1 - x2) ** 2 + (y1 - y2) ** 2) ** 0.5
    #     tot_len = calc_len_coords(coords)
    #     scale_factor = tot_len / sum(sec_len)
    #     split_len = 0

    while m < num_sections:
        bus_name = f"{line_name} (Muff {m})"
        vn_kv = net.bus.at[bus1, "vn_kv"]
        zone = net.bus.at[bus1, "zone"]
        bus = pp.create_bus(net, name=bus_name, type='ls', vn_kv=vn_kv, zone=zone)

        # TODO: implement coords for segmentation buses.
        #  Handle coords if line has multiple coords.
        # if coords:
        #     split_len += sec_len[m - 1] * scale_factor
        #
        #     x_k, y_k = cut_coords_segment([x1, y1], [x2, y2], split_len)
        #     net.bus_geodata.loc[k, ['x', 'y']] = x_k, y_k
        #     if x_k == 0 or y_k == 0:
        #         logger.warning('bus %d has 0 coords, bus1: %d, bus2: %d' % k, bus1, bus2)

        if "description" in net.bus:
            net.bus.at[bus, "description"] = ""
        yield bus
        yield bus
        m += 1
    else:
        yield bus2


def create_line_sections(net, item_list, line, bus1, bus2, coords, parallel, is_unbalanced, **kwargs):
    sid_list = []
    line_name = line.loc_name
    item_list.sort(key=lambda x: x.index)  # to ensure they are in correct order

    if line.HasResults(-1):  # -1 for 'c' results (whatever that is...)
        line_loading = line.GetAttribute('c:loading')
    else:
        line_loading = np.nan

    sec_len = [sec.dline for sec in item_list]
    # start_len = [sec.rellen for sec in item_list]

    buses_gen = segment_buses(net, bus1=bus1, bus2=bus2, num_sections=len(item_list),
                              line_name=line_name)

    for item in item_list:
        name = line_name
        section_name = item.loc_name
        bus1 = next(buses_gen)
        bus2 = next(buses_gen)
        sid = create_line_normal(net=net, item=item, bus1=bus1, bus2=bus2, name=name, parallel=parallel,
                                 is_unbalanced=is_unbalanced, ac=True)
        sid_list.append(sid)
        net.line.at[sid, "section"] = section_name
        net.res_line.at[sid, "pf_loading"] = line_loading

        if coords:
            try:
                scaling_factor = sum(sec_len) / calc_len_coords(coords)
                sec_coords = get_section_coords(coords, sec_len=item.dline, start_len=item.rellen,
                                                scale_factor=scaling_factor)
                net.line.loc[sid, 'geo'] = geojson.dumps(geojson.LineString(sec_coords))
                # p1 = sec_coords[0]
                # p2 = sec_coords[-1]
                net.bus.loc[bus2, ['geo']] = geojson.dumps(geojson.Point(sec_coords[-1]))
            except ZeroDivisionError:
                logger.warning("Could not generate geodata for line !!")

    return sid_list


def create_line_no_sections(net, main_item, item_list, bus1, bus2, coords, is_unbalanced, ac, **kwargs):
    if not ac:
        raise NotImplementedError("Creating DC lines with sections as DC lines without sections not implemented")

    line_name = main_item.loc_name

    sec_len = [item.dline for item in item_list]
    total_len = sum(sec_len)
    weights = [l / total_len for l in sec_len]

    df = [item.fline for item in item_list]
    parallel = [1 for item in item_list]
    max_i_ka = min([item.Inom * p * d if item.Inom != 0 else 1e-3 for item, p, d in zip(item_list, parallel, df)])
    r_ohm_per_km = sum([item.R1 for item in item_list]) / total_len
    x_ohm_per_km = sum([item.X1 for item in item_list]) / total_len
    c_nf_per_km = sum([item.C1 * 1e3 for item in item_list]) / total_len  # internal unit for C in PF is uF
    # g_us_per_km = sum([item.G1 for item in item_list]) / total_len
    r0_ohm_per_km = sum([item.R0 for item in item_list]) / total_len
    x0_ohm_per_km = sum([item.X0 for item in item_list]) / total_len
    c0_nf_per_km = sum([item.C0 * 1e3 for item in item_list]) / total_len  # internal unit for C in PF is uF
    # g0_us_per_km = sum([item.G0 for item in item_list]) / total_len
    # r_ohm_per_km = sum([item.rline / p * w for item, p, w in zip(item_list, parallel, weights)])
    # x_ohm_per_km = sum([item.xline / p * w for item, p, w in zip(item_list, parallel, weights)])
    # c_nf_per_km = sum([item.cline * item.frnom / 50 * 1e3 / p * w for item, p, w in zip(item_list, parallel, weights)])  # internal unit for C in PF is uF
    # g_us_per_km = sum([item.gline / p * w for item, p, w in zip(item_list, parallel, weights)])
    # r0_ohm_per_km = sum([item.rline0 / p * w for item, p, w in zip(item_list, parallel, weights)])
    # x0_ohm_per_km = sum([item.xline0 / p * w for item, p, w in zip(item_list, parallel, weights)])
    # c0_nf_per_km = sum([item.cline0 * item.frnom / 50 * 1e3 / p * w for item, p, w in zip(item_list, parallel, weights)])  # internal unit for C in PF is uF
    # g0_us_per_km = sum([item.gline0 / p * w for item, p, w in zip(item_list, parallel, weights)])
    # type_list = [item.cohl_ for item in item_list]

    g_us_per_km = 0.
    g0_us_per_km = 0.
    endtemp_degree = None

    # endtemp_degree = max([item.rtemp for item in item_list])
    # q_mm2 = sum([item.qurs * p * w for item, p, w in zip(item_list, parallel, weights)])
    alpha = sum([item.alpha / p * w for item, p, w in zip(item_list, parallel, weights)]) / total_len
    # alpha_final = [item.alpha / p * w for item, p, w in zip(item_list, parallel, weights)]
    # max_temperature_degree_celsius = min([item.tmax for item in item_list])
    temperature_degree_celsius = max([item.Top for item in item_list])

    lid = pp.create_line_from_parameters(net=net, from_bus=bus1, to_bus=bus2, length_km=total_len,
                                         r_ohm_per_km=r_ohm_per_km, x_ohm_per_km=x_ohm_per_km, c_nf_per_km=c_nf_per_km,
                                         max_i_ka=max_i_ka, name=line_name, type=None, geodata=coords,
                                         g_us_per_km=g_us_per_km, alpha=alpha, parallel=main_item.nlnum,
                                         temperature_degree_celsius=temperature_degree_celsius,
                                         r0_ohm_per_km=r0_ohm_per_km, x0_ohm_per_km=x0_ohm_per_km,
                                         c0_nf_per_km=c0_nf_per_km, g0_us_per_km=g0_us_per_km,
                                         endtemp_degree=endtemp_degree)

    net.line.loc[lid, 'description'] = ' \n '.join(main_item.desc) if len(main_item.desc) > 0 else ''
    if hasattr(main_item, "cimRdfId"):
        chr_name = main_item.cimRdfId
        if chr_name is not None and len(chr_name) > 0:
            net["line"].loc[lid, 'origin_id'] = chr_name[0]

    get_pf_line_results(net, main_item, lid, is_unbalanced, ac)

    return lid


def create_line_normal(net, item, bus1, bus2, name, parallel, is_unbalanced, ac, geodata=None):
    pf_type = item.typ_id
    std_type, type_created = create_line_type(net=net, item=pf_type,
                                              cable_in_air=item.inAir if item.HasAttribute(
                                                  'inAir') else False)

    params = {
        'name': name,
        'in_service': not bool(item.outserv),
        'length_km': item.dline,
        'df': item.fline,
        'parallel': parallel,
        'alpha': pf_type.alpha if pf_type is not None else None,
        'temperature_degree_celsius': pf_type.tmax if pf_type is not None else None,
        'geodata': geodata
    }

    if std_type is not None:  # and not is_unbalanced:delete later
        params["std_type"] = std_type
        logger.debug('creating normal line with type <%s>' % std_type)
        if ac:
            lid = pp.create_line(net, from_bus=bus1, to_bus=bus2, **params)
        else:
            lid = pp.create_line_dc(net, from_bus_dc=bus1, to_bus_dc=bus2, **params)
    else:
        logger.debug('creating normal line <%s> from parameters' % name)
        r_ohm = item.R1

        params.update({
            'r_ohm_per_km': r_ohm / params['length_km'],
            'max_i_ka': item.Inom if item.Inom != 0 else 1e-3,
            'alpha': pf_type.alpha if pf_type is not None else None
        })
        if ac:
            x_ohm, c_nf = item.X1, item.C1
            r0_ohm, x0_ohm, c0_nf = item.R0, item.X0, item.C0

            if r_ohm == 0 and x_ohm == 0 and c_nf == 0:
                logger.error('Incomplete data for line "%s": missing type and '
                             'missing parameters R, X, C' % name)
            if r0_ohm == 0 and x0_ohm == 0 and c0_nf == 0:
                logger.error('Incomplete data for line "%s": missing type and '
                             'missing parameters R0, X0, C0' % name)

            params.update({
                'x_ohm_per_km': x_ohm / params['length_km'],
                'c_nf_per_km': c_nf / params['length_km'] * 1e3,  # internal unit for C in PF is uF
                'r0_ohm_per_km': r0_ohm / params['length_km'],
                'x0_ohm_per_km': x0_ohm / params['length_km'],
                'c0_nf_per_km': c0_nf / params['length_km'] * 1e3  # internal unit for C in PF is uF,
            })

            coupling = item.c_ptow
            if coupling is not None:
                coupling_type = coupling.GetClassName()
                if coupling_type == 'TypCabsys':
                    # line is part of "Cable System"
                    params['type'] = 'cs'
                elif coupling_type == 'ElmTow':
                    params['type'] = 'ol'
                else:
                    params['type'] = None
            else:
                params['type'] = None

            lid = pp.create_line_from_parameters(net=net, from_bus=bus1, to_bus=bus2, **params)
        else:
            lid = pp.create_line_dc_from_parameters(net, from_bus_dc=bus1, to_bus_dc=bus2, **params)

    net["line" if ac else "line_dc"].loc[lid, 'description'] = ' \n '.join(item.desc) if len(item.desc) > 0 else ''
    if hasattr(item, "cimRdfId"):
        chr_name = item.cimRdfId
        if chr_name is not None and len(chr_name) > 0:
            net["line" if ac else "line_dc"].loc[lid, 'origin_id'] = chr_name[0]

    get_pf_line_results(net, item, lid, is_unbalanced, ac)

    return lid


def get_pf_line_results(net, item, lid, is_unbalanced, ac):
    if is_unbalanced:
        line_type = "res_line_3ph"
        result_variables = {
            "pf_i_a_from_ka": "m:I:bus1:A",
            "pf_i_a_to_ka": "m:I:bus2:A",
            "pf_i_b_from_ka": "m:I:bus1:B",
            "pf_i_b_to_ka": "m:I:bus2:B",
            "pf_i_c_from_ka": "m:I:bus1:C",
            "pf_i_c_to_ka": "m:I:bus2:C",
            "pf_i_n_from_ka": "m:I0x3:bus1",
            "pf_i_n_to_ka": "m:I0x3:bus2",
            "pf_loading_percent": "c:loading",
        }
    elif ac:
        line_type = "res_line"
        result_variables = {"pf_loading": "c:loading"}
    else:
        line_type = "res_line_dc"
        result_variables = {"pf_loading": "c:loading"}

    for res_var_pp, res_var_pf in result_variables.items():
        res = np.nan
        if item.HasResults(-1):  # -1 for 'c' results (whatever that is...)
            res = item.GetAttribute(res_var_pf)
        net[line_type].at[lid, res_var_pp] = res


def create_line_type(net, item, cable_in_air=False):
    # return False if no line type has been created
    # return True if a new line type has been created

    if item is None:
        logger.warning('create_line_type: no item given! Be sure you can deal with None!')
        return None, False

    ac = item.systp == 0
    # pf_folder = item.fold_id.split('IntPrjfolder')[-1]
    pf_folder = item.fold_id.loc_name
    name = "%s\\%s" % (pf_folder, item.loc_name) if not cable_in_air else "%s\\%s_%s" % (
        pf_folder, item.loc_name, 'air')
    if pp.std_type_exists(net, name, "line" if ac else "line_dc"):
        logger.debug('type <%s> exists already' % name)
        return name, False

    line_or_cable = 'cs' if item.cohl_ == 0 else 'ol'

    max_i_ka = item.sline if not cable_in_air else item.InomAir
    if ac:
        type_data = {
            "r_ohm_per_km": item.rline,
            "x_ohm_per_km": item.xline,
            "c_nf_per_km": item.cline * item.frnom / 50 * 1e3,  # internal unit for C in PF is uF
            "q_mm2": item.qurs,
            "max_i_ka": max_i_ka if max_i_ka != 0 else 1e-3,
            "endtemp_degree": item.rtemp,
            "type": line_or_cable,
            "r0_ohm_per_km": item.rline0,
            "x0_ohm_per_km": item.xline0,
            "c0_nf_per_km": item.cline0 * item.frnom / 50 * 1e3,  # internal unit for C in PF is uF
            "alpha": item.alpha
        }
        pp.create_std_type(net, type_data, name, "line")
        logger.debug('>> created line type <%s>' % name)
    else:
        type_data = {
            "r_ohm_per_km": item.rline,
            "q_mm2": item.qurs,
            "max_i_ka": max_i_ka if max_i_ka != 0 else 1e-3,
            "type": line_or_cable,
            "alpha": item.alpha
        }
        pp.create_std_type(net, type_data, name, "line_dc")
        logger.debug('>> created line_dc type <%s>' % name)

    return name, True


def monopolar_in_service(item):
    in_service = not bool(item.outserv)

    # False if open, True if closed, None if no switch
    switch_is_closed, _, _ = import_switch(item, 0)
    if switch_is_closed is not None:
        logger.debug('element in service: <%s>, switch is closed: <%s>' %
                     (in_service, switch_is_closed))
        # if switch is open, in_sevice becomes False
        in_service = in_service and switch_is_closed
    return in_service


def create_ext_net(net, item, pv_as_slack, is_unbalanced):
    name = item.loc_name
    logger.debug('>> creating ext_grid <%s>' % name)

    try:
        bus1, _ = get_connection_nodes(net, item, 1)
    except IndexError:
        logger.error("Cannot add Xnet '%s': not connected" % name)
        return

    logger.debug('found bus <%d> in net' % bus1)

    in_service = monopolar_in_service(item)

    # implement kW!..
    p_mw = item.pgini
    q_mvar = item.qgini
    logger.debug('p_mw = %.3f, q_mvar = %.3f' % (p_mw, q_mvar))

    # implementation for other elements that should be created as xnet
    s_max = item.snss if item.HasAttribute('snss') else item.Pmax_uc \
        if item.HasAttribute('Pmax_uc') else np.nan
    # needed change in create.py: line 570 - added sk_min_mva in list of params
    s_min = item.snssmin if item.HasAttribute('snssmin') else item.Pmin_uc \
        if item.HasAttribute('Pmin_uc') else np.nan

    rx_max = item.rntxn if item.HasAttribute('rntxn') else np.nan
    rx_min = item.rntxnmin if item.HasAttribute('rntxnmin') else np.nan

    vm_set_pu = item.usetp
    phi = item.phiini
    node_type = item.bustp if item.HasAttribute('bustp') else np.nan

    # create...
    if node_type == 'PQ':
        logger.debug('node type is "PQ", creating sgen')
        xid = pp.create_sgen(net, bus1, p_mw=p_mw, q_mvar=q_mvar, name=name,
                             in_service=in_service)
        elm = 'sgen'
    elif node_type == 'PV' and not pv_as_slack:
        logger.debug('node type is "PV" and pv_as_slack is False, creating gen')
        xid = pp.create_gen(net, bus1, p_mw=p_mw, vm_pu=vm_set_pu, name=name,
                            in_service=in_service)
        elm = 'gen'
    else:
        logger.debug('node type is <%s>, pv_as_slack=%s, creating ext_grid' % (node_type,
                                                                               pv_as_slack))
        xid = pp.create_ext_grid(net, bus=bus1, name=name, vm_pu=vm_set_pu,
                                 va_degree=phi, s_sc_max_mva=s_max,
                                 s_sc_min_mva=s_min, rx_max=rx_max, rx_min=rx_min,
                                 in_service=in_service)
        try:
            net.ext_grid.loc[xid, "r0x0_max"] = item.r0tx0
            net.ext_grid.loc[xid, "x0x_max"] = item.x0tx1
            net.ext_grid.loc[xid, "r0x0_min"] = item.r0tx0min
            net.ext_grid.loc[xid, "x0x_min"] = item.x0tx1min
        except AttributeError:
            pass
        elm = 'ext_grid'

    get_pf_ext_grid_results(net, item, xid, is_unbalanced)

    # if item.HasResults(0):  # 'm' results...
    #     # sm:r, sm:i don't work...
    #     logger.debug('<%s> has results' % name)
    #     net['res_' + elm].at[xid, "pf_p"] = item.GetAttribute('m:P:bus1')
    #     net['res_' + elm].at[xid, "pf_q"] = item.GetAttribute('m:Q:bus1')
    # else:
    #     net['res_' + elm].at[xid, "pf_p"] = np.nan
    #     net['res_' + elm].at[xid, "pf_q"] = np.nan

    # logger.debug('added pf_p and pf_q to {} {}: {}'.format(elm, xid, net['res_' + elm].loc[
    #     xid, ["pf_p", 'pf_q']].values))

    net[elm].loc[xid, 'description'] = ' \n '.join(item.desc) if len(item.desc) > 0 else ''
    add_additional_attributes(item, net, element=elm, element_id=xid, attr_list=['cpSite.loc_name'])

    return xid


def get_pf_ext_grid_results(net, item, xid, is_unbalanced):
    ext_grid_type = None
    result_variables = None
    if is_unbalanced:
        ext_grid_type = "res_ext_grid_3ph"
        result_variables = {
            "pf_p_a": "m:P:bus1:A",
            "pf_q_a": "m:Q:bus1:A",
            "pf_p_b": "m:P:bus1:B",
            "pf_q_b": "m:Q:bus1:B",
            "pf_p_c": "m:P:bus1:C",
            "pf_q_c": "m:Q:bus1:C",
        }
    else:
        ext_grid_type = "res_ext_grid"
        result_variables = {
            "pf_p": "m:P:bus1",
            "pf_q": "m:Q:bus1"
        }

    for res_var_pp, res_var_pf in result_variables.items():
        res = np.nan
        if item.HasResults(0):
            res = item.GetAttribute(res_var_pf)
        net[ext_grid_type].at[xid, res_var_pp] = res


# def extract_partial_loads_from_lv_load(net, item):
#     part_lods = item.GetContents('*.ElmLodlvp')
#     logger.debug('%s' % part_lods)
#     for elm in part_lods:
#         pass
#         # create_load(net, elm, use_nominal_power)

def map_power_var(pf_var, map_var):
    """
    Returns additional variables from pf_variable_p_xxxx
    Args:
        pf_var: pf_variable_p_xxxx
        map_var: 'q' or 's'

    Returns: pf_variable as string

    """

    vars = {
        'q': {
            'plini': 'qlini',
            'plini_a': 'qlini_a',
            'm:P:bus1': 'm:Q:bus1',
            'pgini': 'qgini',
            'pgini_a': 'qgini_a'
        },
        's': {
            'plini': 'slini',
            'plini_a': 'slini_a',
            'm:P:bus1': 'm:S:bus1',
            'pgini': 'sgini',
            'pgini_a': 'sgini_a'
        },
        'sn': {
            'plini': 'sgn',
            'plini_a': 'sgn',
            'm:P:bus1': 'sgn',
            'pgini': 'sgn',
            'pgini_a': 'sgn'
        }
    }

    return vars[map_var][pf_var]


def map_type_var(pf_load_type):
    load_type = {
        "3PH PH-E": "wye",
        "3PH-'YN'": "wye",
        "3PH-'D'": "delta"
    }
    return load_type[pf_load_type]


def map_sgen_type_var(pf_sgen_type):
    sgen_type = {
        0: "wye",
        1: "wye",
        2: "wye"
    }
    return sgen_type[pf_sgen_type]


def get_power_multiplier(item, var):
    if item.outserv:
        return 1.
    if var == "m:P:bus1" and not item.HasResults():
        return 1.
        # raise UserWarning(f"{item} does not have results - cannot get power multiplier")
    exponent = item.GetAttributeUnit(var)
    if exponent.startswith('k'):
        multiplier = 1e-3
    elif exponent.startswith('M'):
        multiplier = 1
    else:
        raise UserWarning("unknown exponent %s" % exponent)
    # print(item.loc_name, exponent, multiplier)
    return multiplier


def ask_load_params(item, pf_variable_p_loads, dict_net, variables):
    multiplier = get_power_multiplier(item, pf_variable_p_loads)
    params = ADict()
    if pf_variable_p_loads == 'm:P:bus1' and not item.HasResults(0):
        raise RuntimeError('load %s does not have results and is ignored' % item.loc_name)
    if 'p_mw' in variables:
        params.p_mw = item.GetAttribute(pf_variable_p_loads) * multiplier
    if 'q_mvar' in variables:
        params.q_mvar = item.GetAttribute(map_power_var(pf_variable_p_loads, 'q')) * multiplier
    if 'sn_mva' in variables:
        params.sn_mva = item.GetAttribute(map_power_var(pf_variable_p_loads, 's')) * multiplier

        kap = -1 if item.pf_recap == 1 else 1
        try:
            params.q_mvar = kap * np.sqrt(params.sn_mva ** 2 - params.p_mw ** 2)
        except Exception as err:
            logger.error(
                'While creating load, error occurred for calculation of q_mvar: %s, %s' %
                (params, err))
            raise err
        logger.debug('load parameters: %s' % params)

    global_scaling = dict_net['global_parameters']['global_load_scaling']
    params.scaling = global_scaling * item.scale0 \
        if pf_variable_p_loads == 'plini' else 1
    if item.HasAttribute('zonefact'):
        params.scaling *= item.zonefact

    # p_mw = p_mw, q_mvar = q_mvar, scaling = scaling

    return params


def ask_unbalanced_load_params(item, pf_variable_p_loads, dict_net, variables):
    params = ADict()
    if pf_variable_p_loads == 'm:P:bus1' and not item.HasResults(0):
        raise RuntimeError('load %s does not have results and is ignored' % item.loc_name)
    if 'p_mw' in variables:
        params.p_a_mw = item.GetAttribute(pf_variable_p_loads + "r")
        params.p_b_mw = item.GetAttribute(pf_variable_p_loads + "s")
        params.p_c_mw = item.GetAttribute(pf_variable_p_loads + "t")
    if 'q_mvar' in variables:
        params.q_a_mvar = item.GetAttribute(map_power_var(pf_variable_p_loads, 'q') + "r")
        params.q_b_mvar = item.GetAttribute(map_power_var(pf_variable_p_loads, 'q') + "s")
        params.q_c_mvar = item.GetAttribute(map_power_var(pf_variable_p_loads, 'q') + "t")
    if 'sn_mva' in variables:
        params.sn_a_mva = item.GetAttribute(map_power_var(pf_variable_p_loads, 's') + "r")
        params.sn_b_mva = item.GetAttribute(map_power_var(pf_variable_p_loads, 's') + "s")
        params.sn_c_mva = item.GetAttribute(map_power_var(pf_variable_p_loads, 's') + "t")

        kap = -1 if item.pf_recap == 1 else 1
        try:
            params.q_mvar = kap * np.sqrt(params.sn_mva ** 2 - params.p_mw ** 2)
        except Exception as err:
            logger.error(
                'While creating load, error occurred for calculation of q_mvar: %s, %s' %
                (params, err))
            raise err
        logger.debug('load parameters: %s' % params)

    global_scaling = dict_net['global_parameters']['global_load_scaling']
    params.scaling = global_scaling * item.scale0 \
        if pf_variable_p_loads == 'plini' else 1
    if item.HasAttribute('zonefact'):
        params.scaling *= item.zonefact

    return params


def find_section(load, sections):
    tot_len = 0
    for s in sections:
        tot_len += s.dline
        if tot_len >= load.lneposkm:
            break
    else:
        raise RuntimeError('could not find section for load %s' % load)
    return s


def make_split_dict(line):
    # für jede einzelne line
    sections = line.GetContents('*.ElmLnesec')
    loads = line.GetContents('*.ElmLodlvp')
    if len(loads) > 0:
        loads.sort(key=lambda x: x.lneposkm)
    else:
        return {}

    split_dict = {}
    if len(sections) > 0:
        sections.sort(key=lambda x: x.index)
        for load in loads:
            section = find_section(load, sections)
            split_dict[section] = split_dict.get(section, []).append(load)

    else:
        for load in loads:
            split_dict[line] = split_dict.get(line, []).append(load)
    return split_dict


def split_line_add_bus(net, split_dict):
    for line, loads in split_dict.items():
        # here we throw the stones
        if len(loads) == 0:
            continue
        loads = loads.sort(key=lambda x: x.lneposkm)
        lix = line_dict[line]
        coords = net.line.at[lix, 'coords']
        tot_len = calc_len_coords(coords)
        scale_factor = line.dline / tot_len

        start_len = 0
        list_coords = []
        len_sections = []
        list_bus_coords = []
        temp_len = 0
        for load in loads:
            sec_len = load.lneposkm - start_len
            temp_len += sec_len
            sec_coords = get_section_coords(coords, sec_len, start_len, scale_factor)
            list_coords.append(sec_coords)
            len_sections.append(sec_len)
            list_bus_coords.append(sec_coords[-1])
            start_len = load.lneposkm

        ## not sure if this is necessary
        # if temp_len < line.dline:
        #     # the last piece of line
        #     sec_len = line.dline - start_len
        #     sec_coords = get_section_coords(coords, sec_len, start_len, scale_factor)
        #     list_coords.append(sec_coords)
        #     len_sections.append(sec_len)

        # it's time to collect the stones
        # get bus voltage
        vn_kv = net.bus.at[net.line.at[lix, 'from_bus'], 'vn_kv']

        for i in range(len(len_sections)):
            # create bus
            name = 'Muff Partial Load'
            bus = pp.create_bus(net, name=name, vn_kv=vn_kv, geodata=list_bus_coords[i])
            # create new line
            from_bus = net.line.at[lix, 'from_bus']
            to_bus = net.line.at[lix, 'to_bus']
            std_type = net.line.at[lix, 'std_type']
            name = net.line.at[lix, 'name']
            new_lix = pp.create_line(net, from_bus=from_bus, to_bus=to_bus,
                                     length_km=len_sections[i],
                                     std_type=std_type, name=name)
            # change old line
            net.line.at[lix, 'to_bus'] = bus
            net.line.at[lix, 'length_km'] = net.line.at[lix, 'length_km'] - len_sections[i]
            pass


def split_line_add_bus_old(net, item, parent):
    # get position at line
    # find line section
    previous_sec_len = 0
    sections = parent.GetContents('*.ElmLnesec')
    sections.sort(key=lambda x: x.index)  # to ensure they are in correct order
    if len(sections) == 0:
        # cool! no sections - split the line
        sec = parent
        has_sections = False
        logger.debug('line has no sections')
    else:
        has_sections = True
        logger.debug('line has %d sections' % len(sections))
        for s in sections:
            logger.debug('section start: %s, load pos: %s, section end: %s' % (
                s.rellen, item.lneposkm, s.dline))
            if s.rellen <= item.lneposkm <= s.rellen + s.dline:
                sec = s
                logger.debug('found section: %s' % sec)
                break
            else:
                previous_sec_len += s.dline
        else:
            raise RuntimeError("could not find section where ElmLodlvp %s belongs" % item.loc_name)

    # found section in powerfactory
    # at this point the section can be split by other loads and its length can vary
    # now find section in pandapower net
    if has_sections:
        sid = net.line.loc[
            (net.line.name == parent.loc_name) & (net.line.section == sec.loc_name)].index
        logger.debug('index of section in net: %s' % sid)
    else:
        sid = net.line.loc[(net.line.name == parent.loc_name)].index
        logger.debug('index of line in net: %s' % sid)
    # check
    if len(sid) > 1:
        # section_idx is 0, 1, ...
        for m in range(len(sid)):
            # find the correct section for lodlvp
            temp_lines = net.line.loc[sid]
            logger.debug('temp_lines: %s' % temp_lines)
            temp_sec_len = float(temp_lines.loc[temp_lines.section_idx == m, 'length_km'])
            logger.debug('temp_sec_len of sec nr. %d: %.3f' % (m, temp_sec_len))
            if (temp_sec_len + previous_sec_len) >= item.lneposkm:
                # temp_section = temp_lines.query('section_idx == @m')
                # sid = temp_lines[temp_lines.section_idx == m].index.values[0]
                sid = sid[m]
                logger.debug('found section for creating lodlvp: %d' % sid)
                break
            else:
                previous_sec_len += temp_sec_len
        else:
            raise RuntimeError(
                "could not find line or section where ElmLodlvp %s belongs: multiple indices "
                "found in net and none of them is good" % item.loc_name)
    elif len(sid) == 0:
        raise RuntimeError(
            "could not find line or section where ElmLodlvp %s belongs: no index found in net" %
            item.loc_name)
    else:
        sid = sid.values[0]
        logger.debug('index is unique: %d' % sid)

    # new line lengths
    tot_len = net.line.at[sid, 'length_km']
    sec_len_a = item.lneposkm - previous_sec_len
    sec_len_b = tot_len - sec_len_a
    logger.debug('total length: %.3f, a: %.3f, b:%.3f' % (tot_len, sec_len_a, sec_len_b))
    if sec_len_b < 0:
        raise RuntimeError('incorrect length for section %s: %.3f' % (sec, sec_len_b))

    # get coords
    if net.line.at[sid, 'geo'].notna():
        logger.debug('line has coords')
        coords = geojson.utils.coords(geojson.loads(net.line.at[sid, 'geo']))
        logger.debug('old geodata of line %d: %s' % (sid, coords))

        # get coords for 2 split lines
        coords_len = calc_len_coords(coords)
        scale_factor = parent.dline / coords_len  # scale = real_len / coords_len
        coords_a = get_section_coords(coords, sec_len_a, 0, scale_factor)
        coords_b = get_section_coords(coords, sec_len_b, sec_len_a, scale_factor)
        logger.debug('new coords: %s; %s' % (coords_a, coords_b))

        # get bus coords
        bus_coords = tuple(coords_b[0])
        logger.debug('new bus coords: %.3f, %.3f' % bus_coords)
    else:
        logger.debug('line has no coords')
        bus_coords = None
        coords_a = None
        coords_b = None

    if sec_len_b > 0:
        # create new bus
        vn_kv = net.bus.at[net.line.at[sid, 'from_bus'], 'vn_kv']
        name = 'LodLV-%s' % item.loc_name
        bus = pp.create_bus(net, vn_kv=vn_kv, name=name, geodata=bus_coords, type='n')
        net.bus.loc[bus, 'description'] = 'Partial load %s = %.3f kW' % (item.loc_name, item.plini)
        logger.debug('created new bus in net: %s' % net.bus.loc[bus])

        # create new line
        lid = pp.create_line(
            net,
            from_bus=bus,
            to_bus=net.line.at[sid, 'to_bus'],
            length_km=sec_len_b,
            std_type=net.line.at[sid, 'std_type'],
            name=net.line.at[sid, 'name'],
            df=net.line.at[sid, 'df'],
            geodata=coords_b
        )
        net.line.at[lid, 'section'] = net.line.at[sid, 'section']
        if not net.line.loc[sid, 'section_idx']:
            net.line.loc[sid, 'section_idx'] = 0

        net.line.loc[lid, 'section_idx'] = net.line.at[sid, 'section_idx'] + 1

        logger.debug('old line: %s' % net.line.loc[sid])
        logger.debug('new line: %s' % net.line.loc[lid])

        net.line.at[sid, 'to_bus'] = bus
        net.line.at[sid, 'length_km'] = sec_len_a
        net.line.at[sid, 'geo'] = geojson.dumps(geojson.LineString(coords_a))
        logger.debug('changed: %s' % net.line.loc[sid])
    else:
        # no new bus/line are created: take the to_bus
        bus = net.line.at[sid, 'to_bus']
    return bus


def create_load(net, item, pf_variable_p_loads, dict_net, is_unbalanced):
    # params collects the input parameters for the create function
    params = ADict()
    bus_is_known = False
    params.name = item.loc_name
    load_class = item.GetClassName()
    logger.debug('>> creating load <%s.%s>' % (params.name, load_class))

    is_unbalanced = item.i_sym

    ask = ask_unbalanced_load_params if is_unbalanced else ask_load_params

    if load_class == 'ElmLodlv':
        # if bool(item.GetAttribute('e:cHasPartLod')):
        #     logger.info('ElmLodlv %s has partial loads - skip' % item.loc_name)
        #     part_lods = item.GetContents('*.ElmLodlvp')
        #     logger.debug('%s' % part_lods)
        #     return
        # else:
        #     params.update(ask(item, pf_variable_p_loads, 'p_mw', 'sn_mva'))
        try:
            params.update(ask(item, pf_variable_p_loads, dict_net=dict_net,
                              variables=('p_mw', 'sn_mva')))
        except Exception as err:
            logger.error("m:P:bus1 and m:Q:bus1 should be used with ElmLodlv")
            logger.error('While creating load %s, error occurred for '
                         'calculation of q_mvar: %s, %s' % (item, params, err))
            raise err

    elif load_class == 'ElmLodmv':
        params.update(ask(item, pf_variable_p_loads=pf_variable_p_loads,
                          dict_net=dict_net, variables=('p_mw', 'sn_mva')))

    elif load_class == 'ElmLod':
        params.update(ask(item, pf_variable_p_loads=pf_variable_p_loads,
                          dict_net=dict_net, variables=('p_mw', 'q_mvar')))
        load_type = item.typ_id
        if load_type is None:
            params["const_z_percent"] = 100
        else:
            if (load_type.kpu != load_type.kqu or load_type.kpu0 != load_type.kqu0 or load_type.aP != load_type.aQ or
                    load_type.bP != load_type.bQ or load_type.cP != load_type.cQ):
                logger.warning(f"Load {item.loc_name} ({load_class}) has unsupported voltage dependency configuration!"
                               f"Only the P parameters will be used to specify the voltage dependency of this load")
                # todo implement load voltage dependency in this case using CharacteristicControl
            i = 0
            z = 0
            for cc, ee in zip(("aP", "bP", "cP"), ("kpu0", "kpu1", "kpu")):
                c = load_type.GetAttribute(cc)
                e = load_type.GetAttribute(ee)
                if e == 1:
                    i += 100 * c
                elif e == 2:
                    z += 100 * c
            params["const_i_percent"] = i
            params["const_z_percent"] = z

    ### for now - don't import ElmLodlvp
    elif load_class == 'ElmLodlvp':
        parent = item.fold_id
        parent_class = parent.GetClassName()
        logger.debug('parent class name of ElmLodlvp: %s' % parent_class)
        if parent_class == 'ElmLodlv':
            raise NotImplementedError('ElmLodlvp as not part of ElmLne not implemented')
        elif parent_class == 'ElmLne':
            logger.debug('creating load that is part of line %s' % parent)
            params.update(ask(item, pf_variable_p_loads=pf_variable_p_loads,
                              dict_net=dict_net, variables=('p_mw', 'sn_mva')))
            params.name += '(%s)' % parent.loc_name
            split_dict = make_split_dict(parent)
            # todo remake this
            params.bus = split_line_add_bus(net, split_dict)
            bus_is_known = True
            logger.debug('created bus <%d> in net and changed lines' % params.bus)
        else:
            raise NotImplementedError('ElmLodlvp as part of %s not implemented' % parent)

    else:
        logger.warning(
            'item <%s> not imported - <%s> not implemented yet!' % (item.loc_name, load_class))
        raise RuntimeError('Load <%s> of type <%s> not implemented!' % (item.loc_name, load_class))

    # implement negative load as sgen:
    # if p_mw < 0:
    #     create_sgen_load(net=net, item=item)
    #     return

    if not bus_is_known:
        try:
            params.bus, _ = get_connection_nodes(net, item, 1)
            logger.debug('found bus <%d> in net' % params.bus)
        except IndexError:
            logger.error("Cannot add Load '%s': not connected" % params.name)
            return

    params.in_service = not bool(item.outserv)

    if load_class != 'ElmLodlvp':
        params.in_service = monopolar_in_service(item)

    logger.debug('parameters: %s' % params)

    if is_unbalanced:
        pf_load_type = item.phtech
        params.type = map_type_var(pf_load_type)
    # create...
    try:
        # net, bus, p_mw, q_mvar=0, sn_mva=np.nan, name=None, scaling=1., index=None,
        # in_service=True, type=None
        if is_unbalanced:
            ld = pp.create_asymmetric_load(net, **params)
        else:
            ld = pp.create_load(net, **params)
        logger.debug('created load with index <%d>' % ld)
    except Exception as err:
        logger.error('While creating %s.%s, error occured: %s' % (params.name, load_class, err))
        raise err

    load_type = None

    if is_unbalanced:
        load_type = "asymmetric_load"
    else:
        load_type = "load"

    net[load_type].loc[ld, 'description'] = ' \n '.join(item.desc) if len(item.desc) > 0 else ''
    attr_list = ["sernum", "chr_name", 'cpSite.loc_name']
    if load_class == 'ElmLodlv':
        attr_list.extend(['pnight', 'cNrCust', 'cPrCust', 'UtilFactor', 'cSmax', 'cSav', 'ccosphi'])
    add_additional_attributes(item, net, load_type, ld, attr_dict={"for_name": "equipment"}, attr_list=attr_list)
    get_pf_load_results(net, item, ld, is_unbalanced)
    #    if not is_unbalanced:
    #        if item.HasResults(0):  # 'm' results...
    #            logger.debug('<%s> has results' % params.name)
    #            net["res_load"].at[ld, "pf_p"] = item.GetAttribute('m:P:bus1')
    #            net["res_load"].at[ld, "pf_q"] = item.GetAttribute('m:Q:bus1')
    #        else:
    #            net["res_load"].at[ld, "pf_p"] = np.nan
    #            net["res_load"].at[ld, "pf_q"] = np.nan

    logger.debug('created load <%s> at index <%d>' % (params.name, ld))


def get_pf_load_results(net, item, ld, is_unbalanced):
    load_type = None
    result_variables = None
    if is_unbalanced:
        load_type = "res_asymmetric_load_3ph"
        result_variables = {
            "pf_p_a": "m:P:bus1:A",
            "pf_p_b": "m:P:bus1:B",
            "pf_p_c": "m:P:bus1:C",
            "pf_q_a": "m:Q:bus1:A",
            "pf_q_b": "m:Q:bus1:B",
            "pf_q_c": "m:Q:bus1:C",
        }
    else:
        load_type = "res_load"
        result_variables = {
            "pf_p": "m:P:bus1",
            "pf_q": "m:Q:bus1"
        }

    for res_var_pp, res_var_pf in result_variables.items():
        res = np.nan
        if item.HasResults(0):
            res = item.GetAttribute(res_var_pf) * get_power_multiplier(item, res_var_pf)
        net[load_type].at[ld, res_var_pp] = res


def ask_gen_params(item, pf_variable_p_gen, *vars):
    multiplier = get_power_multiplier(item, pf_variable_p_gen)
    params = ADict()
    if pf_variable_p_gen == 'm:P:bus1' and not item.HasResults(0):
        raise RuntimeError('generator %s does not have results and is ignored' % item.loc_name)
    if 'p_mw' in vars:
        params.p_mw = item.GetAttribute(pf_variable_p_gen) * multiplier
    if 'q_mvar' in vars:
        params.q_mvar = item.GetAttribute(map_power_var(pf_variable_p_gen, 'q')) * multiplier
    if 'sn_mva' in vars:
        params.sn_mva = item.GetAttribute(map_power_var(pf_variable_p_gen, 'sn')) * multiplier

    params.scaling = item.scale0 if pf_variable_p_gen == 'pgini' else 1
    # p_mw = p_mw, q_mvar = q_mvar, scaling = scaling

    return params


def ask_unbalanced_sgen_params(item, pf_variable_p_sgen, *vars):
    params = ADict()
    if pf_variable_p_sgen == 'm:P:bus1' and not item.HasResults(0):
        raise RuntimeError('sgen %s does not have results and is ignored' % item.loc_name)

    technology = item.phtech
    if technology in [0, 1]:  # (0-1: 3PH)
        if 'p_mw' in vars:
            params.p_a_mw = item.GetAttribute(pf_variable_p_sgen) / 3
            params.p_b_mw = item.GetAttribute(pf_variable_p_sgen) / 3
            params.p_c_mw = item.GetAttribute(pf_variable_p_sgen) / 3
        if 'q_mvar' in vars:
            params.q_a_mvar = item.GetAttribute(map_power_var(pf_variable_p_sgen, 'q')) / 3
            params.q_b_mvar = item.GetAttribute(map_power_var(pf_variable_p_sgen, 'q')) / 3
            params.q_c_mvar = item.GetAttribute(map_power_var(pf_variable_p_sgen, 'q')) / 3
    elif technology in [2, 3, 4]:  # (2-4: 1PH)
        if 'p_mw' in vars:
            params.p_a_mw = item.GetAttribute(pf_variable_p_sgen)
            params.p_b_mw = 0
            params.p_c_mw = 0
        if 'q_mvar' in vars:
            params.q_a_mvar = item.GetAttribute(map_power_var(pf_variable_p_sgen, 'q'))
            params.q_b_mvar = 0
            params.q_c_mvar = 0

    if 'sn_mva' in vars:
        params.sn_mva = item.GetAttribute(map_power_var(pf_variable_p_sgen, 's'))

    params.scaling = item.scale0 if pf_variable_p_sgen == 'pgini' else 1
    return params


def create_sgen_genstat(net, item, pv_as_slack, pf_variable_p_gen, dict_net, is_unbalanced, export_ctrl):
    params = ADict()
    categories = {"wgen": "WKA", "pv": "PV", "reng": "REN", "stg": "SGEN"}
    params.name = item.loc_name
    logger.debug('>> creating genstat <%s>' % params)

    av_mode = item.av_mode
    is_reference_machine = bool(item.ip_ctrl)

    ask = ask_unbalanced_sgen_params if is_unbalanced else ask_gen_params

    if is_reference_machine or (av_mode == 'constv' and pv_as_slack):
        logger.info('Genstat <%s> to be imported as external grid' % params.name)
        logger.debug('genstat parameters: %s' % params)
        sg = create_ext_net(net, item=item, pv_as_slack=pv_as_slack, is_unbalanced=is_unbalanced)
        element = 'ext_grid'
    else:
        try:
            params.bus, _ = get_connection_nodes(net, item, 1)
        except:
            logger.error("Cannot add Sgen '%s': not connected" % params.name)
            return

        params.update(ask(item, pf_variable_p_gen, 'p_mw', 'q_mvar', 'sn_mva'))
        logger.debug(f'genstat parameters: {params}')

        params.in_service = monopolar_in_service(item)

        # category (wind, PV, etc):
        if item.GetClassName() == 'ElmPvsys':
            cat = 'PV'
        else:
            try:
                cat = categories[item.aCategory]
            except KeyError:
                cat = None
                logger.debug('sgen <%s> with category <%s> imported as <%s>' %
                             (params.name, item.aCategory, cat))
        # parallel units:
        ngnum = item.ngnum
        logger.debug('%d parallel generators of type %s' % (ngnum, cat))

        for param in params.keys():
            if any(param.startswith(prefix) for prefix in ["p_", "q_", "sn_"]):
                params[param] *= ngnum
        #        params.p_mw *= ngnum
        #        params.q_mvar *= ngnum
        #        params.sn_mva *= ngnum
        if is_unbalanced:
            pf_sgen_type = item.phtech
            params.type = map_sgen_type_var(pf_sgen_type)
        else:
            params.type = cat

        # create...
        pstac = item.c_pstac  # "None" if station controller is not available
        if pstac is not None and not pstac.outserv and export_ctrl:
            if pstac.i_droop:
                av_mode = 'constq'
            else:
                if pstac.i_ctrl == 0:
                    av_mode = 'constq'
                elif pstac.i_ctrl == 1:
                    av_mode = 'constq'
                elif pstac.i_ctrl == 2:
                    av_mode = 'cosphi'
                    logger.error('Error! av_mode cosphi not implemented')
                    return
                elif pstac.i_ctrl == 3:
                    av_mode = 'tanphi'
                    logger.error('Error! av_mode tanphi not implemented')
                    return
                else:
                    logger.error('Error! av_mode undefined')
                    return
        if av_mode == 'constv':
            logger.debug('av_mode: %s - creating as gen' % av_mode)
            params.vm_pu = item.usetp
            del params['q_mvar']
            sg = pp.create_gen(net, **params)
            element = 'gen'
        else:
            if is_unbalanced:
                sg = pp.create_asymmetric_sgen(net, **params)
                element = "asymmetric_sgen"
            else:
                sg = pp.create_sgen(net, **params)
                element = 'sgen'
    logger.debug('created sgen at index <%d>' % sg)

    net[element].at[sg, 'description'] = ' \n '.join(item.desc) if len(item.desc) > 0 else ''
    add_additional_attributes(item, net, element, sg, attr_dict={"for_name": "equipment"},
                              attr_list=["sernum", "chr_name", "cpSite.loc_name"])
    net[element].at[sg, 'scaling'] = dict_net['global_parameters']['global_generation_scaling'] * item.scale0
    get_pf_sgen_results(net, item, sg, is_unbalanced, element=element)

    logger.debug('created genstat <%s> as element <%s> at index <%d>' % (params.name, element, sg))

    ###########################


#    if is_unbalanced:
#        pf_sgen_type = item.phtech
#        params.type = map_type_var(pf_sgen_type)
#    # create...
#    try:
#        # net, bus, p_mw, q_mvar=0, sn_mva=np.nan, name=None, scaling=1., index=None,
#        # in_service=True, type=None
#        if is_unbalanced:
#            sg = pp.create_asymmetric_sgen(net, **params)
#            logger.info("CREATING UNBALANCED SGEN")
#        else:
#            logger.info("CREATING BALANCED SGEN")
#            sg = pp.create_sgen_genstat(net, **params)
#        logger.debug('created sgen with index <%d>' % sg)
#    except Exception as err:
#        logger.error('While creating %s.%s, error occured: %s' % (params.name, sgen_class, err))
#        raise err
#
#    sgen_type = None
#
#    if is_unbalanced:
#        sgen_type = "asymmetric_sgen"
#    else:
#        sgen_type = "sgen"
#
#    net[sgen_type].loc[sg, 'description'] = ' \n '.join(item.desc) if len(item.desc) > 0 else ''
#    attr_list = ["sernum", "for_name", "chr_name", 'cpSite.loc_name']
#    if sgen_class == 'ElmGenstat':
#        attr_list.extend(['pnight', 'cNrCust', 'cPrCust', 'UtilFactor', 'cSmax', 'cSav', 'ccosphi'])
#    add_additional_attributes(item, net, sgen_type, sg, attr_list=attr_list)
#    get_pf_sgen_results(net, item, sg, is_unbalanced)
#
#
#    logger.debug('created sgen <%s> at index <%d>' % (params.name, sg))

def get_pf_sgen_results(net, item, sg, is_unbalanced, element='sgen'):
    result_variables = None

    if is_unbalanced:
        technology = item.phtech
        sgen_type = "res_asymmetric_sgen_3ph"

        if technology in [0, 1]:
            result_variables = {
                "pf_p_a": "m:P:bus1:A",
                "pf_p_b": "m:P:bus1:B",
                "pf_p_c": "m:P:bus1:C",
                "pf_q_a": "m:Q:bus1:A",
                "pf_q_b": "m:Q:bus1:B",
                "pf_q_c": "m:Q:bus1:C",
            }
        elif technology in [2, 3, 4]:
            result_variables = {
                "pf_p_a": "m:P:bus1:A",
                "pf_p_b": None,
                "pf_p_c": None,
                "pf_q_a": "m:Q:bus1:A",
                "pf_q_b": None,
                "pf_q_c": None,
            }
    else:
        sgen_type = "res_%s" % element
        result_variables = {
            "pf_p": "m:P:bus1",
            "pf_q": "m:Q:bus1"
        }

    for res_var_pp, res_var_pf in result_variables.items():
        res = np.nan
        if item.HasResults(0):
            if res_var_pf is not None:
                res = item.GetAttribute(res_var_pf) * get_power_multiplier(item, res_var_pf)
            else:
                res = np.nan
        net[sgen_type].at[sg, res_var_pp] = res


def create_sgen_neg_load(net, item, pf_variable_p_loads, dict_net):
    raise UserWarning('not used')
    params = ADict()
    #    categories = {"wgen": "WKA", "pv": "PV", "reng": "REN", "stg": "SGEN"}
    # let the category be PV:
    params.type = None
    params.name = item.loc_name
    logger.debug('>> implementing negative load <%s> as sgen' % params.name)
    try:
        params.bus, _ = get_connection_nodes(net, item, 1)
    except IndexError:
        logger.error("Cannot add Sgen '%s': not connected" % params.name)
        return

    params.update(ask_load_params(item, pf_variable_p_loads=pf_variable_p_loads,
                                  dict_net=dict_net, variables=('p_mw', 'q_mvar')))
    # rated S:
    params.sn_mva = math.sqrt(params.p_mw ** 2 + params.q_mvar ** 2)

    logger.debug('negative load parameters: %s' % params)

    params.in_service = monopolar_in_service(item)

    # create...
    sg = pp.create_sgen(net, **params)

    net.sgen.loc[sg, 'description'] = ' \n '.join(item.desc) if len(item.desc) > 0 else ''
    add_additional_attributes(item, net, "sgen", sg, attr_dict={"for_name": "equipment"},
                              attr_list=["sernum", "chr_name", "cpSite.loc_name"])

    if item.HasResults(0):  # 'm' results...
        logger.debug('<%s> has results' % params.name)
        net.res_sgen.at[sg, "pf_p"] = -item.GetAttribute('m:P:bus1')
        net.res_sgen.at[sg, "pf_q"] = -item.GetAttribute('m:Q:bus1')
    else:
        net.res_sgen.at[sg, "pf_p"] = np.nan
        net.res_sgen.at[sg, "pf_q"] = np.nan

    logger.debug('created load <%s> as sgen at index <%d>' % (params.name, sg))


def create_sgen_sym(net, item, pv_as_slack, pf_variable_p_gen, dict_net, export_ctrl):
    categories = {"wgen": "WKA", "pv": "PV", "reng": "REN", "stg": "SGEN"}
    name = item.loc_name
    sid = None
    element = None
    logger.debug('>> creating synchronous machine <%s>' % name)
    av_mode = item.av_mode
    is_reference_machine = bool(item.ip_ctrl)
    is_motor = bool(item.i_mot)
    global_scaling = dict_net['global_parameters']['global_motor_scaling'] if is_motor else \
        dict_net['global_parameters']['global_generation_scaling']
    multiplier = get_power_multiplier(item, pf_variable_p_gen)

    if is_reference_machine or (av_mode == 'constv' and pv_as_slack):
        logger.info('synchronous machine <%s> to be imported as external grid' % name)
        logger.debug('ref. machine: %d, av_mode: %s, pv as slack: %s' %
                     (is_reference_machine, av_mode, pv_as_slack))
        sid = create_ext_net(net, item=item, pv_as_slack=pv_as_slack, is_unbalanced=False)
        net.ext_grid.loc[sid, 'p_disp_mw'] = -item.pgini * multiplier
        net.ext_grid.loc[sid, 'q_disp_mvar'] = -item.qgini * multiplier
        logger.debug('created ext net with sid <%d>', sid)
        element = 'ext_grid'
    else:
        try:
            bus1, _ = get_connection_nodes(net, item, 1)
        except IndexError:
            logger.error("Cannot add Sgen '%s': not connected" % name)
            return

        logger.debug('sgen <%s> is a %s' % (name, {True: 'motor', False: 'generator'}[is_motor]))

        in_service = monopolar_in_service(item)

        # category (wind, PV, etc):
        try:
            cat = categories[item.aCategory]
        except KeyError:
            cat = 'SGEN'
            logger.debug('sgen <%s> with category <%s> imported as <%s>' %
                         (name, item.aCategory, cat))

        # parallel units:
        ngnum = item.ngnum
        logger.debug('%d parallel generators' % ngnum)

        p_mw = ngnum * item.pgini * multiplier

        pstac = item.c_pstac
        # "None" if station controller is not available
        if pstac is not None and not pstac.outserv and export_ctrl:
            if pstac.i_droop:
                av_mode = 'constq'
            else:
                i_ctrl = pstac.i_ctrl
                if i_ctrl == 0:
                    av_mode = 'constq'
                elif i_ctrl == 1:
                    av_mode = 'constq'
                elif i_ctrl == 2:
                    av_mode = 'cosphi'
                    logger.error('Error! avmode cosphi not implemented')
                    return
                elif i_ctrl == 3:
                    av_mode = 'tanphi'
                    logger.error('Error! avmode tanphi not implemented')
                    return

        logger.debug('av_mode: %s' % av_mode)
        if av_mode == 'constv':
            logger.debug('creating sym %s as gen' % name)
            vm_pu = item.usetp
            sid = pp.create_gen(net, bus=bus1, p_mw=p_mw, vm_pu=vm_pu,
                                name=name, type=cat, in_service=in_service, scaling=global_scaling)
            element = 'gen'
        elif av_mode == 'constq':
            q_mvar = ngnum * item.qgini * multiplier
            sid = pp.create_sgen(net, bus=bus1, p_mw=p_mw, q_mvar=q_mvar,
                                 name=name, type=cat, in_service=in_service, scaling=global_scaling)
            element = 'sgen'

        if sid is None or element is None:
            logger.error('Error! Sgen not created')
        logger.debug('sym <%s>: p_mw = %.3f' % (name, p_mw))
        logger.debug('created sgen at index <%s>' % sid)

    net[element].loc[sid, 'description'] = ' \n '.join(item.desc) if len(item.desc) > 0 else ''
    add_additional_attributes(item, net, element, sid, attr_dict={"for_name": "equipment"},
                              attr_list=["sernum", "chr_name", "cpSite.loc_name"])

    if item.HasResults(0):  # 'm' results...
        logger.debug('<%s> has results' % name)
        net['res_' + element].at[sid, "pf_p"] = item.GetAttribute('m:P:bus1') * multiplier
        net['res_' + element].at[sid, "pf_q"] = item.GetAttribute('m:Q:bus1') * multiplier
    else:
        net['res_' + element].at[sid, "pf_p"] = np.nan
        net['res_' + element].at[sid, "pf_q"] = np.nan

    logger.debug('created genstat <%s> at index <%d>' % (name, sid))


def create_sgen_asm(net, item, pf_variable_p_gen, dict_net):
    is_motor = bool(item.i_mot)
    global_scaling = dict_net['global_parameters']['global_motor_scaling'] if is_motor else \
        dict_net['global_parameters']['global_generation_scaling']

    multiplier = get_power_multiplier(item, pf_variable_p_gen)
    p_res = item.GetAttribute('pgini') * multiplier
    q_res = item.GetAttribute('qgini') * multiplier
    if item.HasResults(0):
        q_res = item.GetAttribute('m:Q:bus1') / global_scaling * multiplier
    else:
        logger.warning('reactive power for asynchronous generator is not exported properly '
                       '(advanced modelling of asynchronous generators not implemented)')

    logger.debug('p_res: %.3f, q_res: %.3f' % (p_res, q_res))

    in_service = monopolar_in_service(item)

    logger.debug('in_service: %s' % in_service)

    try:
        bus, _ = get_connection_nodes(net, item, 1)
    except IndexError:
        logger.error("Cannot add Sgen asm '%s': not connected" % item.loc_name)
        return

    params = {
        'name': item.loc_name,
        'bus': bus,
        'p_mw': item.pgini * multiplier,
        'q_mvar': item.qgini * multiplier if item.bustp == 'PQ' else q_res,
        'in_service': in_service,
        'scaling': global_scaling
    }

    logger.debug('params: %s' % params)

    sid = pp.create_sgen(net, **params)

    net.sgen.loc[sid, 'description'] = ' \n '.join(item.desc) if len(item.desc) > 0 else ''
    add_additional_attributes(item, net, "sgen", sid, attr_dict={"for_name": "equipment", "cimRdfId": "origin_id"},
                              attr_list=["sernum", "chr_name", "cpSite.loc_name"])

    if item.HasResults(0):
        net.res_sgen.at[sid, 'pf_p'] = item.GetAttribute('m:P:bus1') * multiplier
        net.res_sgen.at[sid, 'pf_q'] = item.GetAttribute('m:Q:bus1') * multiplier
    else:
        net.res_sgen.at[sid, 'pf_p'] = np.nan
        net.res_sgen.at[sid, 'pf_q'] = np.nan


def create_trafo_type(net, item):
    # return False if no line type has been created
    # return True if a new line type has been created

    logger.debug('>> creating trafo type')
    if item is None:
        logger.error('no item given!')
        return None, False

    pf_folder = item.fold_id.loc_name
    name = "%s\\%s" % (pf_folder, item.loc_name)
    if pp.std_type_exists(net, name):
        logger.debug('trafo type <%s> already exists' % name)
        return name, False

    type_data = {
        "sn_mva": item.strn,
        "vn_hv_kv": item.utrn_h,
        "vn_lv_kv": item.utrn_l,
        "vk_percent": item.uktr,
        "vkr_percent": item.uktrr,
        "pfe_kw": item.pfe,
        "i0_percent": item.curmg,
        "shift_degree": item.nt2ag * 30,
        "vector_group": item.vecgrp[:-1],
        "vk0_percent": item.uk0tr,
        "vkr0_percent": item.ur0tr,
        "mag0_percent": item.zx0hl_n,
        "mag0_rx": item.rtox0_n,
        "si0_hv_partial": item.zx0hl_h,
        "tap_side": ['hv', 'lv', 'ext'][item.tap_side],  # 'ext' not implemented
    }

    if item.itapch:
        logger.debug('trafo <%s> has tap changer' % name)
        type_data.update({
            # see if it is an ideal phase shifter or a complex phase shifter
            # checking tap_step_percent because a nonzero value for ideal phase shifter can be stored in the object
            "tap_step_percent": item.dutap if item.tapchtype != 1 else 0,
            "tap_step_degree": item.dphitap if item.tapchtype == 1 else item.phitr,
            "tap_phase_shifter": True if item.tapchtype == 1 else False,
            "tap_max": item.ntpmx,
            "tap_min": item.ntpmn,
            "tap_neutral": item.nntap0
        })
        if item.tapchtype == 2:
            logger.warning("trafo %s has symmetrical tap changer (tap changer at both hv and "
                           "lv side) - not implemented, importing as asymmetrical tap changer at "
                           "side %s. Results will differ." % (item.loc_name, type_data['tap_side']))

    # In PowerFactory, if the first tap changer is absent, the second is also, even if the check was there
    if item.itapch and item.itapch2:
        logger.debug('trafo <%s> has tap2 changer' % name)
        type_data.update({
            "tap2_side": ['hv', 'lv', 'ext'][item.tap_side2],  # 'ext' not implemented
            # see if it is an ideal phase shifter or a complex phase shifter
            # checking tap_step_percent because a nonzero value for ideal phase shifter can be stored in the object
            "tap2_step_percent": item.dutap2 if item.tapchtype2 != 1 else 0,
            "tap2_step_degree": item.dphitap2 if item.tapchtype2 == 1 else item.phitr2,
            "tap2_phase_shifter": True if item.tapchtype2 == 1 else False,
            "tap2_max": item.ntpmx2,
            "tap2_min": item.ntpmn2,
            "tap2_neutral": item.nntap02
        })
        if item.tapchtype2 == 2:
            logger.warning("trafo %s has symmetrical tap2 changer (tap2 changer at both hv and "
                           "lv side) - not implemented, importing as asymmetrical tap2 changer at "
                           "side %s. Results will differ." % (item.loc_name, type_data['tap2_side']))

    if 'tap_side' in type_data.keys() and (type_data.get('tap_side') == 'ext' or type_data.get('tap_side') == 'ext'):
        logger.warning('controlled node of trafo "EXT" not implemented (type <%s>)' % name)
    pp.create_std_type(net, type_data, name, "trafo")
    logger.debug('created trafo type <%s> with params: %s' % (name, type_data))
    return name, True


def create_trafo(net, item, export_controller=True, tap_opt="nntap", is_unbalanced=False, hunting_limit=None):
    name = item.loc_name  # type: str
    logger.debug('>> creating trafo <%s>' % name)
    in_service = not bool(item.outserv)  # type: bool

    # figure out the connection terminals
    try:
        (bus1, bus2), _ = get_connection_nodes(net, item, 2)  # type: int
    except IndexError:
        logger.error("Cannot add Trafo '%s': not connected" % name)
        return

    propagate_bus_coords(net, bus1, bus2)

    if not net.bus.vn_kv[bus1] >= net.bus.vn_kv[bus2]:
        logger.error('trafo <%s>: violated condition of HV >= LV!' % name)
    # assert net.bus.vn_kv[bus1] >= net.bus.vn_kv[bus2]

    # figure out trafo type
    pf_type = item.typ_id
    if pf_type is None:
        logger.error('cannot create transformer <%s>: missing type' % name)
        return
    std_type, type_created = create_trafo_type(net=net, item=pf_type)

    # figure out current tap position
    tap_pos = np.nan
    if pf_type.itapch:
        if tap_opt == "nntap":
            tap_pos = item.GetAttribute("nntap")
            logger.debug("got tap %f from nntap" % tap_pos)

        elif tap_opt == "c:nntap":
            tap_pos = item.GetAttribute("c:nntap")
            logger.debug("got tap %f from c:nntap" % tap_pos)
        else:
            raise ValueError('could not read current tap position: tap_opt = %s' % tap_opt)

    tap_pos2 = np.nan
    # In PowerFactory, if the first tap changer is absent, the second is also, even if the check was there
    if pf_type.itapch and pf_type.itapch2:
        if tap_opt == "nntap":
            tap_pos2 = item.GetAttribute("nntap2")
        elif tap_opt == "c:nntap":
            tap_pos2 = item.GetAttribute("c:nntap2")

    if std_type is not None:
        tid = pp.create_transformer(net, hv_bus=bus1, lv_bus=bus2, name=name,
                                    std_type=std_type, tap_pos=tap_pos,
                                    in_service=in_service, parallel=item.ntnum, df=item.ratfac, tap2_pos=tap_pos2,
                                    leakage_resistance_ratio_hv=pf_type.itrdr, leakage_reactance_ratio_hv=pf_type.itrdl)
        trafo_dict[item] = tid
        logger.debug('created trafo at index <%d>' % tid)
    else:
        logger.info("Create Trafo 3ph")
        tid = pp.create_transformer_from_parameters(
            net,
            hv_bus=bus1,
            lv_bus=bus2,
            name=name,
            tap_pos=tap_pos,
            in_service=in_service,
            parallel=item.ntnum,
            df=item.ratfac,
            sn_mva=pf_type.strn,
            vn_hv_kv=pf_type.utrn_h,
            vn_lv_kv=pf_type.utrn_l,
            vk_percent=pf_type.uktr,
            vkr_percent=pf_type.uktrr,
            pfe_kw=pf_type.pfe,
            i0_percent=pf_type.curmg,
            vector_group=pf_type.vecgrp[:-1],
            vk0_percent=pf_type.uk0tr,
            vkr0_percent=pf_type.ur0tr,
            mag0_percent=pf_type.zx0hl_n,
            mag0_rx=pf_type.rtox0_n,
            si0_hv_partial=pf_type.zx0hl_h,
            shift_degree=pf_type.nt2ag * 30,
            tap2_pos=tap_pos2
        )
        trafo_dict[item] = tid

    # add value for voltage setpoint
    net.trafo.loc[tid, 'tap_set_vm_pu'] = item.usetp

    net.trafo.loc[tid, 'description'] = ' \n '.join(item.desc) if len(item.desc) > 0 else ''

    get_pf_trafo_results(net, item, tid, is_unbalanced)

    # adding switches
    # False if open, True if closed, None if no switch    
    new_elements = (tid, tid)
    new_switch_idx, new_switch_closed = create_connection_switches(net, item, 2, 't', (bus1, bus2), 
                                                                   new_elements)
    # correct in_service of trafo if station switch is open 
    # update_in_service_depending_station_switch(net, element_type="trafo", 
    #                                            new_elements=new_elements, 
    #                                            new_switch_idx=new_switch_idx,
    #                                            new_switch_closed=new_switch_closed)   

    # adding tap changer
    if (export_controller and pf_type.itapch and item.HasAttribute('ntrcn') and
            item.HasAttribute('i_cont') and item.ntrcn == 1):
        if item.t2ldc == 0:
            logger.debug('tap controller of trafo <%s> at hv' % name)
            side = 'hv'
        else:
            logger.debug('tap controller of trafo <%s> at lv' % name)
            side = 'lv'
        if item.i_cont == 1:
            vm_set_pu = item.usetp
            logger.debug('trafo <%s> has continuous tap controller with vm_set_pu = %.3f, side = %s' %
                         (name, vm_set_pu, side))
            try:
                tap_changer = control.ContinuousTapControl(net, tid, side=side, vm_set_pu=vm_set_pu)
            except BaseException as err:
                logger.error('error while creating continuous tap controller at trafo <%s>' % name)
                logger.error('Error: %s' % err)
                tap_changer = None
            else:
                logger.debug('created discrete tap controller at trafo <%s>' % name)
        else:
            vm_lower_pu = item.usp_low
            vm_upper_pu = item.usp_up
            logger.debug('trafo <%s> has discrete tap controller with '
                         'u_low = %.3f, u_up = %.3f, side = %s' % (name, vm_lower_pu, vm_upper_pu, side))
            try:
                control.DiscreteTapControl(net, tid, side=side, vm_lower_pu=vm_lower_pu, vm_upper_pu=vm_upper_pu,
                                           hunting_limit=hunting_limit)
            except BaseException as err:
                logger.error('error while creating discrete tap controller at trafo <%s>' % name)
                logger.error('Error: %s' % err)
            else:
                logger.debug('created discrete tap controller at trafo <%s>' % name)
    else:
        logger.debug('trafo <%s> has no tap controller' % name)

    add_additional_attributes(item, net, element='trafo', element_id=tid,
                              attr_dict={'e:cpSite.loc_name': 'site', 'for_name': 'equipment', "cimRdfId": "origin_id"})
    if pf_type.itapzdep:
        x_points = (net.trafo.at[tid, "tap_min"], net.trafo.at[tid, "tap_neutral"], net.trafo.at[tid, "tap_max"])
        vk_min, vk_neutral, vk_max = pf_type.uktmn, net.trafo.at[tid, "vk_percent"], pf_type.uktmx
        vkr_min, vkr_neutral, vkr_max = pf_type.ukrtmn, net.trafo.at[tid, "vkr_percent"], pf_type.ukrtmx
        # todo
        # vk0_min, vk0_max = pf_type.uk0tmn, pf_type.uk0tmx
        # vkr0_min, vkr0_max = pf_type.uk0rtmn, pf_type.uk0rtmx
        pp.control.create_trafo_characteristics(net, trafotable="trafo", trafo_index=tid, variable="vk_percent",
                                                x_points=x_points, y_points=(vk_min, vk_neutral, vk_max))
        pp.control.create_trafo_characteristics(net, trafotable="trafo", trafo_index=tid, variable="vkr_percent",
                                                x_points=x_points, y_points=(vkr_min, vkr_neutral, vkr_max))


def get_pf_trafo_results(net, item, tid, is_unbalanced):
    trafo_type = None
    result_variables = None
    if is_unbalanced:
        trafo_type = "res_trafo_3ph"
        result_variables = {
            "pf_i_a_hv_ka": "m:I:bushv:A",
            "pf_i_a_lv_ka": "m:I:buslv:A",
            "pf_i_b_hv_ka": "m:I:bushv:B",
            "pf_i_b_lv_ka": "m:I:buslv:B",
            "pf_i_c_hv_ka": "m:I:bushv:C",
            "pf_i_c_lv_ka": "m:I:buslv:C",
            "pf_i_n_hv_ka": "m:I0x3:bushv",
            "pf_i_n_lv_ka": "m:I0x3:buslv",
            "pf_loading_percent": "c:loading",
        }
    else:
        trafo_type = "res_trafo"
        result_variables = {
            "pf_loading": "c:loading"
        }

    for res_var_pp, res_var_pf in result_variables.items():
        res = np.nan
        if item.HasResults(-1):  # -1 for 'c' results (whatever that is...)
            res = item.GetAttribute(res_var_pf)
        net[trafo_type].at[tid, res_var_pp] = res


def create_trafo3w(net, item, tap_opt='nntap'):
    # not tested properly yet...
    logger.debug('importing 3W-trafo <%s>' % item.loc_name)
    pf_type = item.typ_id

    try:
        (bus1, bus2, bus3), _ = get_connection_nodes(net, item, 3)
    except IndexError:
        logger.error("Cannot add Trafo3W '%s': not connected" % item.loc_name)
        return

    logger.debug('%s; %s; %s' % (bus1, bus2, bus3))
    if not (net.bus.vn_kv.at[bus1] >= net.bus.vn_kv.at[bus2] >= net.bus.vn_kv.at[bus3]):
        logger.error('trafo <%s>: violated condition of HV > LV!' % item.loc_name)
    # assert net.bus.vn_kv[bus1] > net.bus.vn_kv[bus2] >= net.bus.vn_kv[bus3]
    else:
        logger.debug('bus voltages OK')
    params = {
        'name': item.loc_name,
        'hv_bus': bus1,
        'mv_bus': bus2,
        'lv_bus': bus3,
        'sn_hv_mva': pf_type.strn3_h,
        'sn_mv_mva': pf_type.strn3_m,
        'sn_lv_mva': pf_type.strn3_l,
        'vn_hv_kv': pf_type.utrn3_h,
        'vn_mv_kv': pf_type.utrn3_m,
        'vn_lv_kv': pf_type.utrn3_l,
        'vk_hv_percent': pf_type.uktr3_h,
        'vk_mv_percent': pf_type.uktr3_m,
        'vk_lv_percent': pf_type.uktr3_l,
        'vkr_hv_percent': pf_type.uktrr3_h,
        'vkr_mv_percent': pf_type.uktrr3_m,
        'vkr_lv_percent': pf_type.uktrr3_l,

        'vk0_hv_percent': pf_type.uk0hm,
        'vk0_mv_percent': pf_type.uk0ml,
        'vk0_lv_percent': pf_type.uk0hl,
        'vkr0_hv_percent': pf_type.ur0hm,
        'vkr0_mv_percent': pf_type.ur0ml,
        'vkr0_lv_percent': pf_type.ur0hl,
        'vector_group': re.sub(r"\d+", '', pf_type.vecgrp),

        'pfe_kw': pf_type.pfe,
        'i0_percent': pf_type.curm3,
        'shift_mv_degree': -(pf_type.nt3ag_h - pf_type.nt3ag_m) * 30,
        'shift_lv_degree': -(pf_type.nt3ag_h - pf_type.nt3ag_l) * 30,
        'tap_at_star_point': pf_type.itapos == 0,
        'in_service': not bool(item.outserv)
    }

    if item.nt3nm != 1:
        logger.warning("trafo3w %s has parallel=%d, this is not implemented. "
                       "Calculation results will be incorrect." % (item.loc_name, item.nt3nm))

    if item.HasAttribute('t:du3tp_h'):
        steps = [pf_type.du3tp_h, pf_type.du3tp_m, pf_type.du3tp_l]
        side = np.nonzero(steps)[0]
        if len(side) > 1:
            logger.warning("pandapower currently doesn't support 3w transformer with"
                           "multiple tap changers")
        elif len(side) == 1:
            ts = ["h", "m", "l"][side[0]]
            # figure out current tap position
            if tap_opt == "nntap":
                tap_pos = item.GetAttribute('n3tap_' + ts)
                logger.debug("got tap %f from n3tap" % tap_pos)

            elif tap_opt == "c:nntap":
                tap_pos = item.GetAttribute("c:n3tap_" + ts)
                logger.debug("got tap %f from c:n3tap" % tap_pos)
            else:
                raise ValueError('could not read current tap position: tap_opt = %s' % tap_opt)
            params.update({
                'tap_side': ts + 'v',  # hv, mv, lv
                'tap_step_percent': item.GetAttribute('t:du3tp_' + ts),
                'tap_step_degree': item.GetAttribute('t:ph3tr_' + ts),
                'tap_min': item.GetAttribute('t:n3tmn_' + ts),
                'tap_max': item.GetAttribute('t:n3tmx_' + ts),
                'tap_neutral': item.GetAttribute('t:n3tp0_' + ts),
                'tap_pos': tap_pos
            })

    logger.debug('collected params: %s' % params)
    logger.debug('creating trafo3w from parameters')
    tid = pp.create_transformer3w_from_parameters(net, **params)  # type:int

    # adding switches
    # False if open, True if closed, None if no switch
    new_elements = (tid, tid, tid)
    new_switch_idx, new_switch_closed = create_connection_switches(net, item, 3, 't3',
                                                                   (bus1, bus2, bus3), new_elements)
    
    # correct in_service of trafo3w if station switch is open 
    # update_in_service_depending_station_switch(net, element_type="trafo3w", 
    #                                            new_elements=new_elements, 
    #                                            new_switch_idx=new_switch_idx,
    #                                            new_switch_closed=new_switch_closed) 

    logger.debug('successfully created trafo3w from parameters: %d' % tid)
    # testen
    # net.trafo3w.loc[tid, 'tap_step_degree'] = item.GetAttribute('t:ph3tr_h')

    # adding switches
    # False if open, True if closed, None if no switch
    # Switches for Trafos-3W are not implemented in the load flow!
    # create_connection_switches(net, item, 3, 't3', (bus1, bus2, bus3), (tid, tid, tid))
    # logger.debug('created connection switches for trafo 3w successfully')
    add_additional_attributes(item, net, element='trafo3w', element_id=tid,
                              attr_dict={'cpSite.loc_name': 'site', 'for_name': 'equipment',
                                         'typ_id.loc_name': 'std_type', 'usetp': 'vm_set_pu',
                                         "cimRdfId": "origin_id"})

    # assign loading from power factory results
    if item.HasResults(-1):  # -1 for 'c' results (whatever that is...)
        logger.debug('trafo3w <%s> has results' % item.loc_name)
        loading = item.GetAttribute('c:loading')
        net.res_trafo3w.at[tid, "pf_loading"] = loading
    else:
        net.res_trafo3w.at[tid, "pf_loading"] = np.nan

    # TODO Implement the tap changer controller for 3-winding transformer

    if pf_type.itapzdep:
        x_points = (net.trafo3w.at[tid, "tap_min"], net.trafo3w.at[tid, "tap_neutral"], net.trafo3w.at[tid, "tap_max"])
        for side in ("hv", "mv", "lv"):
            vk_min = pf_type.GetAttribute(f"uktr3mn_{side[0]}")
            vk_neutral = net.trafo3w.at[tid, f"vk_{side}_percent"]
            vk_max = pf_type.GetAttribute(f"uktr3mx_{side[0]}")
            vkr_min = pf_type.GetAttribute(f"uktrr3mn_{side[0]}")
            vkr_neutral = net.trafo3w.at[tid, f"vkr_{side}_percent"]
            vkr_max = pf_type.GetAttribute(f"uktrr3mx_{side[0]}")
            # todo zero-sequence parameters (must be implemented in build_branch first)
            pp.control.create_trafo_characteristics(net, trafotable="trafo3w", trafo_index=tid,
                                                    variable=f"vk_{side}_percent", x_points=x_points,
                                                    y_points=(vk_min, vk_neutral, vk_max))
            pp.control.create_trafo_characteristics(net, trafotable="trafo3w", trafo_index=tid,
                                                    variable=f"vkr_{side}_percent", x_points=x_points,
                                                    y_points=(vkr_min, vkr_neutral, vkr_max))


def propagate_bus_coords(net, bus1, bus2):
    pass
    # if bus1 in net.bus_geodata.index and bus2 not in net.bus_geodata.index:
    #     net.bus_geodata.loc[bus2, ['x', 'y']] = net.bus_geodata.loc[bus1, ['x', 'y']]
    # elif bus2 in net.bus_geodata.index and bus1 not in net.bus_geodata.index:
    #     net.bus_geodata.loc[bus1, ['x', 'y']] = net.bus_geodata.loc[bus2, ['x', 'y']]


def create_coup(net, item, is_fuse=False):
    switch_types = {"cbk": "CB", "sdc": "LBS", "swt": "LS", "dct": "DS"}
    name = item.loc_name
    logger.debug('>> creating coup <%s>' % name)

    try:
        (bus1, bus2), _ = get_connection_nodes(net, item, 2)
    except IndexError:
        logger.error("Cannot add Coup '%s': not connected" % name)
        return

    propagate_bus_coords(net, bus1, bus2)
    if not item.HasAttribute('isclosed') and not is_fuse:
        logger.error('switch %s does not have the attribute isclosed!' % item)
    switch_is_closed = bool(item.on_off) \
                       and (bool(item.isclosed) if item.HasAttribute('isclosed') else True)
    in_service = not bool(item.outserv) if item.HasAttribute('outserv') else True
    switch_is_closed = switch_is_closed and in_service
    switch_usage = switch_types.get(item.aUsage, 'unknown')

    cd = pp.create_switch(net, name=name, bus=bus1, element=bus2, et='b',
                          closed=switch_is_closed,
                          type=switch_usage)
    switch_dict[item] = cd

    add_additional_attributes(item, net, element='switch', element_id=cd,
                              attr_list=['cpSite.loc_name'], attr_dict={"cimRdfId": "origin_id"})

    logger.debug('created switch at index <%d>, closed = %s, usage = %s' %
                 (cd, switch_is_closed, switch_usage))

    net.res_switch.loc[cd, ['pf_closed', 'pf_in_service']] = bool(item.on_off) and (
        bool(item.isclosed) if item.HasAttribute('isclosed') else True), in_service


# # false approach, completely irrelevant
# def create_switch(net, item):
#     switch_types = {"cbk": "CB", "sdc": "LBS", "swt": "LS", "dct": "DS"}
#     name = item.GetAttribute('loc_name')
#     logger.debug('>> creating switch <%s>' % name)
#
#     pf_bus1 = item.GetNode(0)
#     pf_bus2 = item.GetNode(1)
#
#     # here: implement situation if line not connected
#     if pf_bus1 is None or pf_bus2 is None:
#         logger.error("Cannot add Switch '%s': not connected" % name)
#         return
#
#     bus1 = find_bus_index_in_net(pf_bus1, net)
#     bus2 = find_bus_index_in_net(pf_bus2, net)
#     logger.debug('switch %s connects buses <%d> and <%d>' % (name, bus1, bus2))
#
#     switch_is_closed = bool(item.GetAttribute('on_off'))
#     switch_usage = switch_types[item.GetAttribute('aUsage')]
#
#     cd = pp.create_switch(net, name=name, bus=bus1, element=bus2, et='b',
# closed=switch_is_closed, type=switch_usage)
#     logger.debug('created switch at index <%d>, closed = %s, usage = %s' % (cd,
# switch_is_closed, switch_usage))


def create_shunt(net, item):
    try:
        bus = get_connection_nodes(net, item, 1)
    except IndexError:
        logger.error("Cannot add Shunt '%s': not connected" % item.loc_name)
        return

    def calc_p_mw_and_q_mvar(r: float, x: float) -> tuple[float, float]:
        if r == 0 and x == 0:
            return 0, 0
        divisor: float = (r ** 2 + x ** 2)
        return (item.ushnm ** 2 * r) / divisor * multiplier, (item.ushnm ** 2 * x) / divisor * multiplier

    multiplier = get_power_multiplier(item, 'Qact')
    bus, _ = get_connection_nodes(net, item, 1)
    params = {
        'name': item.loc_name,
        'bus': bus,
        'in_service': monopolar_in_service(item),
        'vn_kv': item.ushnm,
        'q_mvar': item.Qact * multiplier,
        'step': item.ncapa,
        'max_step': item.ncapx
    }
    print(item.loc_name)
    r_val: float = .0
    x_val: float = .0
    if item.shtype == 0:
        # Shunt is a R-L-C element
        r_val = item.rrea
        x_val = -1e6 / item.bcap + item.xrea
    elif item.shtype == 1:
        # Shunt is an R-L element
        r_val = item.rrea
        x_val = item.xrea
    elif item.shtype == 2:
        # Shunt is a capacitor bank
        b = item.bcap*1e-6
        g = item.gparac*1e-6

        r_val = g / (g ** 2 + b ** 2)
        x_val = -b / (g ** 2 + b ** 2)
    elif item.shtype == 3:
        # Shunt is a R-L-C, Rp element
        rp = item.rpara
        rs = item.rrea
        xl = item.xrea
        bc = -item.bcap * 1e-6

        r_val = rp * (rp * rs + rs ** 2 + xl ** 2) / ((rp + rs) ** 2 + xl ** 2)
        x_val = 1 / bc + (xl * rp ** 2) / ((rp + rs) ** 2 + xl ** 2)
    elif item.shtype == 4:
        # Shunt is a R-L-C1-C2, Rp element
        rp = item.rpara
        rs = item.rrea
        xl = item.xrea
        b1 = 2 * np.pi * 50 * item.c1 * 1e-6
        b2 = 2 * np.pi * 50 * item.c2 * 1e-6

        z = rp * (rs + 1j * (xl - 1 / b1)) / (rp + rs + 1j * (xl - 1 / b1)) - 1j / b2
        r_val = np.real(z)
        x_val = np.imag(z)

    if 0 <= item.shtype <= 4:
        p_mw, params['q_mvar'] = calc_p_mw_and_q_mvar(r_val, x_val)
        sid = pp.create_shunt(net, p_mw=p_mw, **params)

        add_additional_attributes(
            item,
            net,
            element='shunt',
            element_id=sid,
            attr_list=['cpSite.loc_name'],
            attr_dict={"cimRdfId": "origin_id"}
        )
    else:
        raise AttributeError(f"Shunt type {item.shtype} not valid: {item}")

    if item.HasResults(0):
        net.res_shunt.loc[sid, 'pf_p'] = item.GetAttribute('m:P:bus1') * multiplier
        net.res_shunt.loc[sid, 'pf_q'] = item.GetAttribute('m:Q:bus1') * multiplier
    else:
        net.res_shunt.loc[sid, 'pf_p'] = np.nan
        net.res_shunt.loc[sid, 'pf_q'] = np.nan


def _add_shunt_to_impedance_bus(net, item, bus):
    pp.create_shunt(net, bus, -item.bi_pu * net.sn_mva, p_mw=-item.gi_pu * net.sn_mva)


def create_zpu(net, item):
    try:
        (bus1, bus2), _ = get_connection_nodes(net, item, 2)
    except IndexError:
        logger.error("Cannot add ZPU '%s': not connected" % item.loc_name)
        return
    logger.debug('bus1 = %d, bus2 = %d' % (bus1, bus2))

    # net, from_bus, to_bus, r_pu, x_pu, sn_Mva, name=None, in_service=True, index=None
    params = {
        'name': item.loc_name,
        # 'from_bus': bus1,
        # 'to_bus': bus2,
        'rft_pu': item.r_pu,
        'xft_pu': item.x_pu,
        'rtf_pu': item.r_pu_ji,
        'xtf_pu': item.x_pu_ji,
        'rft0_pu': item.r0_pu,
        'xft0_pu': item.x0_pu,
        'rtf0_pu': item.r0_pu_ji,
        'xtf0_pu': item.x0_pu_ji,
        'gf_pu': item.gi_pu,
        'bf_pu': item.bi_pu,
        'gt_pu': item.gj_pu,
        'bt_pu': item.bj_pu,
        'gf0_pu': item.gi0_pu,
        'bf0_pu': item.bi0_pu,
        'gt0_pu': item.gj0_pu,
        'bt0_pu': item.bj0_pu,
        'sn_mva': item.Sn,
        'in_service': not bool(item.outserv)
    }

    logger.debug('params = %s' % params)
    
    # create auxilary buses
    aux_bus1 = pp.create_bus(net, vn_kv=net.bus.vn_kv.at[bus1], name=net.bus.name.at[bus1]+'_aux',
                             geodata=net.bus.geo.at[bus1], type="b", zone=net.bus.zone.at[bus1],
                             in_service=True)
    params['from_bus'] = aux_bus1
    aux_bus2 = pp.create_bus(net, vn_kv=net.bus.vn_kv.at[bus2], name=net.bus.name.at[bus2]+'_aux',
                             geodata=net.bus.geo.at[bus2], type="b", zone=net.bus.zone.at[bus2],
                             in_service=True)
    params['to_bus'] = aux_bus2
    
    xid = pp.create_impedance(net, **params)
    add_additional_attributes(item, net, element='impedance', element_id=xid, attr_list=["cpSite.loc_name"],
                              attr_dict={"cimRdfId": "origin_id"})
    
    # consider and create station switches
    new_elements = (aux_bus1, aux_bus2)
    new_switch_idx, new_switch_closed = create_connection_switches(net, item, 2, 'b', (bus1, bus2),
                                                                   new_elements)
    
    if len(new_switch_idx)==0:
        net.impedance.loc[xid, 'from_bus'] = bus1
        net.impedance.loc[xid, 'to_bus'] = bus2
        # drop auxilary buses, not needed
        pp.drop_buses(net, buses=[aux_bus1, aux_bus2])
    elif len(new_switch_idx)==1:
        sw_bus = net.switch.loc[new_switch_idx[0], 'bus']
        if sw_bus==bus1:
            net.impedance.loc[xid, 'to_bus'] = bus2
            # drop one auxilary bus, where no switch exists, not needed
            pp.drop_buses(net, buses=[aux_bus2])
        elif sw_bus==bus2:
            net.impedance.loc[xid, 'from_bus'] = bus1
            # drop one auxilary bus, where no switch exists, not needed
            pp.drop_buses(net, buses=[aux_bus1])
              
    # correct in_service of series reactor if station switch is open  
    # update_in_service_depending_station_switch(net, element_type="impedance", 
    #                                            new_elements=new_elements, 
    #                                            new_switch_idx=new_switch_idx,
    #                                            new_switch_closed=new_switch_closed)
    
    logger.debug('created ZPU %s as impedance at index %d' % (net.impedance.at[xid, 'name'], xid))


def create_vac(net, item):
    """
    not tested yet

    """
    try:
        bus, _ = get_connection_nodes(net, item, 1)
    except IndexError:
        logger.error("Cannot add VAC '%s': not connected" % item.loc_name)
        return
    
    in_service = monopolar_in_service(item)
    params = {
        'name': item.loc_name,
        'bus': bus,
        'ps_mw': item.Pload - item.Pgen,
        'qs_mvar': item.Qload - item.Qgen,
        'pz_mw': item.Pzload,
        'qz_mvar': item.Qzload,
        'in_service': in_service
    }

    if item.itype == 3:
        # extended ward
        params.update({
            'r_ohm': item.Rext,
            'x_ohm': item.Xext,
            'vm_pu': item.usetp
        })

        if params['x_ohm'] == 0:
            params['x_ohm'] = 1e-6
            logger.warning("Element %s has x_ohm == 0, setting to 1e-6. Check impedance of the "
                           "created xward" % item.loc_name)

        xid = pp.create_xward(net, **params)
        elm = 'xward'

    elif item.itype == 2:
        # ward
        xid = pp.create_ward(net, **params)
        elm = 'ward'

    elif item.itype == 0:
        # voltage source
        params.update({
            'vm_pu': item.usetp,
            'va_degree': item.phisetp,
        })
        xid = pp.create_ext_grid(net, **params)
        elm = 'ext_grid'
    else:
        raise NotImplementedError(
            'Could not import %s: element type <%d> for AC Voltage Source not implemented' % (
                params['name'], item.itype))

    if item.HasResults(0):  # -1 for 'c' results (whatever that is...)
        net['res_%s' % elm].at[xid, "pf_p"] = -item.GetAttribute('m:P:bus1')
        net['res_%s' % elm].at[xid, "pf_q"] = -item.GetAttribute('m:Q:bus1')
    else:
        net['res_%s' % elm].at[xid, "pf_p"] = np.nan
        net['res_%s' % elm].at[xid, "pf_q"] = np.nan

    add_additional_attributes(item, net, element=elm, element_id=xid, attr_list=["cpSite.loc_name"],
                              attr_dict={"cimRdfId": "origin_id"})

    logger.debug('added pf_p and pf_q to {} {}: {}'.format(elm, xid, net['res_' + elm].loc[
        xid, ["pf_p", 'pf_q']].values))

def update_in_service_depending_station_switch(net, element_type, new_elements, new_switch_idx, new_switch_closed):
    ### fcn is not used!
    if len(new_switch_idx)!= 0:
        for i in range(len(new_switch_idx)):
            if new_switch_closed[i] == 0:
                if net[element_type].loc[new_elements[i], 'in_service']==False:
                    continue
                else:
                    net[element_type].loc[new_elements[i], 'in_service'] = False
                    logger.debug('element of element_type %s with index %d is set\
                                 out of service because station switch is open ' %
                                 (net[element_type].at[new_elements[i], 'name'], new_elements[i]))
    else:
        pass

def create_sind(net, item):
    # series reactor is modelled as per-unit impedance, values in Ohm are calculated into values in
    # per unit at creation
    try:
        (bus1, bus2), _ = get_connection_nodes(net, item, 2)
    except IndexError:
        logger.error("Cannot add Sind '%s': not connected" % item.loc_name)
        return
    
    # create auxilary buses
    aux_bus1 = pp.create_bus(net, vn_kv=net.bus.vn_kv.at[bus1], name=net.bus.name.at[bus1]+'_aux',
                             geodata=net.bus.geo.at[bus1], type="b", zone=net.bus.zone.at[bus1],
                             in_service=True)
    aux_bus2 = pp.create_bus(net, vn_kv=net.bus.vn_kv.at[bus2], name=net.bus.name.at[bus2]+'_aux',
                             geodata=net.bus.geo.at[bus2], type="b", zone=net.bus.zone.at[bus2],
                             in_service=True)
    
    sind = pp.create_series_reactor_as_impedance(net, from_bus=aux_bus1, to_bus=aux_bus2, 
                                                 r_ohm=item.rrea, x_ohm=item.xrea, sn_mva=item.Sn,
                                                 name=item.loc_name,
                                                 in_service=not bool(item.outserv))
    
    # consider and create station switches
    new_elements = (aux_bus1, aux_bus2)
    new_switch_idx, new_switch_closed = create_connection_switches(net, item, 2, 'b', (bus1, bus2),
                                                                   new_elements)
    
    if len(new_switch_idx)==0:
        net.impedance.loc[sind, 'from_bus'] = bus1
        net.impedance.loc[sind, 'to_bus'] = bus2
        # drop auxilary buses, not needed
        pp.drop_buses(net, buses=[aux_bus1, aux_bus2])
    elif len(new_switch_idx)==1:
        sw_bus = net.switch.loc[new_switch_idx[0], 'bus']
        if sw_bus==bus1:
            net.impedance.loc[sind, 'to_bus'] = bus2
            # drop one auxilary bus, where no switch exists, not needed
            pp.drop_buses(net, buses=[aux_bus2])
        elif sw_bus==bus2:
            net.impedance.loc[sind, 'from_bus'] = bus1
            # drop one auxilary bus, where no switch exists, not needed
            pp.drop_buses(net, buses=[aux_bus1])
              
    # correct in_service of series reactor if station switch is open  
    # update_in_service_depending_station_switch(net, element_type="impedance", 
    #                                            new_elements=new_elements, 
    #                                            new_switch_idx=new_switch_idx,
    #                                            new_switch_closed=new_switch_closed)
           
    logger.debug('created series reactor %s as per unit impedance at index %d' %
                 (net.impedance.at[sind, 'name'], sind))


def create_scap(net, item):
    # series capacitor is modelled as per-unit impedance, values in Ohm are calculated into values in
    # per unit at creation
    try:
        (bus1, bus2), _ = get_connection_nodes(net, item, 2)
    except IndexError:
        logger.error("Cannot add Scap '%s': not connected" % item.loc_name)
        return

<<<<<<< HEAD
    if (item.gcap==0) and (item.bcap==0):
        logger.info('not creating series capacitor for %s' % item.loc_name)
    else:
        r_ohm = item.gcap/(item.gcap**2 + item.bcap**2)
        x_ohm = -item.bcap/(item.gcap**2 + item.bcap**2)
        
        # create auxilary buses 
        aux_bus1 = pp.create_bus(net, vn_kv=net.bus.vn_kv.at[bus1], name=net.bus.name.at[bus1]+'_aux',
                                 geodata=net.bus.geo.at[bus1], type="b", zone=net.bus.zone.at[bus1],
                                 in_service=True)
        aux_bus2 = pp.create_bus(net, vn_kv=net.bus.vn_kv.at[bus2], name=net.bus.name.at[bus2]+'_aux',
                                 geodata=net.bus.geo.at[bus2], type="b", zone=net.bus.zone.at[bus2],
                                 in_service=True)
        
        scap = pp.create_series_reactor_as_impedance(net, from_bus=aux_bus1, to_bus=aux_bus2, r_ohm=r_ohm,
=======
    if (item.gcap == 0) or (item.bcap == 0):
        logger.info('not creating series capacitor for %s' % item.loc_name)
    else:
        r_ohm = item.gcap / (item.gcap ** 2 + item.bcap ** 2)
        x_ohm = -item.bcap / (item.gcap ** 2 + item.bcap ** 2)
        scap = pp.create_series_reactor_as_impedance(net, from_bus=bus1, to_bus=bus2, r_ohm=r_ohm,
>>>>>>> 28168c45
                                                     x_ohm=x_ohm, sn_mva=item.Sn,
                                                     name=item.loc_name,
                                                     in_service=not bool(item.outserv))
        
        # consider and create station switches
        new_elements = (aux_bus1, aux_bus2)
        new_switch_idx, new_switch_closed = create_connection_switches(net, item, 2, 'b', (bus1, bus2),
                                                                       new_elements)
        
        if len(new_switch_idx)==0:
            net.impedance.loc[scap, 'from_bus'] = bus1
            net.impedance.loc[scap, 'to_bus'] = bus2
            # drop auxilary buses, not needed
            pp.drop_buses(net, buses=[aux_bus1, aux_bus2])
        elif len(new_switch_idx)==1:
            sw_bus = net.switch.loc[new_switch_idx[0], 'bus']
            if sw_bus==bus1:
                net.impedance.loc[scap, 'to_bus'] = bus2
                # drop one auxilary bus, where no switch exists, not needed
                pp.drop_buses(net, buses=[aux_bus2])
            elif sw_bus==bus2:
                net.impedance.loc[scap, 'from_bus'] = bus1
                # drop one auxilary bus, where no switch exists, not needed
                pp.drop_buses(net, buses=[aux_bus1])
        
        # correct in_service of series capacitor if station switch is open  
        # update_in_service_depending_station_switch(net, element_type="impedance", 
        #                                            new_elements=new_elements, 
        #                                            new_switch_idx=new_switch_idx,
        #                                            new_switch_closed=new_switch_closed)

        logger.debug('created series capacitor %s as per unit impedance at index %d' %
                     (net.impedance.at[scap, 'name'], scap))
        
def create_svc(net, item, pv_as_slack, pf_variable_p_gen, dict_net):
    # SVC is voltage controlled and therefore modelled the same way as a voltage controlled synchron machine (gen)
    # TODO: at least implement a uncontrolled svc as synchron machine with const. Q
    # TODO: transfer item entries for usage of pp.create_svc, x_l_ohm, x_cvar_ohm, 
    #       thyristor_firing_angle must be computed
    name = item.loc_name
    sid = None
    element = None
    logger.debug('>> creating synchronous machine <%s>' % name)
   
    try:
        bus1 = get_connection_nodes(net, item, 1)
    except IndexError:
        logger.error("Cannot add SVC '%s': not connected" % name)
        return
    
    if item.i_ctrl==1: # 0: no control, 1: voltage control, 2: reactive power control
        logger.debug('creating SVC %s as gen' % name)
        vm_pu = item.usetp
        in_service = monopolar_in_service(item)
        svc = pp.create_gen(net, bus=bus1, p_mw=0, vm_pu=vm_pu,
                            name=name, type="SVC", in_service=in_service)
        element = 'gen'
        
        if svc is None or element is None:
            logger.error('Error! SVC not created')
        logger.debug('created svc at index <%s>' % svc)
        
        net[element].loc[svc, 'description'] = ' \n '.join(item.desc) if len(item.desc) > 0 else ''
        add_additional_attributes(item, net, element, svc, attr_dict={"for_name": "equipment"},
                                  attr_list=["sernum", "chr_name", "cpSite.loc_name"])
        
        if item.HasResults(0):  # 'm' results...
            logger.debug('<%s> has results' % name)
            net['res_' + element].at[svc, "pf_p"] = ga(item, 'm:P:bus1') #* multiplier
            net['res_' + element].at[svc, "pf_q"] = ga(item, 'm:Q:bus1') #* multiplier
        else:
            net['res_' + element].at[svc, "pf_p"] = np.nan
            net['res_' + element].at[svc, "pf_q"] = np.nan
    else:    
        logger.info('not creating SVC for %s' % item.loc_name)


def _get_vsc_control_modes(item, mono=True):
    if mono:
        scaling = 1
        dc_bus_str = "busdc"
    else:
        scaling = 0.5
        dc_bus_str = "busdp"  # also busdm is possible for the second dc node but we consider them the same

    c_m = item.i_acdc

    if c_m not in [0, 3, 4, 5, 6]:
        raise NotImplementedError(f"control mode for vscmono"
                                  f" {item.loc_name} not implemented: {c_m}")

    if item.HasResults(0):
        p_set_dc = -item.GetAttribute(f"m:P:{dc_bus_str}")
        q_set_ac = -item.GetAttribute("m:Q:busac") * scaling
    else:
        p_set_dc = -item.psetp * scaling  # does not work - in PowerFactory, the P set-point relates to AC side
        q_set_ac = -item.qsetp * scaling

    control_mode_ac, control_mode_dc, control_value_ac, control_value_dc = {
        0: ("slack", "p_mw", item.usetp, 0.),  # Vac-phi
        1: ("", "vm_pu", None, None),  # Vdc-phi
        2: ("", "", None, None),  # PWM-phi
        3: ("q_mvar", "vm_pu", q_set_ac, item.usetpdc),  # Vdc-Q
        4: ("vm_pu", "p_mw", item.usetp, p_set_dc),  # P-Vac
        5: ("q_mvar", "p_mw", q_set_ac, p_set_dc),  # P-Q
        6: ("vm_pu", "vm_pu", item.usetp, item.usetpdc),  # Vdc-Vac
        7: ("", "", None, None),  # P-cos(phi)
        8: (""        "", None, None)  # Vdc-cos(phi)
    }[c_m]
    return control_mode_ac, control_mode_dc, control_value_ac, control_value_dc


def create_vscmono(net, item):
    (bus, bus_dc), _ = get_connection_nodes(net, item, 2)

    sn_mva = item.Snom
    v_ac = item.Unom
    p_cu_kw = item.Pcu
    vk = item.uk / 100  # in ratio, not in %

    z_vsc_base_ohm = np.square(v_ac) / sn_mva
    r_pu = p_cu_kw / (1e3 * sn_mva)
    x_pu = np.sqrt(np.square(vk) - np.square(r_pu))
    r_ohm = r_pu * z_vsc_base_ohm
    x_ohm = x_pu * z_vsc_base_ohm

    logger.debug(f"VSCmono: {item.loc_name=}, {sn_mva=}, {v_ac=}, {p_cu_kw=}, {vk=}, {r_ohm=}, {x_ohm=}")

    control_mode_ac, control_mode_dc, control_value_ac, control_value_dc = _get_vsc_control_modes(item)

    params = {
        "name": item.loc_name,
        "in_service": not item.outserv,
        "controllable": True,
        "bus": bus,
        "bus_dc": bus_dc,
        "r_ohm": r_ohm,
        "x_ohm": x_ohm,
        "r_dc_ohm": item.resLossFactor,
        "pl_dc_mw": 1e-3 * item.Pnold,
        "control_mode_ac": control_mode_ac,
        "control_mode_dc": control_mode_dc,
        "control_value_ac": control_value_ac,
        "control_value_dc": control_value_dc
    }

    if params["r_dc_ohm"] == 0:
        logger.warning(
            f"VSCmono element {params['name']} has no DC resistive loss factor - power flow will not converge!"
        )

    vid = pp.create_vsc(net, **params)
    logger.debug(f'created VSC {vid} for vscmono {item.loc_name}')

    result_variables = {"pf_p_mw": "m:P:busac",
                        "pf_q_mvar": "m:Q:busac",
                        "pf_p_dc_mw": "m:P:busdc"}

    for res_var_pp, res_var_pf in result_variables.items():
        res = np.nan
        if item.HasResults(0):
            res = item.GetAttribute(res_var_pf)
        net.res_vsc.at[vid, res_var_pp] = -res


def create_vsc(net, item):
    (bus, bus_dc_p, bus_dc_n), _ = get_connection_nodes(net, item, 3)

    sn_mva = item.Snom / 2
    v_ac = item.Unom
    p_cu_kw = item.Pcu / 2
    vk = item.uk / 100  # in ratio, not in %

    z_vsc_base_ohm = np.square(v_ac) / sn_mva
    r_pu = p_cu_kw / (1e3 * sn_mva)
    x_pu = np.sqrt(np.square(vk) - np.square(r_pu))
    r_ohm = r_pu * z_vsc_base_ohm
    x_ohm = x_pu * z_vsc_base_ohm

    logger.debug(f"VSC: {item.loc_name=}, {sn_mva=}, {v_ac=}, {p_cu_kw=}, {vk=}, {r_ohm=}, {x_ohm=}")

    control_mode_ac, control_mode_dc, control_value_ac, control_value_dc = _get_vsc_control_modes(item, mono=False)

    params = {
        "name": item.loc_name,
        "in_service": not item.outserv,
        "controllable": True,
        "r_ohm": r_ohm,
        "x_ohm": x_ohm,
        "r_dc_ohm": item.resLossFactor / 2,
        "pl_dc_mw": 1e-3 * item.Pnold / 2,
        "control_mode_ac": control_mode_ac,
        "control_mode_dc": control_mode_dc,
        "control_value_ac": control_value_ac,
        "control_value_dc": control_value_dc
    }

    if params["r_dc_ohm"] == 0:
        logger.warning(f"VSC element {params['name']} has no DC resistive loss factor - power flow will not converge!")

    vid_1 = pp.create_vsc(net, bus=bus, bus_dc=bus_dc_n, **params)
    vid_2 = pp.create_vsc(net, bus=bus, bus_dc=bus_dc_p, **params)
    logger.debug(f'created two vsc mono {vid_1}, {vid_2} for vsc {item.loc_name}')

    result_variables = {"pf_p_mw": "m:P:busac",
                        "pf_q_mvar": "m:Q:busac"}

    if item.HasResults(0):
        for res_var_pp, res_var_pf in result_variables.items():
            res = item.GetAttribute(res_var_pf)
            net.res_vsc.at[vid_1, res_var_pp] = -res / 2
            net.res_vsc.at[vid_2, res_var_pp] = -res / 2
        net.res_vsc.at[vid_1, "pf_p_dc_mw"] = -item.GetAttribute("m:P:busdm")
        net.res_vsc.at[vid_2, "pf_p_dc_mw"] = -item.GetAttribute("m:P:busdp")
    else:
        net.res_vsc.loc[vid_1, ["pf_p_mw", "pf_q_mvar", "pf_p_dc_mw"]] = np.nan
        net.res_vsc.loc[vid_2, ["pf_p_mw", "pf_q_mvar", "pf_p_dc_mw"]] = np.nan


def create_stactrl(net, item):
    stactrl_in_service = True
    if item.outserv:
        logger.info(f"Station controller {item.loc_name} is out of service")
        return

    machines = [m for m in item.psym if m is not None]
    if len(machines) == 0 or np.all([s is None for s in machines]):
        logger.error(f"No machines controlled by station controller {item.loc_name} - skipping")
        return

    # find gen_element_index using name:
    if np.any(net.sgen.name.duplicated()):
        raise UserWarning("error while creating station controller: sgen names must be unique")

    gen_types = []
    for s in machines:
        if s.ip_ctrl == 1:
            gt = "other"
        elif s.av_mode == "constq":
            gt = "sgen"
        elif s.av_mode == "constv":
            gt = "gen"
        else:
            gt = "other"
        gen_types.append(gt)

    if "other" in gen_types or len(np.unique(gen_types)) > 1:
        logger.error(f"Generator type not supported {gen_types} for {item.loc_name}")
        return

    control_mode = item.i_ctrl

    # Overwrite gen_type if local control differs from station controller type
    if control_mode is not None:
        if item.i_droop:
            for i in range(len(gen_types)):
                gen_types[i] = "sgen"
        else:
            if control_mode == 0:
                for i in range(len(gen_types)):
                    gen_types[i] = "sgen"
            elif control_mode == 1:
                for i in range(len(gen_types)):
                    gen_types[i] = "sgen"
            else:
                print("station control type not supported!")

    gen_element = gen_types[0]
    gen_element_index = []
    for s in machines:
        gen_element_index.append(net[gen_element].loc[net[gen_element].name == s.loc_name].index.values[0])

    if len(gen_element_index) != len(machines):
        raise UserWarning("station controller: could not properly identify the machines")

    gen_element_in_service = [net[gen_element].loc[net[gen_element].name == s.loc_name].in_service for s in machines]

    i = 0
    distribution = []
    for m in item.psym:
        if m is not None and isinstance(item.cvqq, list):
            distribution.append(item.cvqq[i] / 100)
        elif m is not None and not isinstance(item.cvqq, list):
            distribution.append(item.cvqq / 100)
        i = i + 1

    if item.imode > 2:
        raise NotImplementedError(f"{item}: reactive power distribution {item.imode=} not implemented")

    phase = item.i_phase
    if phase != 0:
        raise NotImplementedError(f"{item}: phase {item.i_phase=} not implemented")

    # Controlled Node: User selection vs Automatic selection  # User selection
    if item.selBus != 0:
        raise NotImplementedError(f"{item}: controlled node selection {item.selBus=} not implemented")

    variable = None
    res_element_table = None
    res_element_index = None
    if control_mode == 1 or item.i_droop:
        q_control_cubicle = item.p_cub if control_mode == 1 else item.pQmeas  # Feld
        if q_control_cubicle is None:
            logger.info(f"Input Element of Controller {item.loc_name} is missing, skipping")
            return

        q_control_element = []
        q_control_side = []
        element_class = []
        res_element_index = []
        variable = []
        if q_control_cubicle.GetClassName() == "StaCubic":
            q_control_element.append(q_control_cubicle.obj_id)
            q_control_side.append(q_control_cubicle.obj_bus)  # 0=from, 1=to
            element_class.append(q_control_element[0].GetClassName())
        elif q_control_cubicle.GetClassName() == "ElmBoundary":
            for cubicles in q_control_cubicle.cubicles:
                q_control_element.append(cubicles.obj_id)
                q_control_side.append(cubicles.obj_bus)  # 0=from, 1=to
                element_class.append(q_control_element[0].GetClassName())
        else:
            print("Not implemented class for q_control_cubicle!")
        if element_class[0] == "ElmLne":
            res_element_table = "res_line"
            for i in range(len(q_control_element)):
                line_sections = line_dict[q_control_element[i]]
                if q_control_side[i] == 0:
                    res_element_index.append(line_sections[0])
                    variable.append("q_from_mvar")
                else:
                    res_element_index.append(line_sections[-1])
                    variable.append("q_to_mvar")
        elif element_class[0] == "ElmTr2":
            res_element_table = "res_trafo"
            for element in q_control_element:
                res_element_index.append(trafo_dict[element])
                variable = "q_hv_mvar" if q_control_side == 0 else "q_lv_mvar"
        elif element_class[0] == "ElmCoup":
            res_element_table = "res_switch"
            for element in q_control_element:
                res_element_index.append(switch_dict[element])
                net.switch.at[res_element_index[-1], "z_ohm"] = 1e-3
                variable = "q_from_mvar" if q_control_side == 0 else "q_to_mvar"
        else:
            logger.error(
                f"{item}: only line, trafo element and switch flows can be controlled, {element_class[0]=}")
            return
    elif control_mode == 0:
        res_element_table = "res_bus"

    input_busses = []
    output_busses = []
    if res_element_table == "res_line":
        for index in res_element_index:
            input_busses.append(net.line.at[index, 'to_bus'])
    elif res_element_table == "res_trafo":
        for index in res_element_index:
            input_busses.append(net.trafo.at[index, 'hv_bus'])
    elif res_element_table == "res_switch":
        for index in res_element_index:
            input_busses.append(net.switch.at[index, 'bus'])
    if gen_element == "gen":
        for index in gen_element_index:
            output_busses.append(net.gen.at[index, 'bus'])
    elif gen_element == "sgen":
        for index in gen_element_index:
            output_busses.append(net.sgen.at[index, 'bus'])

    top = pp.topology.create_nxgraph(net, respect_switches=True, include_lines=True, include_trafos=True,
                                     include_impedances=True, nogobuses=None, notravbuses=None, multi=True,
                                     calc_branch_impedances=False, branch_impedance_unit='ohm')
    has_path = False
    for n in range(len(input_busses)):
        for m in range(len(output_busses)):
            has_path = has_path or nx.has_path(top, input_busses[n], output_busses[m])
    if not has_path and not control_mode == 0 and not item.i_droop:
        return

    if control_mode == 0:  # VOLTAGE CONTROL
        # controlled_node = item.rembar
        controlled_node = item.cpCtrlNode
        bus = bus_dict[controlled_node]  # controlled node

        if item.uset_mode == 0:  # Station controller
            v_setpoint_pu = item.usetp
        else:
            v_setpoint_pu = controlled_node.vtarget  # Bus target voltage

        if item.i_droop:  # Enable Droop
            bsc = pp.control.BinarySearchControl(net, ctrl_in_service=stactrl_in_service,
                                                 output_element=gen_element, output_variable="q_mvar",
                                                 output_element_index=gen_element_index,
                                                 output_element_in_service=gen_element_in_service,
                                                 output_values_distribution=distribution,
                                                 input_element=res_element_table, input_variable=variable,
                                                 input_element_index=res_element_index,
                                                 set_point=v_setpoint_pu, voltage_ctrl=True, bus_idx=bus, tol=1e-3)
            pp.control.DroopControl(net, q_droop_mvar=item.Srated * 100 / item.ddroop, bus_idx=bus,
                                    vm_set_pu=v_setpoint_pu, controller_idx=bsc.index, voltage_ctrl=True)
        else:
            pp.control.BinarySearchControl(net, ctrl_in_service=stactrl_in_service,
                                           output_element=gen_element, output_variable="q_mvar",
                                           output_element_index=gen_element_index,
                                           output_element_in_service=gen_element_in_service, input_element="res_bus",
                                           output_values_distribution=distribution, damping_factor=0.9,
                                           input_variable="vm_pu", input_element_index=bus,
                                           set_point=v_setpoint_pu, voltage_ctrl=True, tol=1e-6)
    elif control_mode == 1:  # Q Control mode
        if item.iQorient != 0:
            if not stactrl_in_service:
                return
            raise NotImplementedError(f"{item}: Q orientation '-' not supported")
        # q_control_mode = item.qu_char  # 0: "Const Q", 1: "Q(V) Characteristic", 2: "Q(P) Characteristic"
        # q_control_terminal = q_control_cubicle.cterm  # terminal of the cubicle
        if item.qu_char == 0:
            pp.control.BinarySearchControl(
                net, ctrl_in_service=stactrl_in_service,
                output_element=gen_element,
                output_variable="q_mvar",
                output_element_index=gen_element_index,
                output_element_in_service=gen_element_in_service,
                input_element=res_element_table,
                output_values_distribution=distribution,
                damping_factor=0.9,
                input_variable=variable,
                input_element_index=res_element_index,
                set_point=item.qsetp,
                voltage_ctrl=False, tol=1e-6
            )
        elif item.qu_char == 1:
            controlled_node = item.refbar
            bus = bus_dict[controlled_node]  # controlled node
            bsc = pp.control.BinarySearchControl(
                net, ctrl_in_service=stactrl_in_service,
                output_element=gen_element,
                output_variable="q_mvar",
                output_element_index=gen_element_index,
                output_element_in_service=gen_element_in_service,
                input_element=res_element_table,
                output_values_distribution=distribution,
                damping_factor=0.9,
                input_variable=variable,
                input_element_index=res_element_index,
                set_point=item.qsetp,
                voltage_ctrl=False,
                bus_idx=bus,
                tol=1e-6
            )
            pp.control.DroopControl(
                net,
                q_droop_mvar=item.Srated * 100 / item.ddroop,
                bus_idx=bus,
                vm_set_pu=item.udeadbup,
                vm_set_ub=item.udeadbup,
                vm_set_lb=item.udeadblow,
                controller_idx=bsc.index,
                voltage_ctrl=False
            )
        else:
            raise NotImplementedError
    else:
        raise NotImplementedError(f"{item}: control mode {item.i_ctrl=} not implemented")


def split_line_at_length(net, line, length_pos):
    bus1, bus2 = net.line.loc[line, ['from_bus', 'to_bus']]
    if length_pos == net.line.at[line, 'length_km']:
        bus = bus2
    elif length_pos == 0:
        bus = bus1
    else:
        bus_name = "%s (Muff %u)" % (net.line.at[line, 'name'], length_pos)
        vn_kv = net.bus.at[bus1, "vn_kv"]
        zone = net.bus.at[bus1, "zone"]

        bus = pp.create_bus(net, name=bus_name, type='ls', vn_kv=vn_kv, zone=zone)

        net.line.at[line, 'to_bus'] = bus
        old_length = net.line.at[line, 'length_km']
        new_length = old_length - length_pos
        net.line.at[line, 'length_km'] = length_pos
        std_type = net.line.at[line, 'std_type']
        name = net.line.at[line, 'name']

        new_line = pp.create_line(
            net,
            from_bus=bus,
            to_bus=bus2,
            length_km=new_length,
            std_type=std_type,
            name=name,
            df=net.line.at[line, 'df'],
            parallel=net.line.at[line, 'parallel'],
            in_service=net.line.at[line, 'in_service']
        )

        if 'max_loading_percent' in net.line.columns:
            net.line.loc[new_line, 'max_loading_percent'] = net.line.at[line, 'max_loading_percent']

        if net.line.loc[line, 'geo'].notna():
            coords = geojson.utils.coords(geojson.loads(net.line.loc[line, 'geo']))

            scaling_factor = old_length / calc_len_coords(coords)
            sec_coords_a = get_section_coords(coords, sec_len=length_pos, start_len=0., scale_factor=scaling_factor)
            sec_coords_b = get_section_coords(
                coords, sec_len=new_length, start_len=length_pos, scale_factor=scaling_factor
            )

            net.line.loc[line, 'geo'] = geojson.dumps(geojson.LineString(sec_coords_a))
            net.line.loc[new_line, 'geo'] = geojson.dumps(geojson.LineString(sec_coords_b))

            net.bus.loc[bus, ['geo']] = geojson.Point(sec_coords_b[0])

    return bus


def get_lodlvp_length_pos(line_item, lod_item):
    sections = line_item.GetContents('*.ElmLnesec')
    if len(sections) > 0:
        sections.sort(lambda x: x.index)
        sections_end = [s.rellen + s.dline for s in sections]
    else:
        sections_end = [line_item.dline]

    loads = line_item.GetContents('*.ElmLodlvp')
    if len(loads) > 0:
        loads.sort(lambda x: x.rellen)
        loads_start = [load.rellen for load in loads]
    else:
        loads_start = [0]

    pos_sec_idx = bisect.bisect(sections_end, lod_item.rellen)
    pos_load_idx = bisect.bisect(loads_start, lod_item.rellen)

    pos = max(sections_end[pos_sec_idx - 1], loads_start[pos_load_idx - 1])

    return lod_item.rellen - pos


def get_next_line(net, line):
    name = net.line.at[line, 'name']
    to_bus = net.line.at[line, 'to_bus']
    next_line = net.line.loc[(net.line.name == name) & (net.line.from_bus == to_bus)].index

    return next_line


# def get_section_for_lodlvp(net, line_item, lod_item):
#     linepos = lod_item.rellen
#
#     cum_len = 0
#     while cum_len < linepos:
#         line =


# for ElmLodlvp - splits line at the partial load, creates new bus, sets up coordinates
def split_line(net, line_idx, pos_at_line, line_item):
    tol = 1e-6
    line_length = net.line.at[line_idx, 'length_km']
    logger.debug("line length: %.3f" % line_length)
    if pos_at_line < tol:
        bus_i = net.line.at[line_idx, 'from_bus']
        logger.debug('bus_i: %s' % bus_i)
        net.bus.at[bus_i, 'type'] = 'n'
        return bus_i
    elif abs(pos_at_line - line_length) < tol:
        bus_j = net.line.at[line_idx, 'to_bus']
        logger.debug('bus_j: %s' % bus_j)
        net.bus.at[bus_j, 'type'] = 'n'
        return bus_j
    elif (pos_at_line - line_length) > tol:
        raise ValueError(
            'Position at line is higher than the line length itself!\
             Line length: %.7f, position at line: %.7f (line: \n%s)' % (
                # line_length, pos_at_line, line_item.loc_name))
                line_length, pos_at_line, net.line.loc[line_dict[line_item]]))
    else:
        logger.debug('getting split position')
        name = net.line.at[line_idx, 'name']
        bus_i = net.line.at[line_idx, 'from_bus']
        bus_j = net.line.at[line_idx, 'to_bus']
        u = net.bus.at[bus_i, 'vn_kv']

        new_bus = pp.create_bus(net, name="Partial Load", vn_kv=u, type='n')
        logger.debug("created new split bus %s" % new_bus)

        line_type = net.line.at[line_idx, 'std_type']
        len_a = pos_at_line
        len_b = line_length - pos_at_line

        net.line.at[line_idx, 'length_km'] = len_a

        # connect the existing line to the new bus
        net.line.at[line_idx, 'to_bus'] = new_bus

        new_line = pp.create_line(net, new_bus, bus_j, len_b, line_type, name=name)
        # change the connection of the bus-line switch to the new line
        sw = net.switch.query("et=='l' & bus==@bus_j & element==@line_idx").index
        if len(sw) > 0:
            if len(sw) > 1:
                raise RuntimeError(
                    'found too many switches to fix for line %s: \n%s' % (
                        line_item, net.switch.loc[sw]))
            net.switch.loc[sw, 'element'] = new_line

        line_dict[line_item].append(new_line)

        net.line.at[new_line, 'section'] = "%s_1" % net.line.at[line_idx, 'section']
        net.line.at[new_line, 'order'] = net.line.at[line_idx, 'order'] + 1
        net.res_line.at[new_line, 'pf_loading'] = net.res_line.at[line_idx, 'pf_loading']

        if line_idx in net.line.index:
            logger.debug('setting new coords')
            set_new_coords(net, new_bus, line_idx, new_line, line_length, pos_at_line)

        return new_bus


def calc_segment_length(x1, y1, x2, y2):
    delta_x = float(x2) - float(x1)
    delta_y = float(y2) - float(y1)
    return (delta_x ** 2 + delta_y ** 2) ** 0.5


def get_scale_factor(length_line, coords):
    if any(coords) is np.nan:
        return np.nan
    temp_len = 0
    num_coords = len(coords)
    for i in range(num_coords - 1):
        x1 = float(coords[i][0])
        y1 = float(coords[i][1])

        x2 = float(coords[i + 1][0])
        y2 = float(coords[i + 1][1])
        temp_len += calc_segment_length(x1, y1, x2, y2)
    return temp_len / length_line if length_line != 0 else 0


def break_coords_sections(coords, section_length, scale_factor_length):
    section_length *= scale_factor_length
    # breaks coordinates into 2 parts (chops the line section away)
    if any(coords) is np.nan:
        return [[np.nan, np.nan]], [[np.nan, np.nan]]

    num_coords = len(coords)
    if num_coords < 2:
        return [[np.nan, np.nan]], [[np.nan, np.nan]]
    # define scale

    sum_len, delta_len, x1, y1, x2, y2 = tuple([0] * 6)
    i = 0
    for i in range(num_coords - 1):
        x1 = float(coords[i][0])
        y1 = float(coords[i][1])

        x2 = float(coords[i + 1][0])
        y2 = float(coords[i + 1][1])

        delta_len = calc_segment_length(x1, y1, x2, y2)
        sum_len += delta_len
        if sum_len >= section_length:
            break

    a = section_length - (sum_len - delta_len)
    b = sum_len - section_length
    x0 = a * x2 / delta_len + b * x1 / delta_len
    y0 = a * y2 / delta_len + b * y1 / delta_len

    section_coords = coords[0:i + 1] + [[x0, y0]]
    new_coords = [[x0, y0]] + coords[(i + 1)::]
    return section_coords, new_coords


# set up new coordinates for line sections that are split by the new bus of the ElmLodlvp
def set_new_coords(net, bus_id, line_idx, new_line_idx, line_length, pos_at_line):
    line_coords = net.line.at[line_idx, 'geo']
    logger.debug('got coords for line %s' % line_idx)

    scale_factor_length = get_scale_factor(line_length, line_coords)
    section_coords, new_coords = break_coords_sections(line_coords, pos_at_line,
                                                       scale_factor_length)

    logger.debug('calculated new coords: %s, %s ' % (section_coords, new_coords))

    net.line.at[line_idx, 'geo'] = geojson.dumps(geojson.LineString(section_coords))
    net.line.at[new_line_idx, 'geo'] = geojson.dumps(geojson.LineString(new_coords))

    net.bus.at[bus_id, 'geo'] = geojson.dumps(geojson.Point(new_coords[0]))


# gather info about ElmLodlvp in a dict
def get_lvp_for_lines(dict_net):
    logger.debug(dict_net['lvp_params'])

    def calc_p_q(lvp, lvp_params):
        lvp_type = lvp.typ_id

        # if lvp_type is not None:
        #     cos_fix = lvp.coslini_a
        #
        #     s_var = lvp.cSav
        #     cos_var = lvp.ccosphi
        # else:
        #     cos_fix = lvp_params['cosfix']
        #
        #     s_var = lvp.cSav
        #     cos_var = lvp_params['cosvar']

        # s_fix = lvp_params['Sfix'] * lvp.NrCust + lvp.slini_a

        # p_fix = s_fix * cos_fix
        # q_fix = s_fix * np.sin(np.arccos(cos_fix))
        #
        # p_var = s_var * cos_var
        # q_var = s_var * np.sin(np.arccos(cos_var))

        if lvp_type is not None:
            s_fix_global = 0
            cos_fix_global = lvp.coslini_a
        else:
            s_fix_global = lvp_params['Sfix'] * lvp.NrCust
            cos_fix_global = lvp_params['cosfix']

        s_fix_local = lvp.slini_a
        cos_fix_local = lvp.coslini_a

        s_var_local = lvp.cSav
        cos_var_local = lvp.ccosphi

        p_fix = s_fix_local * cos_fix_local + s_fix_global * cos_fix_global
        q_fix = s_fix_local * np.sin(np.arccos(cos_fix_local)) + s_fix_global * np.sin(
            np.arccos(cos_fix_global))

        p_var = s_var_local * cos_var_local
        q_var = s_var_local * np.sin(np.arccos(cos_var_local))

        scale_p_night = lvp_params['scPnight'] / 100
        p_night = lvp.pnight_a * scale_p_night

        # logger.debug(
        #     f"load: {lvp.loc_name}, s_fix: {s_fix}, cos_fix: {cos_fix}, s_var: {s_var}, cos_var: {cos_var}, "
        #     f"p_night: {p_night}, scale_p_night: {scale_p_night}")

        p = p_fix + p_var + p_night
        q = q_fix + q_var

        return p, q

    line_items = dict_net['ElmLne']
    # choose ElmLodlvp that are part of lines
    lvp_items = [lvp for lvp in dict_net['ElmLodlvp'] if lvp.fold_id.GetClassName() == 'ElmLne']
    logger.debug(lvp_items)

    lvp_dict = {}
    for line in line_items:
        temp_loads = [lvp for lvp in lvp_items if lvp.fold_id == line]
        logger.debug('line: %s , loads: %s' % (line, temp_loads))

        if len(temp_loads) == 0:
            continue

        # {'line': [(load.ElmLodlvp, position_at_line, (p_mw, q_mvar))]}
        lvp_dict[line] = [(lvp, lvp.lneposkm, calc_p_q(lvp, dict_net['lvp_params']))
                          for lvp in temp_loads]

        lvp_dict[line].sort(key=lambda tup: tup[1])
    return lvp_dict


# find position of ElmLodlvp at the section
def get_pos_at_sec(net, lvp_dict, line_item, load_item):
    val = lvp_dict[line_item]
    pos_at_line = 0

    for load_item_for, pos_at_line_for, _ in val:
        if load_item_for == load_item:
            pos_at_line = pos_at_line_for
            break

    # line_sections = net.line[net.line.name == line_item.loc_name].sort_values(by='order')
    line_sections = net.line.loc[line_dict[line_item]].sort_values(by='order')
    logger.debug('line sections:\n%s' % line_sections)

    tot_length = 0
    sec_length = 0
    section = 1

    for section in line_sections.index:
        sec_length = line_sections.at[section, 'length_km']
        tot_length += sec_length
        logger.debug(
            "section: %s, sec_length: %s, tot_length: %s" % (section, sec_length, tot_length))
        if tot_length >= pos_at_line:
            break
    else:
        logger.warning(
            'possibly wrong section found: %s of %s for %s (tot_length=%s, pas_at_line=%s)' % (
                section, line_item, load_item, tot_length, pos_at_line))

    # section_name = line_sections[(line_sections.index == section)]['Name'].values[0]
    pos_at_sec = sec_length + pos_at_line - tot_length

    return section, pos_at_sec


# write order of sections
def write_line_order(net):
    net.line['order'] = ''
    line_names = net.line.name.unique()

    for n in line_names:
        k = 1000
        for i, row in net.line[net.line.name == n].iterrows():
            net.line.at[i, 'order'] = k
            k += 1000


# split all lines and create loads in place of ElmLodlvp
def split_all_lines(net, lvp_dict):
    write_line_order(net)
    # for idx in net.line.index:
    for line_item, val in lvp_dict.items():
        logger.debug(line_item)
        # for load_idx, pos_at_line, _, _ in val:
        #     section, pos_at_sec = get_pos_at_sec(net, net_dgs, lvp_dict, line, load_idx)
        #     pas[load_idx] = {'section':section, 'pos': pos_at_sec}
        # print('line: %s, val: %s' % (line, val))
        # val = [(92, 1, 0.025, 0.1), (91, 2, 0.031, 0.2), (90, 2, 0.032, 0.3)]
        for load_item, pos_at_line, (p, q) in val:
            logger.debug(load_item)
            # calculate at once and then read from dict - not good approach! don't do it
            # section, pos_at_sec = get_pos_at_sec(net, net_dgs, lvp_dict, line, load_idx)
            # section = pas[load_idx]['section']
            # pos_at_sec = pas[load_idx]['pos']
            section, pos_at_sec = get_pos_at_sec(net, lvp_dict, line_item, load_item)
            logger.debug("section: %s, pos_at_sec: %s" % (section, pos_at_sec))
            logger.debug("%s" % net.line.at[section, 'in_service'])
            if not net.line.at[section, 'in_service']:
                print('line %s skipped because it is not in service' % net.line.at[section, 'name'])
                continue
            new_bus = split_line(net, section, pos_at_sec, line_item=line_item)
            logger.debug("new_bus: %s" % new_bus)
            net.bus.at[new_bus, 'description'] = 'Partial Line LV-Load %.2f kW' % p

            if p >= 0 or True:
                # TODO: set const_i_percent to 100 after the pandapower bug is fixed
                new_load = pp.create_load(net, new_bus, name=load_item.loc_name, p_mw=p, q_mvar=q,
                                          const_i_percent=0)
                logger.debug('created load %s' % new_load)
                net.res_load.at[new_load, 'pf_p'] = p
                net.res_load.at[new_load, 'pf_q'] = q
            else:
                # const I is not implemented for sgen
                new_load = pp.create_sgen(net, new_bus, name=load_item.loc_name, p_mw=p, q_mvar=q)
                logger.debug('created sgen %s' % new_load)
                net.res_sgen.at[new_load, 'pf_p'] = p
                net.res_sgen.at[new_load, 'pf_q'] = q


def remove_folder_of_std_types(net):
    """
    Removes the folder name from all standard types that do not have duplicates, or where
    duplicates have the same parameters
    """
    for element in ["line", "trafo", "trafo3w"]:
        std_types = pp.available_std_types(net, element=element).index
        reduced_std_types = {name.split("\\")[-1] for name in std_types}
        for std_type in reduced_std_types:
            all_types = [st for st in std_types if st.split('\\')[-1] == std_type]
            if len(all_types) > 1:
                types_equal = [
                    pp.load_std_type(net, type1, element) == pp.load_std_type(net, type2, element)
                    for type1, type2 in combinations(all_types, 2)]
                if not all(types_equal):
                    continue
            for st in all_types:
                net.std_types[element][std_type] = net.std_types[element].pop(st)
                net[element].std_type = net[element].std_type.replace(st, std_type)<|MERGE_RESOLUTION|>--- conflicted
+++ resolved
@@ -3063,7 +3063,6 @@
         logger.error("Cannot add Scap '%s': not connected" % item.loc_name)
         return
 
-<<<<<<< HEAD
     if (item.gcap==0) and (item.bcap==0):
         logger.info('not creating series capacitor for %s' % item.loc_name)
     else:
@@ -3079,14 +3078,6 @@
                                  in_service=True)
         
         scap = pp.create_series_reactor_as_impedance(net, from_bus=aux_bus1, to_bus=aux_bus2, r_ohm=r_ohm,
-=======
-    if (item.gcap == 0) or (item.bcap == 0):
-        logger.info('not creating series capacitor for %s' % item.loc_name)
-    else:
-        r_ohm = item.gcap / (item.gcap ** 2 + item.bcap ** 2)
-        x_ohm = -item.bcap / (item.gcap ** 2 + item.bcap ** 2)
-        scap = pp.create_series_reactor_as_impedance(net, from_bus=bus1, to_bus=bus2, r_ohm=r_ohm,
->>>>>>> 28168c45
                                                      x_ohm=x_ohm, sn_mva=item.Sn,
                                                      name=item.loc_name,
                                                      in_service=not bool(item.outserv))
