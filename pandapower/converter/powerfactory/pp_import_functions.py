import bisect
import math
import numbers
import re
from itertools import combinations

import networkx as nx

import numpy as np
import pandapower as pp
from pandapower.auxiliary import ADict
import pandapower.control as control
from pandas import DataFrame, Series

try:
    import pandaplan.core.pplog as logging
except ImportError:
    import logging

logger = logging.getLogger(__name__)


# make wrapper for GetAttribute
def ga(element, attr):
    return element.GetAttribute(attr)


# import network to pandapower:
def from_pf(dict_net, pv_as_slack=True, pf_variable_p_loads='plini', pf_variable_p_gen='pgini',
            flag_graphics='GPS', tap_opt="nntap", export_controller=True, handle_us="Deactivate",
            max_iter=None, is_unbalanced=False, create_sections=True):
    global line_dict
    line_dict = {}
    global trafo_dict
    trafo_dict = {}
    global switch_dict
    switch_dict = {}
    logger.debug("__name__: %s" % __name__)
    logger.debug('started from_pf')
    logger.info(logger.__dict__)

    flag_graphics = flag_graphics if flag_graphics in ['GPS', 'no geodata'] else 'graphic objects'

    logger.debug('collecting grid')
    grid_name = dict_net['ElmNet'].loc_name
    base_sn_mva = dict_net['global_parameters']['base_sn_mva']
    net = pp.create_empty_network(grid_name, sn_mva=base_sn_mva)
    net['bus_geodata'] = DataFrame(columns=['x', 'y'])
    net['line_geodata'] = DataFrame(columns=['coords'])

    pp.results.reset_results(net, mode="pf_3ph")
    if max_iter is not None:
        pp.set_user_pf_options(net, max_iteration=max_iter)
    logger.info('creating grid %s' % grid_name)
    if 'res_switch' not in net.keys():
        net['res_switch'] = DataFrame(columns=['pf_closed', 'pf_in_service'], dtype='bool')

    logger.debug('creating buses')
    # create buses:
    global bus_dict
    bus_dict = {}
    global grf_map
    grf_map = dict_net.get('graphics', {})
    logger.debug('the graphic mapping is: %s' % grf_map)

    # ist leider notwendig
    n = 0
    for n, bus in enumerate(dict_net['ElmTerm'], 1):
        create_bus(net=net, item=bus, flag_graphics=flag_graphics, is_unbalanced=is_unbalanced)
    if n > 0: logger.info('imported %d buses' % n)

    logger.debug('creating external grids')
    # create external networks:
    n = 0
    for n, ext_net in enumerate(dict_net['ElmXnet'], 1):
        create_ext_net(net=net, item=ext_net, pv_as_slack=pv_as_slack, is_unbalanced=is_unbalanced)
    if n > 0: logger.info('imported %d external grids' % n)

    logger.debug('creating loads')
    # create loads:
    n = 0
    for n, load in enumerate(dict_net['ElmLod'], 1):
        try:
            create_load(net=net, item=load, pf_variable_p_loads=pf_variable_p_loads,
                        dict_net=dict_net, is_unbalanced=is_unbalanced)
        except RuntimeError as err:
            logger.debug('load failed at import and was not imported: %s' % err)
    if n > 0: logger.info('imported %d loads' % n)

    logger.debug('creating lv loads')
    # create loads:
    n = 0
    for n, load in enumerate(dict_net['ElmLodlv'], 1):
        try:
            create_load(net=net, item=load, pf_variable_p_loads=pf_variable_p_loads,
                        dict_net=dict_net, is_unbalanced=is_unbalanced)
        except RuntimeError as err:
            logger.warning('load failed at import and was not imported: %s' % err)
    if n > 0: logger.info('imported %d lv loads' % n),

    logger.debug('creating mv loads')
    # create loads:
    n = 0
    for n, load in enumerate(dict_net['ElmLodmv'], 1):
        try:
            create_load(net=net, item=load, pf_variable_p_loads=pf_variable_p_loads,
                        dict_net=dict_net, is_unbalanced=is_unbalanced)
        except RuntimeError as err:
            logger.error('load failed at import and was not imported: %s' % err)
    if n > 0: logger.info('imported %d mv loads' % n)

    #    logger.debug('sum loads: %.3f' % sum(net.load.loc[net.load.in_service, 'p_mw']))

    logger.debug('creating static generators')
    # create static generators:
    n = 0
    for n, gen in enumerate(dict_net['ElmGenstat'], 1):
        try:
            create_sgen_genstat(net=net, item=gen, pv_as_slack=pv_as_slack,
                                pf_variable_p_gen=pf_variable_p_gen, dict_net=dict_net, is_unbalanced=is_unbalanced,
                                export_ctrl=export_controller)
        except RuntimeError as err:
            logger.debug('sgen failed at import and was not imported: %s' % err)
    if n > 0: logger.info('imported %d static generators' % n)

    logger.debug('creating pv generators as static generators')

    # create pv generators:
    n = 0
    for n, pv in enumerate(dict_net['ElmPvsys'], 1):
        create_sgen_genstat(net=net, item=pv, pv_as_slack=pv_as_slack,
                            pf_variable_p_gen=pf_variable_p_gen, dict_net=dict_net, is_unbalanced=is_unbalanced,
                            export_ctrl=export_controller)
    if n > 0: logger.info('imported %d pv generators' % n)

    logger.debug('creating asynchronous machines')
    # create asynchronous machines:
    n = 0
    for n, asm in enumerate(dict_net['ElmAsm'], n):
        create_sgen_asm(net=net, item=asm, pf_variable_p_gen=pf_variable_p_gen, dict_net=dict_net)
    if n > 0: logger.info('imported %d asynchronous machines' % n)

    logger.debug('creating synchronous machines')
    # create synchronous machines:
    n = 0
    for n, gen in enumerate(dict_net['ElmSym'], n):
        create_sgen_sym(net=net, item=gen, pv_as_slack=pv_as_slack,
                        pf_variable_p_gen=pf_variable_p_gen, dict_net=dict_net, export_ctrl=export_controller)
    if n > 0: logger.info('imported %d synchronous machines' % n)

    logger.debug('creating transformers')
    # create trafos:
    n = 0
    for n, trafo in enumerate(dict_net['ElmTr2'], 1):
        create_trafo(net=net, item=trafo, export_controller=export_controller, tap_opt=tap_opt,
                     is_unbalanced=is_unbalanced, hunting_limit=dict_net["lvp_params"]["hunting_limit"])
    if n > 0: logger.info('imported %d trafos' % n)

    logger.debug('creating 3W-transformers')
    # create 3w-trafos:
    n = 0
    for n, trafo in enumerate(dict_net['ElmTr3'], 1):
        create_trafo3w(net=net, item=trafo, tap_opt=tap_opt)
    if n > 0:
        logger.info('imported %d 3w-trafos' % n)
        pp.set_user_pf_options(net, trafo3w_losses='star')

    logger.debug('creating switches (couplings)')
    # create switches (ElmCoup):
    n = 0
    for n, coup in enumerate(dict_net['ElmCoup'], 1):
        create_coup(net=net, item=coup)
    if n > 0: logger.info('imported %d coups' % n)

    logger.debug('creating fuses (as couplings)')
    # create fuses (RelFuse):
    n = 0
    for n, fuse in enumerate(dict_net['RelFuse'], 1):
        create_coup(net=net, item=fuse, is_fuse=True)
    if n > 0: logger.info('imported %d fuses' % n)
    
    logger.debug('creating shunts')
    # create shunts (ElmShnt):
    n = 0
    for n, shunt in enumerate(dict_net['ElmShnt'], 1):
        create_shunt(net=net, item=shunt)
    if n > 0: logger.info('imported %d shunts' % n)
    
    logger.debug('creating impedances')
    # create zpu (ElmZpu):
    n = 0
    for n, zpu in enumerate(dict_net['ElmZpu'], 1):
        create_zpu(net=net, item=zpu)
    if n > 0: logger.info('imported %d impedances' % n)
<<<<<<< HEAD
    
    logger.debug('creating series inductivity as impedance')
=======

>>>>>>> 11af12cd
    # create series inductivity as impedance (ElmSind):
    n = 0
    for n, sind in enumerate(dict_net['ElmSind'], 1):
        create_sind(net=net, item=sind)
    if n > 0: logger.info('imported %d SIND' % n)
<<<<<<< HEAD
    
    logger.debug('creating series capacity as impedance')
=======
>>>>>>> 11af12cd
    # create series capacity as impedance (ElmScap):
    n = 0
    for n, scap in enumerate(dict_net['ElmScap'], 1):
        create_scap(net=net, item=scap)
    if n > 0: logger.info('imported %d SCAP' % n)
<<<<<<< HEAD
    
    logger.debug('creating static var compensator')
    # create static var compensator (SVC) with control same as voltage controlled synchron machine (ElmSvs):
    n = 0
    for n, svc in enumerate(dict_net['ElmSvs'], 1):
        create_svc(net=net, item=svc, pv_as_slack=pv_as_slack,
                        pf_variable_p_gen=pf_variable_p_gen, dict_net=dict_net)
    if n > 0: logger.info('imported %d SVC' % n)
    
=======

>>>>>>> 11af12cd
    # create vac (ElmVac):
    n = 0
    for n, vac in enumerate(dict_net['ElmVac'], 1):
        create_vac(net=net, item=vac)
    if n > 0: logger.info('imported %d VAC' % n)

    # create vac (ElmVsc):
    n = 0
    for n, vscmono in enumerate(dict_net['ElmVscmono'], 1):
        create_vscmono(net=net, item=vscmono)
    if n > 0: logger.info('imported %d VSC (mono)' % n)

    # create vac (ElmVsc):
    n = 0
    for n, vsc in enumerate(dict_net['ElmVsc'], 1):
        create_vsc(net=net, item=vsc)
    if n > 0: logger.info('imported %d VSC' % n)

    # logger.debug('creating switches')
    # # create switches (StaSwitch):
    # n = 0
    # for switch in dict_net['StaSwitch']:
    #     create_switch(net=net, item=switch)
    #     n += 1
    # logger.info('imported %d switches' % n)

    for idx, row in net.trafo.iterrows():
        propagate_bus_coords(net, row.lv_bus, row.hv_bus)

    for idx, row in net.switch[net.switch.et == 'b'].iterrows():
        propagate_bus_coords(net, row.bus, row.element)

    # we do lines last because of propagation of coordinates
    logger.debug('creating lines')
    # create lines:
    n = 0
    for n, line in enumerate(dict_net['ElmLne'], 0):
        create_line(net=net, item=line, flag_graphics=flag_graphics, create_sections=create_sections,
                    is_unbalanced=is_unbalanced)
    logger.info('imported %d lines' % (len(net.line.line_idx.unique())) if len(net.line) else 0)
    net.line['section_idx'] = 0
    if dict_net['global_parameters']["iopt_tem"] == 1:
        pp.set_user_pf_options(net, consider_line_temperature=True)
    if dict_net['global_parameters']["global_load_voltage_dependency"] == 1:
        pp.set_user_pf_options(net, voltage_depend_loads=True)
    else:
        pp.set_user_pf_options(net, voltage_depend_loads=False)

    if len(dict_net['ElmLodlvp']) > 0:
        lvp_dict = get_lvp_for_lines(dict_net)
        logger.debug(lvp_dict)
        split_all_lines(net, lvp_dict)

    # create station controllers (ElmStactrl):
    if export_controller:
        n = 0
        for n, stactrl in enumerate(dict_net['ElmStactrl'], 1):
            create_stactrl(net=net, item=stactrl)
        if n > 0: logger.info('imported %d station controllers' % n)

    remove_folder_of_std_types(net)

    ### don't import the ElmLodlvp for now...
    # logger.debug('creating lv partial loads')
    # # create loads:
    # n = 0
    # for n, load in enumerate(dict_net['ElmLodlvp'], 1):
    #     create_load(net=net, item=load, pf_variable_p_loads=pf_variable_p_loads)
    # if n > 0: logger.info('imported %d lv partial loads' % n)

    # # here we import the partial LV loads that are part of lines because of line section
    # coordinates
    # logger.debug('creating lv partial loads')
    # # create loads:
    # n = 0
    # for n, load in enumerate(dict_net['ElmLodlvp'], 1):
    #     try:
    #         create_load(net=net, item=load, pf_variable_p_loads=pf_variable_p_loads)
    #     except NotImplementedError:
    #         logger.debug('load %s not imported because it is not contained in ElmLod' % load)
    # if n > 0: logger.info('imported %d lv partial loads' % n)

    # if len(dict_net['ElmLodlvp']) > 0:
    #     n = 0
    #     for line in dict_net['ElmLne']:
    #         partial_loads = line.GetContents('*.ElmLodlvp')
    #         partial_loads.sort(key=lambda x: x.lneposkm)
    #         for load in partial_loads:
    #             create_load(net=net, item=load, pf_variable_p_loads=pf_variable_p_loads)
    #             n += 1
    #     logger.info('imported %d lv partial loads' % n)

    if handle_us == "Deactivate":
        logger.info('deactivating unsupplied elements')
        pp.set_isolated_areas_out_of_service(net)
    elif handle_us == "Drop":
        logger.info('dropping inactive elements')
        pp.drop_inactive_elements(net)
    elif handle_us != "Nothing":
        raise ValueError("handle_us should be 'Deactivate', 'Drop' or 'Nothing', "
                         "received: %s" % handle_us)

    if is_unbalanced:
        pp.add_zero_impedance_parameters(net)

    logger.info('imported net')
    return net


def get_graphic_object(item):
    try:
        graphic_object = grf_map[item]
    except KeyError as err:
        logger.warning('graphic object missing for element %s: %s' % (item, err))
        return None
    else:
        return graphic_object


def add_additional_attributes(item, net, element, element_id, attr_list=None, attr_dict=None):
    """
    Adds additonal atributes from powerfactory such as sernum or for_name

    @param item: powerfactory item
    @param net: pp net
    @param element: pp element namme (str). e.g. bus, load, sgen
    @param element_id: element index in pp net
    @param attr_list: list of attribtues to add. e.g. ["sernum", "for_name"]
    @param attr_dict: names of an attribute in powerfactory and in pandapower
    @return:
    """
    if attr_dict is None:
        attr_dict = {k: k for k in attr_list}

    for attr in attr_dict.keys():
        if '.' in attr:
            # go in the object chain of a.b.c.d until finally get the chr_name
            obj = item
            for a in attr.split('.'):
                if hasattr(obj, 'HasAttribute') and obj.HasAttribute(a):
                    obj = ga(obj, a)
            if obj is not None and isinstance(obj, str):
                net[element].loc[element_id, attr_dict[attr]] = obj

        elif item.HasAttribute(attr):
            chr_name = ga(item, attr)
            if chr_name is not None:
                if isinstance(chr_name, (str, numbers.Number)):
                    net[element].loc[element_id, attr_dict[attr]] = chr_name
                elif isinstance(chr_name, list):
                    if len(chr_name) > 1:
                        raise NotImplementedError(f"attribute {attr} is a list with more than 1 items - not supported.")
                    elif len(chr_name) == 0:
                        continue
                    net[element].loc[element_id, attr_dict[attr]] = chr_name[0]


def create_bus(net, item, flag_graphics, is_unbalanced):
    # add geo data
    if flag_graphics == 'GPS':
        x = ga(item, 'e:GPSlon')
        y = ga(item, 'e:GPSlat')
    elif flag_graphics == 'graphic objects':
        graphic_object = get_graphic_object(item)
        if graphic_object:
            x = ga(graphic_object, 'rCenterX')
            y = ga(graphic_object, 'rCenterY')
            # add gr coord data
        else:
            x, y = 0, 0
    else:
        x, y = 0, 0

    # only values > 0+-1e-3 are entered into the bus_geodata
    if x > 1e-3 or y > 1e-3:
        geodata = (x, y)
    else:
        geodata = None

    usage = ["b", "m", "n"]
    params = {
        'name': item.loc_name,
        'vn_kv': item.uknom,
        'in_service': not bool(item.outserv),
        'type': usage[item.iUsage],
        'geodata': geodata
    }

    system_type = {0: "ac", 1: "dc", 2: "ac/bi"}[item.systype]

    try:
        params['zone'] = item.Grid.loc_name.split('.ElmNet')[0]
    except AttributeError:
        params['zone'] = item.cpGrid.loc_name.split('.ElmNet')[0]

    logger.debug(f">> creating {system_type} bus <{params['name']}>")

    if system_type == "ac":
        bid = pp.create_bus(net, **params)
        table = "bus"
    elif system_type == "dc":
        bid = pp.create_bus_dc(net, **params)
        table = "bus_dc"
    else:
        raise NotImplementedError(f"Only buses with system type AC or DC are supported, "
                                  f"but f{item.loc_name} has system type {system_type}")
    # add the bus to the bus dictionary
    bus_dict[item] = bid

    get_pf_bus_results(net, item, bid, is_unbalanced, system_type)

    substat_descr = ''
    if item.HasAttribute('cpSubstat'):
        substat = item.cpSubstat
        if substat is not None:
            logger.debug('adding substat %s to descr of bus %s (#%d)' %
                         (substat, params['name'], bid))
            substat_descr = substat.loc_name
        else:
            logger.debug("bus has no substat description")
    else:
        logger.debug('bus %s is not part of any substation' %
                     params['name'])

    if len(item.desc) > 0:
        descr = ' \n '.join(item.desc)
    elif item.fold_id:
        descr = item.fold_id.loc_name
    else:
        descr = ''

    logger.debug('adding descr <%s> to bus' % descr)

    net[table].at[bid, "description"] = descr
    net[table].at[bid, "substat"] = substat_descr
    net[table].at[bid, "folder_id"] = item.fold_id.loc_name

    add_additional_attributes(item, net, table, bid, attr_dict={"for_name": "equipment", "cimRdfId": "origin_id"},
                              attr_list=["sernum", "chr_name", "cpSite.loc_name"])


def get_pf_bus_results(net, item, bid, is_unbalanced, system_type):
    if is_unbalanced:
        bus_type = "res_bus_3ph"
        result_variables = {
          "pf_vm_a_pu": "m:u:A",
          "pf_va_a_degree": "m:phiu:A",
          "pf_vm_b_pu": "m:u:B",
          "pf_va_b_degree": "m:phiu:B",
          "pf_vm_c_pu": "m:u:C",
          "pf_va_c_degree": "m:phiu:C",
        }
    elif system_type == "ac":
        bus_type = "res_bus"
        result_variables = {
            "pf_vm_pu": "m:u",
            "pf_va_degree": "m:phiu"
        }
    else:
        bus_type = "res_bus_dc"
        result_variables = {"pf_vm_pu": "m:u"}

    for res_var_pp, res_var_pf in result_variables.items():
        res = np.nan
        if item.HasResults(0):
            res = ga(item, res_var_pf)
        # dc bus voltage can be negative:
        net[bus_type].at[bid, res_var_pp] = np.abs(res) if "vm_pu" in res_var_pp else res


# # This one deletes all the results :(
# # Don't use it
# def find_bus_index_in_net(item, net=None):
#     foreign_key = int(ga(item, 'for_name'))
#     return foreign_key


# Is unfortunately not that safe :(
# Don't use it
# def find_bus_index_in_net(item, net):
#     usage = ["b", "m", "n"]
#     # to be sure that the bus is the correct one
#     name = ga(item, 'loc_name')
#     bus_type = usage[ga(item, 'iUsage')]
#     logger.debug('looking for bus <%s> in net' % name)
#
#     if item.HasAttribute('cpSubstat'):
#         substat = ga(item, 'cpSubstat')
#         if substat is not None:
#             descr = ga(substat, 'loc_name')
#             logger.debug('bus <%s> has substat, descr is <%s>' % (name, descr))
#         else:
#             # omg so ugly :(
#             descr = ga(item, 'desc')
#             descr = descr[0] if len(descr) > 0 else ""
#             logger.debug('substat is none, descr of bus <%s> is <%s>' % (name, descr))
#     else:
#         descr = ga(item, 'desc')
#         descr = descr[0] if len(descr) > 0 else ""
#         logger.debug('no attribute "substat", descr of bus <%s> is <%s>' % (name, descr))
#
#     try:
#         zone = ga(item, 'Grid')
#         zone_name = ga(zone, 'loc_name').split('.ElmNet')[0]
#         logger.debug('zone "Grid" found: <%s>' % zone_name)
#     except:
#         zone = ga(item, 'cpGrid')
#         zone_name = ga(zone, 'loc_name').split('.ElmNet')[0]
#         logger.debug('zone "cpGrid" found: <%s>' % zone_name)
#
#     temp_df_a = net.bus[net.bus.zone == zone_name]
#     temp_df_b = temp_df_a[temp_df_a.type == bus_type]
#     temp_df_c = temp_df_b[temp_df_a.description == descr]
#     bus_index = temp_df_c[temp_df_b.name == name].index.values[0]
#     logger.debug('bus index in net of bus <%s> is <%d>' % (name, bus_index))
#
#     return bus_index


def get_connection_nodes(net, item, num_nodes):
    buses = []
    table = "bus"
    for i in range(num_nodes):
        try:
            pf_bus = item.GetNode(i)
        except Exception as err:
            logger.error('GetNode failed for %s' % item)
            logger.error(err)
            pf_bus = None
        if pf_bus is None:
            if num_nodes == 1:
                logger.error(f"{item} has no connection node")
                raise IndexError
            buses.append(None)
        else:
            if pf_bus.systype == 1:
                table = "bus_dc"
            logger.debug("got bus %s" % pf_bus.loc_name)
            pp_bus = bus_dict[pf_bus]
            if num_nodes == 1:
                return pp_bus, table
            buses.append(pp_bus)

    if all([b is None for b in buses]):
        logger.error("Element %s is Disconnected: buses are %s" %
                     (item.loc_name, buses))
        raise IndexError
    elif None in buses:
        logger.debug('exising buses: %s' % buses)
        existing_bus = (set(buses) - {None}).pop()
        name = net[table].at[existing_bus, "name"] + "_aux"
        new_buses = []
        # determine the voltage needed
        # check if trafo
        v = []
        pf_class = item.GetClassName()
        logger.warning("object %s of class %s is not properly connected - creating auxiliary buses."
                       " check if the auxiliary buses have been created with correct voltages" % (
                           item, pf_class))

        if pf_class == "ElmTr2":
            v.append(ga(item, 't:utrn_h'))
            v.append(ga(item, 't:utrn_l'))
        elif pf_class == "ElmTr3":
            v.append(ga(item, 't:utrn3_h'))
            v.append(ga(item, 't:utrn3_m'))
            v.append(ga(item, 't:utrn3_l'))
        else:
            v = [net[table].vn_kv.at[existing_bus] for _ in buses]

        # the order of buses must be the same as the order of voltage values
        # imo this could be more robust, because we don't know in what order item.GetNode(i)
        # actually returns the values, we can only rely on PF that it always is hv, mv, lv etc.
        for b, vv in zip(buses, v):
            if b is None:
                if table == "bus":
                    aux_bus = pp.create_bus(net, vv, type="n", name=name)
                else:
                    aux_bus = pp.create_bus_dc(net, vv, type="n", name=name)
                new_buses.append(aux_bus)
                logger.debug("Created new bus '%s' for disconected line " % name)
            else:
                new_buses.append(b)
        return tuple(new_buses), table
    else:
        return tuple(buses), table


def import_switch(item, idx_cubicle):
    logger.debug('importing switch for %s (%d)' % (item.loc_name, idx_cubicle))
    switch_types = {"cbk": "CB", "sdc": "LBS", "swt": "LS", "dct": "DS"}
    cub = item.GetCubicle(idx_cubicle)
    if cub is None:
        return None, None, None
    switches = cub.GetContents('*.StaSwitch')
    if len(switches) > 1:
        logger.error('more then 1 switch found for %s: %s' % (item, switches))
    if len(switches) != 0:
        switch = switches[0]
        switch_in_service = not bool(switch.outserv) if switch.HasAttribute('outserv') else True
        switch_name = switch.cDisplayName
        if not switch.HasAttribute('isclosed'):
            logger.warning('switch %s does not have the attribute isclosed!!!' % switch)
        switch_is_closed = bool(switch.on_off) and bool(switch.isclosed) and switch_in_service
        switch_usage = switch_types.get(switch.aUsage, 'unknown')
        return switch_is_closed, switch_usage, switch_name
    else:
        return None, None, None


def create_connection_switches(net, item, number_switches, et, buses, elements):
    # False if open, True if closed, None if no switch
    logger.debug('creating connection switches')
    for i in range(number_switches):
        switch_is_closed, switch_usage, switch_name = import_switch(item, i)
        logger.debug('switch closed: %s, switch_usage: %s' % (switch_is_closed, switch_usage))
        if switch_is_closed is not None:
            cd = pp.create_switch(net, bus=buses[i], element=elements[i], et=et,
                                  closed=switch_is_closed, type=switch_usage, name=switch_name)
            net.res_switch.loc[cd, ['pf_closed', 'pf_in_service']] = switch_is_closed, True


def get_coords_from_buses(net, from_bus, to_bus, **kwargs):
    coords = []
    if from_bus in net.bus_geodata.index:
        x1, y1 = net.bus_geodata.loc[from_bus, ['x', 'y']]
        has_coords = True
    else:
        x1, y1 = np.nan, np.nan
        has_coords = False

    if to_bus in net.bus_geodata.index:
        x2, y2 = net.bus_geodata.loc[to_bus, ['x', 'y']]
        has_coords = True
    else:
        x2, y2 = np.nan, np.nan
        has_coords = False

    if has_coords:
        coords = [[x1, y1], [x2, y2]]
        logger.debug('got coords from buses: %s' % coords)
    else:
        logger.debug('no coords for line between buses %d and %d' % (from_bus, to_bus))
    return coords


def get_coords_from_item(item):
    # function reads geodata from item directly (for lines this is in item.GPScoords)
    coords = item.GPScoords
    try:
        # lat / lon must be switched in my example (karlsruhe). Check if this is always right
        c = tuple((x, y) for [y, x] in coords)
    except ValueError:
        try:
            c = tuple((x, y) for [y, x, z] in coords)
        except ValueError:
            c = []
    return c


def get_coords_from_grf_object(item):
    logger.debug('getting coords from gr_obj')
    # center_x = ga(grf_map[item], 'rCenterX')
    # center_y = ga(grf_map[item], 'rCenterY')
    # coords = [[center_x, center_y]]

    graphic_object = get_graphic_object(item)
    if graphic_object:
        coords = []
        cons = graphic_object.GetContents('*.IntGrfcon')
        cons.sort(key=lambda x: x.iDatConNr)
        for c in cons:
            con_nr = c.iDatConNr
            x_list = c.rX
            y_list = c.rY
            coords_list = list(list(t) for t in zip(x_list, y_list) if t != (-1, -1))
            if con_nr == 0:
                coords_list = coords_list[::-1]
            coords.extend(coords_list)
        if len(coords) == 0:
            coords = [[graphic_object.rCenterX, graphic_object.rCenterY]] * 2
        logger.debug('extracted line coords from graphic object: %s' % coords)
        # net.line_geodata.loc[lid, 'coords'] = coords
    else:
        coords = []

    return coords


def create_line(net, item, flag_graphics, create_sections, is_unbalanced):
    params = {'parallel': item.nlnum, 'name': item.loc_name}
    logger.debug('>> creating line <%s>' % params['name'])
    logger.debug('line <%s> has <%d> parallel lines' % (params['name'], params['parallel']))

    logger.debug('asked for buses')
    # here: implement situation if line not connected

    try:
        (params['bus1'], params['bus2']), bus_table = get_connection_nodes(net, item, 2)
    except IndexError:
        logger.debug("Cannot add Line '%s': not connected" % params['name'])
        return
    except:
        logger.error("Error while exporting Line '%s'" % params['name'])
        return

    ac = bus_table == "bus"
    line_table = "line" if ac else "line_dc"

    corridor = pp.create.get_free_id(net[line_table])
    line_sections = item.GetContents('*.ElmLnesec')
    # geodata
    if flag_graphics == 'no geodata':
        coords = []
    elif flag_graphics == 'GPS':
        if len(item.GPScoords) > 0:
            coords = get_coords_from_item(item)
        else:
            coords = get_coords_from_buses(net, params['bus1'], params['bus2'])  # todo
    else:
        coords = get_coords_from_grf_object(item)

    if len(line_sections) == 0:
        if coords:
            params["geodata"] = coords
        logger.debug('line <%s> has no sections' % params['name'])
        lid = create_line_normal(net=net, item=item, is_unbalanced=is_unbalanced, ac=ac, **params)
        sid_list = [lid]
        logger.debug('created line <%s> with index <%d>' % (params['name'], lid))

    else:
        logger.debug('line <%s> has sections' % params['name'])
        if create_sections:
            if not ac:
                raise NotImplementedError(f"Export of lines with line sections only implemented for AC lines ({item})")
            sid_list = create_line_sections(net=net, item_list=line_sections, line=item,
                                            coords=coords, is_unbalanced=is_unbalanced, **params)
        else:
            lidx = create_line_no_sections(net, item, line_sections, params["bus1"], params["bus2"], coords,
                                           is_unbalanced, ac)
            sid_list = [lidx]
        logger.debug('created <%d> line sections for line <%s>' % (len(sid_list), params['name']))

    line_dict[item] = sid_list
    net[line_table].loc[sid_list, "line_idx"] = corridor
    net[line_table].loc[sid_list, "folder_id"] = item.fold_id.loc_name
    net[line_table].loc[sid_list, "equipment"] = item.for_name

    if ac:
        create_connection_switches(net, item, 2, 'l', (params['bus1'], params['bus2']),
                                   (sid_list[0], sid_list[-1]))

    logger.debug('line <%s> created' % params['name'])


def point_len(p1, p2):
    x1, y1 = p1
    x2, y2 = p2
    return ((x1 - x2) ** 2 + (y1 - y2) ** 2) ** 0.5


def calc_len_coords(coords):
    tot_len = 0
    for i in range(len(coords) - 1):
        tot_len += point_len(coords[i], coords[i + 1])
    return tot_len


def cut_coords_segment(p1, p2, split_len):
    # finds the point where the line segment is cut in two
    # use scale_factor before calling this
    if split_len == 0:
        logger.debug('split_len=0: return %s' % p1)
        return p1
    tot_len = point_len(p1, p2)
    if split_len == tot_len:
        logger.debug('split_len=tot_len (%.3f): return %s' % (tot_len, p2))
        return p2
    x1, y1 = p1
    x2, y2 = p2
    x_k = x2 * split_len / tot_len + x1 * (tot_len - split_len) / tot_len
    y_k = y2 * split_len / tot_len + y1 * (tot_len - split_len) / tot_len
    logger.debug('cut coords segment: p1=%s, p2=%s, split_len=%.3f, x_k = %.3f, y_k = %.3f' %
                 (p1, p2, split_len, x_k, y_k))
    return x_k, y_k


def get_section_coords(coords, sec_len, start_len, scale_factor):
    tol = 1e-6
    # get the starting point of section
    logger.debug('calculating section coords: sec_len=%.3f, start_len=%.3f, scale_factor=%.3f' %
                 (sec_len, start_len, scale_factor))
    if abs(sec_len) < tol and scale_factor == 0:
        logger.debug('cannot do anything: sec_len and scale factor are 0')
        sec_coords = [coords[0], coords[1]]
        return sec_coords
    elif scale_factor == 0:
        logger.error('scale factor==0')
        sec_coords = [coords[0], coords[1]]
        return sec_coords
    elif abs(sec_len) < tol:
        logger.debug('section length is 0')

    len_i = 0
    i = 0
    sec_coords = []
    logger.debug('len coords: %d, coords: %s' % (len(coords), coords))
    # find starting point
    for i in range(len(coords) - 1):
        len_i += point_len(coords[i], coords[i + 1])
        logger.debug('i: %d, len_i: %.3f' % (i, len_i * scale_factor))
        # catch if line has identical coords
        if not len_i:
            sec_coords = coords
            return sec_coords

        if len_i * scale_factor > start_len or abs(len_i * scale_factor - start_len) <= tol:
            logger.debug('len_i>start_len: cut coords segment')
            logger.debug('coords[i]: %s, coods[i+1]: %s' % (coords[i], coords[i + 1]))
            if start_len == 0:
                sec_coords = [[coords[i][0], coords[i][1]]]
            else:
                x_k, y_k = cut_coords_segment(coords[i], coords[i + 1],
                                              start_len / scale_factor +
                                              point_len(coords[i], coords[i + 1]) - len_i)
                sec_coords = [[x_k, y_k]]
            logger.debug('found start of the section: %s' % sec_coords)
            break
    else:
        logger.error(
            'could not find start of section: len_i = %.7f, start_len = %.7f' % (
                len_i * scale_factor, start_len))
        logger.debug('delta: %f' % (len_i * scale_factor - start_len))

    # keep adding points until encounter the end of line
    len_j = 0
    k = 0
    for j in range(i + 1, len(coords)):
        try:
            len_j += point_len(sec_coords[k], coords[j])
        except IndexError:
            logger.error(f"{j=}, {i=}, {k=}")
        if len_j <= sec_len / scale_factor:
            sec_coords.append(coords[j])
            k += 1
        else:
            # cut line between coords[i] and coords[i+1]
            x_k, y_k = cut_coords_segment(sec_coords[k], coords[j],
                                          sec_len / scale_factor +
                                          point_len(sec_coords[k], coords[j]) - len_j)
            sec_coords.append([x_k, y_k])
            break
    logger.debug('calculated sec_coords: %s' % sec_coords)
    return sec_coords


def segment_buses(net, bus1, bus2, num_sections, line_name):  # , sec_len, start_len, coords):
    yield bus1
    m = 1
    # if coords:
    #     if bus1 not in net.bus_geodata.index:
    #         logger.warning('bus1 not in coords, bus: %d, line: %s' % (bus1, line_name))
    #     if bus2 not in net.bus_geodata.index:
    #         logger.warning('bus2 not in coords, bus: %d, line: %s' % (bus2, line_name))
    #     x1, y1 = net.bus_geodata.loc[bus1, ['x', 'y']]
    #     x2, y2 = net.bus_geodata.loc[bus2, ['x', 'y']]
    #     # tot_len = ((x1 - x2) ** 2 + (y1 - y2) ** 2) ** 0.5
    #     tot_len = calc_len_coords(coords)
    #     scale_factor = tot_len / sum(sec_len)
    #     split_len = 0

    while m < num_sections:
        bus_name = "%s (Muff %u)" % (line_name, m)
        vn_kv = net.bus.at[bus1, "vn_kv"]
        zone = net.bus.at[bus1, "zone"]
        k = pp.create_bus(net, name=bus_name, type='ls', vn_kv=vn_kv, zone=zone)

        # if coords:
        #     split_len += sec_len[m - 1] * scale_factor
        #
        #     x_k, y_k = cut_coords_segment([x1, y1], [x2, y2], split_len)
        #     net.bus_geodata.loc[k, ['x', 'y']] = x_k, y_k
        #     if x_k == 0 or y_k == 0:
        #         logger.warning('bus %d has 0 coords, bus1: %d, bus2: %d' % k, bus1, bus2)

        if "description" in net.bus:
            net.bus.at[k, "description"] = u""
        yield k
        yield k
        m += 1
    else:
        yield bus2


def create_line_sections(net, item_list, line, bus1, bus2, coords, parallel, is_unbalanced, **kwargs):
    sid_list = []
    line_name = line.loc_name
    item_list.sort(key=lambda x: x.index)  # to ensure they are in correct order

    if line.HasResults(-1):  # -1 for 'c' results (whatever that is...)
        line_loading = ga(line, 'c:loading')
    else:
        line_loading = np.nan

    sec_len = [sec.dline for sec in item_list]
    # start_len = [sec.rellen for sec in item_list]

    buses_gen = segment_buses(net, bus1=bus1, bus2=bus2, num_sections=len(item_list),
                              line_name=line_name)

    for item in item_list:
        name = line_name
        section_name = item.loc_name
        bus1 = next(buses_gen)
        bus2 = next(buses_gen)
        sid = create_line_normal(net=net, item=item, bus1=bus1, bus2=bus2, name=name, parallel=parallel,
                                 is_unbalanced=is_unbalanced, ac=True)
        sid_list.append(sid)
        net.line.at[sid, "section"] = section_name
        net.res_line.at[sid, "pf_loading"] = line_loading

        if coords:
            try:
                scaling_factor = sum(sec_len) / calc_len_coords(coords)
                sec_coords = get_section_coords(coords, sec_len=item.dline, start_len=item.rellen,
                                                scale_factor=scaling_factor)
                net.line_geodata.loc[sid, 'coords'] = sec_coords
                # p1 = sec_coords[0]
                # p2 = sec_coords[-1]
                net.bus_geodata.loc[bus2, ['x', 'y']] = sec_coords[-1]
            except ZeroDivisionError:
                logger.warning("Could not generate geodata for line !!")

    return sid_list


def create_line_no_sections(net, main_item, item_list, bus1, bus2, coords, is_unbalanced, ac, **kwargs):
    if not ac:
        raise NotImplementedError("Creating DC lines with sections as DC lines without sections not implemented")

    line_name = main_item.loc_name

    sec_len = [item.dline for item in item_list]
    total_len = sum(sec_len)
    weights = [l / total_len for l in sec_len]

    df = [item.fline for item in item_list]
    parallel = [1 for item in item_list]
    max_i_ka = min([item.Inom * p * d if item.Inom != 0 else 1e-3 for item, p, d in zip(item_list, parallel, df)])
    r_ohm_per_km = sum([item.R1 for item in item_list]) / total_len
    x_ohm_per_km = sum([item.X1 for item in item_list]) / total_len
    c_nf_per_km = sum([item.C1 * 1e3 for item in item_list]) / total_len  # internal unit for C in PF is uF
    # g_us_per_km = sum([item.G1 for item in item_list]) / total_len
    r0_ohm_per_km = sum([item.R0 for item in item_list]) / total_len
    x0_ohm_per_km = sum([item.X0 for item in item_list]) / total_len
    c0_nf_per_km = sum([item.C0 * 1e3 for item in item_list]) / total_len  # internal unit for C in PF is uF
    # g0_us_per_km = sum([item.G0 for item in item_list]) / total_len
    # r_ohm_per_km = sum([item.rline / p * w for item, p, w in zip(item_list, parallel, weights)])
    # x_ohm_per_km = sum([item.xline / p * w for item, p, w in zip(item_list, parallel, weights)])
    # c_nf_per_km = sum([item.cline * item.frnom / 50 * 1e3 / p * w for item, p, w in zip(item_list, parallel, weights)])  # internal unit for C in PF is uF
    # g_us_per_km = sum([item.gline / p * w for item, p, w in zip(item_list, parallel, weights)])
    # r0_ohm_per_km = sum([item.rline0 / p * w for item, p, w in zip(item_list, parallel, weights)])
    # x0_ohm_per_km = sum([item.xline0 / p * w for item, p, w in zip(item_list, parallel, weights)])
    # c0_nf_per_km = sum([item.cline0 * item.frnom / 50 * 1e3 / p * w for item, p, w in zip(item_list, parallel, weights)])  # internal unit for C in PF is uF
    # g0_us_per_km = sum([item.gline0 / p * w for item, p, w in zip(item_list, parallel, weights)])
    # type_list = [item.cohl_ for item in item_list]

    g_us_per_km = 0.
    g0_us_per_km = 0.
    endtemp_degree = None

    # endtemp_degree = max([item.rtemp for item in item_list])
    # q_mm2 = sum([item.qurs * p * w for item, p, w in zip(item_list, parallel, weights)])
    alpha = sum([item.alpha / p * w for item, p, w in zip(item_list, parallel, weights)]) / total_len
    # alpha_final = [item.alpha / p * w for item, p, w in zip(item_list, parallel, weights)]
    # max_temperature_degree_celsius = min([item.tmax for item in item_list])
    temperature_degree_celsius = max([item.Top for item in item_list])

    lid = pp.create_line_from_parameters(net=net, from_bus=bus1, to_bus=bus2, length_km=total_len,
                                         r_ohm_per_km=r_ohm_per_km, x_ohm_per_km=x_ohm_per_km, c_nf_per_km=c_nf_per_km,
                                         max_i_ka=max_i_ka, name=line_name, type=None, geodata=coords,
                                         g_us_per_km=g_us_per_km, alpha=alpha, parallel=main_item.nlnum,
                                         temperature_degree_celsius=temperature_degree_celsius,
                                         r0_ohm_per_km=r0_ohm_per_km, x0_ohm_per_km=x0_ohm_per_km,
                                         c0_nf_per_km=c0_nf_per_km, g0_us_per_km=g0_us_per_km,
                                         endtemp_degree=endtemp_degree)

    net.line.loc[lid, 'description'] = ' \n '.join(main_item.desc) if len(main_item.desc) > 0 else ''
    if hasattr(main_item, "cimRdfId"):
        chr_name = main_item.cimRdfId
        if chr_name is not None and len(chr_name) > 0:
            net["line"].loc[lid, 'origin_id'] = chr_name[0]

    get_pf_line_results(net, main_item, lid, is_unbalanced, ac)

    return lid


def create_line_normal(net, item, bus1, bus2, name, parallel, is_unbalanced, ac, geodata=None):
    pf_type = item.typ_id
    std_type, type_created = create_line_type(net=net, item=pf_type,
                                              cable_in_air=item.inAir if item.HasAttribute(
                                                  'inAir') else False)

    params = {
        'name': name,
        'in_service': not bool(item.outserv),
        'length_km': item.dline,
        'df': item.fline,
        'parallel': parallel,
        'alpha': pf_type.alpha if pf_type is not None else None,
        'temperature_degree_celsius': pf_type.tmax if pf_type is not None else None,
        'geodata': geodata
    }

    if std_type is not None:  # and not is_unbalanced:delete later
        params["std_type"] = std_type
        logger.debug('creating normal line with type <%s>' % std_type)
        if ac:
            lid = pp.create_line(net, from_bus=bus1, to_bus=bus2, **params)
        else:
            lid = pp.create_line_dc(net, from_bus_dc=bus1, to_bus_dc=bus2, **params)
    else:
        logger.debug('creating normal line <%s> from parameters' % name)
        r_ohm = item.R1

        params.update({
            'r_ohm_per_km': r_ohm / params['length_km'],
            'max_i_ka': item.Inom if item.Inom != 0 else 1e-3,
            'alpha': pf_type.alpha if pf_type is not None else None
        })
        if ac:
            x_ohm, c_nf = item.X1, item.C1
            r0_ohm, x0_ohm, c0_nf = item.R0, item.X0, item.C0

            if r_ohm == 0 and x_ohm == 0 and c_nf == 0:
                logger.error('Incomplete data for line "%s": missing type and '
                             'missing parameters R, X, C' % name)
            if r0_ohm == 0 and x0_ohm == 0 and c0_nf == 0:
                logger.error('Incomplete data for line "%s": missing type and '
                             'missing parameters R0, X0, C0' % name)

            params.update({
                'x_ohm_per_km': x_ohm / params['length_km'],
                'c_nf_per_km': c_nf / params['length_km'] * 1e3,  # internal unit for C in PF is uF
                'r0_ohm_per_km': r0_ohm / params['length_km'],
                'x0_ohm_per_km': x0_ohm / params['length_km'],
                'c0_nf_per_km': c0_nf / params['length_km'] * 1e3  # internal unit for C in PF is uF,
            })

            coupling = item.c_ptow
            if coupling is not None:
                coupling_type = coupling.GetClassName()
                if coupling_type == 'TypCabsys':
                    # line is part of "Cable System"
                    params['type'] = 'cs'
                elif coupling_type == 'ElmTow':
                    params['type'] = 'ol'
                else:
                    params['type'] = None
            else:
                params['type'] = None

            lid = pp.create_line_from_parameters(net=net, from_bus=bus1, to_bus=bus2, **params)
        else:
            lid = pp.create_line_dc_from_parameters(net, from_bus_dc=bus1, to_bus_dc=bus2, **params)

    net["line" if ac else "line_dc"].loc[lid, 'description'] = ' \n '.join(item.desc) if len(item.desc) > 0 else ''
    if hasattr(item, "cimRdfId"):
        chr_name = item.cimRdfId
        if chr_name is not None and len(chr_name) > 0:
            net["line" if ac else "line_dc"].loc[lid, 'origin_id'] = chr_name[0]

    get_pf_line_results(net, item, lid, is_unbalanced, ac)

    return lid


def get_pf_line_results(net, item, lid, is_unbalanced, ac):
    if is_unbalanced:
        line_type = "res_line_3ph"
        result_variables = {
          "pf_i_a_from_ka": "m:I:bus1:A",
          "pf_i_a_to_ka": "m:I:bus2:A",
          "pf_i_b_from_ka": "m:I:bus1:B",
          "pf_i_b_to_ka": "m:I:bus2:B",
          "pf_i_c_from_ka": "m:I:bus1:C",
          "pf_i_c_to_ka": "m:I:bus2:C",
          "pf_i_n_from_ka": "m:I0x3:bus1",
          "pf_i_n_to_ka": "m:I0x3:bus2",
          "pf_loading_percent": "c:loading",
        }
    elif ac:
        line_type = "res_line"
        result_variables = {"pf_loading": "c:loading"}
    else:
        line_type = "res_line_dc"
        result_variables = {"pf_loading": "c:loading"}

    for res_var_pp, res_var_pf in result_variables.items():
        res = np.nan
        if item.HasResults(-1):  # -1 for 'c' results (whatever that is...)
            res = ga(item, res_var_pf)
        net[line_type].at[lid, res_var_pp] = res


def create_line_type(net, item, cable_in_air=False):
    # return False if no line type has been created
    # return True if a new line type has been created

    if item is None:
        logger.warning('create_line_type: no item given! Be sure you can deal with None!')
        return None, False

    ac = item.systp == 0
    # pf_folder = item.fold_id.split('IntPrjfolder')[-1]
    pf_folder = item.fold_id.loc_name
    name = "%s\\%s" % (pf_folder, item.loc_name) if not cable_in_air else "%s\\%s_%s" % (
        pf_folder, item.loc_name, 'air')
    if pp.std_type_exists(net, name, "line" if ac else "line_dc"):
        logger.debug('type <%s> exists already' % name)
        return name, False

    line_or_cable = 'cs' if item.cohl_ == 0 else 'ol'

    max_i_ka = item.sline if not cable_in_air else item.InomAir
    if ac:
        type_data = {
            "r_ohm_per_km": item.rline,
            "x_ohm_per_km": item.xline,
            "c_nf_per_km": item.cline*item.frnom/50 * 1e3,  # internal unit for C in PF is uF
            "q_mm2": item.qurs,
            "max_i_ka": max_i_ka if max_i_ka != 0 else 1e-3,
            "endtemp_degree": item.rtemp,
            "type": line_or_cable,
            "r0_ohm_per_km": item.rline0,
            "x0_ohm_per_km": item.xline0,
            "c0_nf_per_km": item.cline0*item.frnom/50 * 1e3,  # internal unit for C in PF is uF
            "alpha": item.alpha
        }
        pp.create_std_type(net, type_data, name, "line")
        logger.debug('>> created line type <%s>' % name)
    else:
        type_data = {
            "r_ohm_per_km": item.rline,
            "q_mm2": item.qurs,
            "max_i_ka": max_i_ka if max_i_ka != 0 else 1e-3,
            "type": line_or_cable,
            "alpha": item.alpha
        }
        pp.create_std_type(net, type_data, name, "line_dc")
        logger.debug('>> created line_dc type <%s>' % name)

    return name, True


def monopolar_in_service(item):
    in_service = not bool(item.outserv)

    # False if open, True if closed, None if no switch
    switch_is_closed, _, _ = import_switch(item, 0)
    if switch_is_closed is not None:
        logger.debug('element in service: <%s>, switch is closed: <%s>' %
                     (in_service, switch_is_closed))
        # if switch is open, in_sevice becomes False
        in_service = in_service and switch_is_closed
    return in_service


def create_ext_net(net, item, pv_as_slack, is_unbalanced):
    name = item.loc_name
    logger.debug('>> creating ext_grid <%s>' % name)

    try:
        bus1, _ = get_connection_nodes(net, item, 1)
    except IndexError:
        logger.error("Cannot add Xnet '%s': not connected" % name)
        return

    logger.debug('found bus <%d> in net' % bus1)

    in_service = monopolar_in_service(item)

    # implement kW!..
    p_mw = item.pgini
    q_mvar = item.qgini
    logger.debug('p_mw = %.3f, q_mvar = %.3f' % (p_mw, q_mvar))

    # implementation for other elements that should be created as xnet
    s_max = item.snss if item.HasAttribute('snss') else item.Pmax_uc \
        if item.HasAttribute('Pmax_uc') else np.nan
    # needed change in create.py: line 570 - added sk_min_mva in list of params
    s_min = item.snssmin if item.HasAttribute('snssmin') else item.Pmin_uc \
        if item.HasAttribute('Pmin_uc') else np.nan

    rx_max = item.rntxn if item.HasAttribute('rntxn') else np.nan
    rx_min = item.rntxnmin if item.HasAttribute('rntxnmin') else np.nan

    vm_set_pu = item.usetp
    phi = item.phiini
    node_type = item.bustp if item.HasAttribute('bustp') else np.nan

    # create...
    if node_type == 'PQ':
        logger.debug('node type is "PQ", creating sgen')
        xid = pp.create_sgen(net, bus1, p_mw=p_mw, q_mvar=q_mvar, name=name,
                             in_service=in_service)
        elm = 'sgen'
    elif node_type == 'PV' and not pv_as_slack:
        logger.debug('node type is "PV" and pv_as_slack is False, creating gen')
        xid = pp.create_gen(net, bus1, p_mw=p_mw, vm_pu=vm_set_pu, name=name,
                            in_service=in_service)
        elm = 'gen'
    else:
        logger.debug('node type is <%s>, pv_as_slack=%s, creating ext_grid' % (node_type,
                                                                               pv_as_slack))
        xid = pp.create_ext_grid(net, bus=bus1, name=name, vm_pu=vm_set_pu,
                                 va_degree=phi, s_sc_max_mva=s_max,
                                 s_sc_min_mva=s_min, rx_max=rx_max, rx_min=rx_min,
                                 in_service=in_service)
        try:
            net.ext_grid.loc[xid, "r0x0_max"] = item.r0tx0
            net.ext_grid.loc[xid, "x0x_max"] = item.x0tx1
            net.ext_grid.loc[xid, "r0x0_min"] = item.r0tx0min
            net.ext_grid.loc[xid, "x0x_min"] = item.x0tx1min
        except AttributeError:
            pass
        elm = 'ext_grid'

    get_pf_ext_grid_results(net, item, xid, is_unbalanced)

    # if item.HasResults(0):  # 'm' results...
    #     # sm:r, sm:i don't work...
    #     logger.debug('<%s> has results' % name)
    #     net['res_' + elm].at[xid, "pf_p"] = ga(item, 'm:P:bus1')
    #     net['res_' + elm].at[xid, "pf_q"] = ga(item, 'm:Q:bus1')
    # else:
    #     net['res_' + elm].at[xid, "pf_p"] = np.nan
    #     net['res_' + elm].at[xid, "pf_q"] = np.nan

    # logger.debug('added pf_p and pf_q to {} {}: {}'.format(elm, xid, net['res_' + elm].loc[
    #     xid, ["pf_p", 'pf_q']].values))

    net[elm].loc[xid, 'description'] = ' \n '.join(item.desc) if len(item.desc) > 0 else ''
    add_additional_attributes(item, net, element=elm, element_id=xid, attr_list=['cpSite.loc_name'])

    return xid


def get_pf_ext_grid_results(net, item, xid, is_unbalanced):
    ext_grid_type = None
    result_variables = None
    if is_unbalanced:
        ext_grid_type = "res_ext_grid_3ph"
        result_variables = {
          "pf_p_a": "m:P:bus1:A",
          "pf_q_a": "m:Q:bus1:A",
          "pf_p_b": "m:P:bus1:B",
          "pf_q_b": "m:Q:bus1:B",
          "pf_p_c": "m:P:bus1:C",
          "pf_q_c": "m:Q:bus1:C",
        }
    else:
        ext_grid_type = "res_ext_grid"
        result_variables = {
            "pf_p": "m:P:bus1",
            "pf_q": "m:Q:bus1"
        }

    for res_var_pp, res_var_pf in result_variables.items():
        res = np.nan
        if item.HasResults(0):
            res = ga(item, res_var_pf)
        net[ext_grid_type].at[xid, res_var_pp] = res


# def extract_partial_loads_from_lv_load(net, item):
#     part_lods = item.GetContents('*.ElmLodlvp')
#     logger.debug('%s' % part_lods)
#     for elm in part_lods:
#         pass
#         # create_load(net, elm, use_nominal_power)

def map_power_var(pf_var, map_var):
    """
    Returns additional variables from pf_variable_p_xxxx
    Args:
        pf_var: pf_variable_p_xxxx
        map_var: 'q' or 's'

    Returns: pf_variable as string

    """

    vars = {
        'q': {
            'plini': 'qlini',
            'plini_a': 'qlini_a',
            'm:P:bus1': 'm:Q:bus1',
            'pgini': 'qgini',
            'pgini_a': 'qgini_a'
        },
        's': {
            'plini': 'slini',
            'plini_a': 'slini_a',
            'm:P:bus1': 'm:S:bus1',
            'pgini': 'sgini',
            'pgini_a': 'sgini_a'
        },
        'sn': {
            'plini': 'sgn',
            'plini_a': 'sgn',
            'm:P:bus1': 'sgn',
            'pgini': 'sgn',
            'pgini_a': 'sgn'
        }
    }

    return vars[map_var][pf_var]


def map_type_var(pf_load_type):
    load_type = {
        "3PH PH-E": "wye",
        "3PH-'YN'": "wye",
        "3PH-'D'": "delta"
    }
    return load_type[pf_load_type]


def map_sgen_type_var(pf_sgen_type):
    sgen_type = {
        0: "wye",
        1: "wye",
        2: "wye"
    }
    return sgen_type[pf_sgen_type]


def get_power_multiplier(item, var):
    if item.outserv:
        return 1.
    if var == "m:P:bus1" and not item.HasResults():
        return 1.
        # raise UserWarning(f"{item} does not have results - cannot get power multiplier")
    exponent = item.GetAttributeUnit(var)
    if exponent.startswith('k'):
        multiplier = 1e-3
    elif exponent.startswith('M'):
        multiplier = 1
    else:
        raise UserWarning("unknown exponent %s" % exponent)
    # print(item.loc_name, exponent, multiplier)
    return multiplier


def ask_load_params(item, pf_variable_p_loads, dict_net, variables):
    multiplier = get_power_multiplier(item, pf_variable_p_loads)
    params = ADict()
    if pf_variable_p_loads == 'm:P:bus1' and not item.HasResults(0):
        raise RuntimeError('load %s does not have results and is ignored' % item.loc_name)
    if 'p_mw' in variables:
        params.p_mw = ga(item, pf_variable_p_loads) * multiplier
    if 'q_mvar' in variables:
        params.q_mvar = ga(item, map_power_var(pf_variable_p_loads, 'q')) * multiplier
    if 'sn_mva' in variables:
        params.sn_mva = ga(item, map_power_var(pf_variable_p_loads, 's')) * multiplier

        kap = -1 if item.pf_recap == 1 else 1
        try:
            params.q_mvar = kap * np.sqrt(params.sn_mva ** 2 - params.p_mw ** 2)
        except Exception as err:
            logger.error(
                'While creating load, error occurred for calculation of q_mvar: %s, %s' %
                (params, err))
            raise err
        logger.debug('load parameters: %s' % params)

    global_scaling = dict_net['global_parameters']['global_load_scaling']
    params.scaling = global_scaling * item.scale0 \
        if pf_variable_p_loads == 'plini' else 1
    if item.HasAttribute('zonefact'):
        params.scaling *= item.zonefact

    # p_mw = p_mw, q_mvar = q_mvar, scaling = scaling

    return params


def ask_unbalanced_load_params(item, pf_variable_p_loads, dict_net, variables):
    params = ADict()
    if pf_variable_p_loads == 'm:P:bus1' and not item.HasResults(0):
        raise RuntimeError('load %s does not have results and is ignored' % item.loc_name)
    if 'p_mw' in variables:
        params.p_a_mw = ga(item, pf_variable_p_loads + "r")
        params.p_b_mw = ga(item, pf_variable_p_loads + "s")
        params.p_c_mw = ga(item, pf_variable_p_loads + "t")
    if 'q_mvar' in variables:
        params.q_a_mvar = ga(item, map_power_var(pf_variable_p_loads, 'q') + "r")
        params.q_b_mvar = ga(item, map_power_var(pf_variable_p_loads, 'q') + "s")
        params.q_c_mvar = ga(item, map_power_var(pf_variable_p_loads, 'q') + "t")
    if 'sn_mva' in variables:
        params.sn_a_mva = ga(item, map_power_var(pf_variable_p_loads, 's') + "r")
        params.sn_b_mva = ga(item, map_power_var(pf_variable_p_loads, 's') + "s")
        params.sn_c_mva = ga(item, map_power_var(pf_variable_p_loads, 's') + "t")

        kap = -1 if item.pf_recap == 1 else 1
        try:
            params.q_mvar = kap * np.sqrt(params.sn_mva ** 2 - params.p_mw ** 2)
        except Exception as err:
            logger.error(
                'While creating load, error occurred for calculation of q_mvar: %s, %s' %
                (params, err))
            raise err
        logger.debug('load parameters: %s' % params)

    global_scaling = dict_net['global_parameters']['global_load_scaling']
    params.scaling = global_scaling * item.scale0 \
        if pf_variable_p_loads == 'plini' else 1
    if item.HasAttribute('zonefact'):
        params.scaling *= item.zonefact

    return params


def find_section(load, sections):
    tot_len = 0
    for s in sections:
        tot_len += s.dline
        if tot_len >= load.lneposkm:
            break
    else:
        raise RuntimeError('could not find section for load %s' % load)
    return s


def make_split_dict(line):
    # für jede einzelne line
    sections = line.GetContents('*.ElmLnesec')
    loads = line.GetContents('*.ElmLodlvp')
    if len(loads) > 0:
        loads.sort(key=lambda x: x.lneposkm)
    else:
        return {}

    split_dict = {}
    if len(sections) > 0:
        sections.sort(key=lambda x: x.index)
        for load in loads:
            section = find_section(load, sections)
            split_dict[section] = split_dict.get(section, []).append(load)

    else:
        for load in loads:
            split_dict[line] = split_dict.get(line, []).append(load)
    return split_dict


def split_line_add_bus(net, split_dict):
    for line, loads in split_dict.items():
        # here we throw the stones
        if len(loads) == 0:
            continue
        loads = loads.sort(key=lambda x: x.lneposkm)
        lix = line_dict[line]
        coords = net.line.at[lix, 'coords']
        tot_len = calc_len_coords(coords)
        scale_factor = line.dline / tot_len

        start_len = 0
        list_coords = []
        len_sections = []
        list_bus_coords = []
        temp_len = 0
        for load in loads:
            sec_len = load.lneposkm - start_len
            temp_len += sec_len
            sec_coords = get_section_coords(coords, sec_len, start_len, scale_factor)
            list_coords.append(sec_coords)
            len_sections.append(sec_len)
            list_bus_coords.append(sec_coords[-1])
            start_len = load.lneposkm

        ## not sure if this is necessary
        # if temp_len < line.dline:
        #     # the last piece of line
        #     sec_len = line.dline - start_len
        #     sec_coords = get_section_coords(coords, sec_len, start_len, scale_factor)
        #     list_coords.append(sec_coords)
        #     len_sections.append(sec_len)

        # it's time to collect the stones
        # get bus voltage
        vn_kv = net.bus.at[net.line.at[lix, 'from_bus'], 'vn_kv']

        for i in range(len(len_sections)):
            # create bus
            name = 'Muff Partial Load'
            bus = pp.create_bus(net, name=name, vn_kv=vn_kv, geodata=list_bus_coords[i])
            # create new line
            from_bus = net.line.at[lix, 'from_bus']
            to_bus = net.line.at[lix, 'to_bus']
            std_type = net.line.at[lix, 'std_type']
            name = net.line.at[lix, 'name']
            new_lix = pp.create_line(net, from_bus=from_bus, to_bus=to_bus,
                                     length_km=len_sections[i],
                                     std_type=std_type, name=name)
            # change old line
            net.line.at[lix, 'to_bus'] = bus
            net.line.at[lix, 'length_km'] = net.line.at[lix, 'length_km'] - len_sections[i]
            pass


def split_line_add_bus_old(net, item, parent):
    # get position at line
    # find line section
    previous_sec_len = 0
    sections = parent.GetContents('*.ElmLnesec')
    sections.sort(key=lambda x: x.index)  # to ensure they are in correct order
    if len(sections) == 0:
        # cool! no sections - split the line
        sec = parent
        has_sections = False
        logger.debug('line has no sections')
    else:
        has_sections = True
        logger.debug('line has %d sections' % len(sections))
        for s in sections:
            logger.debug('section start: %s, load pos: %s, section end: %s' % (
                s.rellen, item.lneposkm, s.dline))
            if s.rellen <= item.lneposkm <= s.rellen + s.dline:
                sec = s
                logger.debug('found section: %s' % sec)
                break
            else:
                previous_sec_len += s.dline
        else:
            raise RuntimeError("could not find section where ElmLodlvp %s belongs" % item.loc_name)

    # found section in powerfactory
    # at this point the section can be split by other loads and its length can vary
    # now find section in pandapower net
    if has_sections:
        sid = net.line.loc[
            (net.line.name == parent.loc_name) & (net.line.section == sec.loc_name)].index
        logger.debug('index of section in net: %s' % sid)
    else:
        sid = net.line.loc[(net.line.name == parent.loc_name)].index
        logger.debug('index of line in net: %s' % sid)
    # check
    if len(sid) > 1:
        # section_idx is 0, 1, ...
        for m in range(len(sid)):
            # find the correct section for lodlvp
            temp_lines = net.line.loc[sid]
            logger.debug('temp_lines: %s' % temp_lines)
            temp_sec_len = float(temp_lines.loc[temp_lines.section_idx == m, 'length_km'])
            logger.debug('temp_sec_len of sec nr. %d: %.3f' % (m, temp_sec_len))
            if (temp_sec_len + previous_sec_len) >= item.lneposkm:
                # temp_section = temp_lines.query('section_idx == @m')
                # sid = temp_lines[temp_lines.section_idx == m].index.values[0]
                sid = sid[m]
                logger.debug('found section for creating lodlvp: %d' % sid)
                break
            else:
                previous_sec_len += temp_sec_len
        else:
            raise RuntimeError(
                "could not find line or section where ElmLodlvp %s belongs: multiple indices "
                "found in net and none of them is good" % item.loc_name)
    elif len(sid) == 0:
        raise RuntimeError(
            "could not find line or section where ElmLodlvp %s belongs: no index found in net" %
            item.loc_name)
    else:
        sid = sid.values[0]
        logger.debug('index is unique: %d' % sid)

    # new line lengths
    tot_len = net.line.at[sid, 'length_km']
    sec_len_a = item.lneposkm - previous_sec_len
    sec_len_b = tot_len - sec_len_a
    logger.debug('total length: %.3f, a: %.3f, b:%.3f' % (tot_len, sec_len_a, sec_len_b))
    if sec_len_b < 0:
        raise RuntimeError('incorrect length for section %s: %.3f' % (sec, sec_len_b))

    # get coords
    if sid in net.line_geodata.index.values:
        logger.debug('line has coords')
        coords = net.line_geodata.at[sid, 'coords']
        logger.debug('old geodata of line %d: %s' % (sid, coords))

        # get coords for 2 split lines
        coords_len = calc_len_coords(coords)
        scale_factor = parent.dline / coords_len  # scale = real_len / coords_len
        coords_a = get_section_coords(coords, sec_len_a, 0, scale_factor)
        coords_b = get_section_coords(coords, sec_len_b, sec_len_a, scale_factor)
        logger.debug('new coords: %s; %s' % (coords_a, coords_b))

        # get bus coords
        bus_coords = tuple(coords_b[0])
        logger.debug('new bus coords: %.3f, %.3f' % bus_coords)
    else:
        logger.debug('line has no coords')
        bus_coords = None
        coords_a = None
        coords_b = None

    if sec_len_b > 0:
        # create new bus
        vn_kv = net.bus.at[net.line.at[sid, 'from_bus'], 'vn_kv']
        name = 'LodLV-%s' % item.loc_name
        bus = pp.create_bus(net, vn_kv=vn_kv, name=name, geodata=bus_coords, type='n')
        net.bus.loc[bus, 'description'] = 'Partial load %s = %.3f kW' % (item.loc_name, item.plini)
        logger.debug('created new bus in net: %s' % net.bus.loc[bus])

        # create new line
        lid = pp.create_line(net, from_bus=bus, to_bus=net.line.at[sid, 'to_bus'],
                             length_km=sec_len_b,
                             std_type=net.line.at[sid, 'std_type'],
                             name=net.line.at[sid, 'name'], df=net.line.at[sid, 'df'])
        net.line.at[lid, 'section'] = net.line.at[sid, 'section']
        net.line_geodata.loc[lid, 'coords'] = coords_b
        if not net.line.loc[sid, 'section_idx']:
            net.line.loc[sid, 'section_idx'] = 0

        net.line.loc[lid, 'section_idx'] = net.line.at[sid, 'section_idx'] + 1

        logger.debug('old line: %s' % net.line.loc[sid])
        logger.debug('new line: %s' % net.line.loc[lid])

        net.line.at[sid, 'to_bus'] = bus
        net.line.at[sid, 'length_km'] = sec_len_a
        net.line_geodata.loc[sid, 'coords'] = coords_a
        logger.debug('changed: %s' % net.line.loc[sid])
    else:
        # no new bus/line are created: take the to_bus
        bus = net.line.at[sid, 'to_bus']
    return bus


def create_load(net, item, pf_variable_p_loads, dict_net, is_unbalanced):
    # params collects the input parameters for the create function
    params = ADict()
    bus_is_known = False
    params.name = item.loc_name
    load_class = item.GetClassName()
    logger.debug('>> creating load <%s.%s>' % (params.name, load_class))

    is_unbalanced = item.i_sym

    ask = ask_unbalanced_load_params if is_unbalanced else ask_load_params

    if load_class == 'ElmLodlv':
        # if bool(ga(item, 'e:cHasPartLod')):
        #     logger.info('ElmLodlv %s has partial loads - skip' % item.loc_name)
        #     part_lods = item.GetContents('*.ElmLodlvp')
        #     logger.debug('%s' % part_lods)
        #     return
        # else:
        #     params.update(ask(item, pf_variable_p_loads, 'p_mw', 'sn_mva'))
        try:
            params.update(ask(item, pf_variable_p_loads, dict_net=dict_net,
                              variables=('p_mw', 'sn_mva')))
        except Exception as err:
            logger.error("m:P:bus1 and m:Q:bus1 should be used with ElmLodlv")
            logger.error('While creating load %s, error occurred for '
                         'calculation of q_mvar: %s, %s' % (item, params, err))
            raise err

    elif load_class == 'ElmLodmv':
        params.update(ask(item, pf_variable_p_loads=pf_variable_p_loads,
                          dict_net=dict_net, variables=('p_mw', 'sn_mva')))

    elif load_class == 'ElmLod':
        params.update(ask(item, pf_variable_p_loads=pf_variable_p_loads,
                          dict_net=dict_net, variables=('p_mw', 'q_mvar')))
        load_type = item.typ_id
        if load_type is None:
            params["const_z_percent"] = 100
        else:
            if (load_type.kpu != load_type.kqu or load_type.kpu0 != load_type.kqu0 or load_type.aP != load_type.aQ or
                    load_type.bP != load_type.bQ or load_type.cP != load_type.cQ):
                logger.warning(f"Load {item.loc_name} ({load_class}) has unsupported voltage dependency configuration!"
                               f"Only the P parameters will be used to specify the voltage dependency of this load")
                # todo implement load voltage dependency in this case using CharacteristicControl
            i = 0
            z = 0
            for cc, ee in zip(("aP", "bP", "cP"), ("kpu0", "kpu1", "kpu")):
                c = ga(load_type, cc)
                e = ga(load_type, ee)
                if e == 1:
                    i += 100 * c
                elif e == 2:
                    z += 100 * c
            params["const_i_percent"] = i
            params["const_z_percent"] = z


    ### for now - don't import ElmLodlvp
    elif load_class == 'ElmLodlvp':
        parent = item.fold_id
        parent_class = parent.GetClassName()
        logger.debug('parent class name of ElmLodlvp: %s' % parent_class)
        if parent_class == 'ElmLodlv':
            raise NotImplementedError('ElmLodlvp as not part of ElmLne not implemented')
        elif parent_class == 'ElmLne':
            logger.debug('creating load that is part of line %s' % parent)
            params.update(ask(item, pf_variable_p_loads=pf_variable_p_loads,
                              dict_net=dict_net, variables=('p_mw', 'sn_mva')))
            params.name += '(%s)' % parent.loc_name
            split_dict = make_split_dict(parent)
            # todo remake this
            params.bus = split_line_add_bus(net, split_dict)
            bus_is_known = True
            logger.debug('created bus <%d> in net and changed lines' % params.bus)
        else:
            raise NotImplementedError('ElmLodlvp as part of %s not implemented' % parent)

    else:
        logger.warning(
            'item <%s> not imported - <%s> not implemented yet!' % (item.loc_name, load_class))
        raise RuntimeError('Load <%s> of type <%s> not implemented!' % (item.loc_name, load_class))

    # implement negative load as sgen:
    # if p_mw < 0:
    #     create_sgen_load(net=net, item=item)
    #     return

    if not bus_is_known:
        try:
            params.bus, _ = get_connection_nodes(net, item, 1)
            logger.debug('found bus <%d> in net' % params.bus)
        except IndexError:
            logger.error("Cannot add Load '%s': not connected" % params.name)
            return

    params.in_service = not bool(item.outserv)

    if load_class != 'ElmLodlvp':
        params.in_service = monopolar_in_service(item)

    logger.debug('parameters: %s' % params)

    if is_unbalanced:
        pf_load_type = item.phtech
        params.type = map_type_var(pf_load_type)
    # create...
    try:
        # net, bus, p_mw, q_mvar=0, sn_mva=np.nan, name=None, scaling=1., index=None,
        # in_service=True, type=None
        if is_unbalanced:
            ld = pp.create_asymmetric_load(net, **params)
        else:
            ld = pp.create_load(net, **params)
        logger.debug('created load with index <%d>' % ld)
    except Exception as err:
        logger.error('While creating %s.%s, error occured: %s' % (params.name, load_class, err))
        raise err

    load_type = None

    if is_unbalanced:
        load_type = "asymmetric_load"
    else:
        load_type = "load"

    net[load_type].loc[ld, 'description'] = ' \n '.join(item.desc) if len(item.desc) > 0 else ''
    attr_list = ["sernum", "chr_name", 'cpSite.loc_name']
    if load_class == 'ElmLodlv':
        attr_list.extend(['pnight', 'cNrCust', 'cPrCust', 'UtilFactor', 'cSmax', 'cSav', 'ccosphi'])
    add_additional_attributes(item, net, load_type, ld, attr_dict={"for_name": "equipment"}, attr_list=attr_list)
    get_pf_load_results(net, item, ld, is_unbalanced)
    #    if not is_unbalanced:
    #        if item.HasResults(0):  # 'm' results...
    #            logger.debug('<%s> has results' % params.name)
    #            net["res_load"].at[ld, "pf_p"] = ga(item, 'm:P:bus1')
    #            net["res_load"].at[ld, "pf_q"] = ga(item, 'm:Q:bus1')
    #        else:
    #            net["res_load"].at[ld, "pf_p"] = np.nan
    #            net["res_load"].at[ld, "pf_q"] = np.nan

    logger.debug('created load <%s> at index <%d>' % (params.name, ld))


def get_pf_load_results(net, item, ld, is_unbalanced):
    load_type = None
    result_variables = None
    if is_unbalanced:
        load_type = "res_asymmetric_load_3ph"
        result_variables = {
            "pf_p_a": "m:P:bus1:A",
            "pf_p_b": "m:P:bus1:B",
            "pf_p_c": "m:P:bus1:C",
            "pf_q_a": "m:Q:bus1:A",
            "pf_q_b": "m:Q:bus1:B",
            "pf_q_c": "m:Q:bus1:C",
        }
    else:
        load_type = "res_load"
        result_variables = {
            "pf_p": "m:P:bus1",
            "pf_q": "m:Q:bus1"
        }

    for res_var_pp, res_var_pf in result_variables.items():
        res = np.nan
        if item.HasResults(0):
            res = ga(item, res_var_pf) * get_power_multiplier(item, res_var_pf)
        net[load_type].at[ld, res_var_pp] = res


def ask_gen_params(item, pf_variable_p_gen, *vars):
    multiplier = get_power_multiplier(item, pf_variable_p_gen)
    params = ADict()
    if pf_variable_p_gen == 'm:P:bus1' and not item.HasResults(0):
        raise RuntimeError('generator %s does not have results and is ignored' % item.loc_name)
    if 'p_mw' in vars:
        params.p_mw = ga(item, pf_variable_p_gen) * multiplier
    if 'q_mvar' in vars:
        params.q_mvar = ga(item, map_power_var(pf_variable_p_gen, 'q')) * multiplier
    if 'sn_mva' in vars:
        params.sn_mva = ga(item, map_power_var(pf_variable_p_gen, 'sn')) * multiplier

    params.scaling = item.scale0 if pf_variable_p_gen == 'pgini' else 1
    # p_mw = p_mw, q_mvar = q_mvar, scaling = scaling

    return params


def ask_unbalanced_sgen_params(item, pf_variable_p_sgen, *vars):
    params = ADict()
    if pf_variable_p_sgen == 'm:P:bus1' and not item.HasResults(0):
        raise RuntimeError('sgen %s does not have results and is ignored' % item.loc_name)

    technology = item.phtech
    if technology in [0, 1]:  # (0-1: 3PH)
        if 'p_mw' in vars:
            params.p_a_mw = ga(item, pf_variable_p_sgen) / 3
            params.p_b_mw = ga(item, pf_variable_p_sgen) / 3
            params.p_c_mw = ga(item, pf_variable_p_sgen) / 3
        if 'q_mvar' in vars:
            params.q_a_mvar = ga(item, map_power_var(pf_variable_p_sgen, 'q')) / 3
            params.q_b_mvar = ga(item, map_power_var(pf_variable_p_sgen, 'q')) / 3
            params.q_c_mvar = ga(item, map_power_var(pf_variable_p_sgen, 'q')) / 3
    elif technology in [2, 3, 4]:  # (2-4: 1PH)
        if 'p_mw' in vars:
            params.p_a_mw = ga(item, pf_variable_p_sgen)
            params.p_b_mw = 0
            params.p_c_mw = 0
        if 'q_mvar' in vars:
            params.q_a_mvar = ga(item, map_power_var(pf_variable_p_sgen, 'q'))
            params.q_b_mvar = 0
            params.q_c_mvar = 0

    if 'sn_mva' in vars:
        params.sn_mva = ga(item, map_power_var(pf_variable_p_sgen, 's'))

    params.scaling = item.scale0 if pf_variable_p_sgen == 'pgini' else 1
    return params


def create_sgen_genstat(net, item, pv_as_slack, pf_variable_p_gen, dict_net, is_unbalanced, export_ctrl):
    params = ADict()
    categories = {"wgen": "WKA", "pv": "PV", "reng": "REN", "stg": "SGEN"}
    params.name = item.loc_name
    logger.debug('>> creating genstat <%s>' % params)

    av_mode = item.av_mode
    is_reference_machine = bool(item.ip_ctrl)

    ask = ask_unbalanced_sgen_params if is_unbalanced else ask_gen_params

    if is_reference_machine or (av_mode == 'constv' and pv_as_slack):
        logger.info('Genstat <%s> to be imported as external grid' % params.name)
        logger.debug('genstat parameters: %s' % params)
        sg = create_ext_net(net, item=item, pv_as_slack=pv_as_slack, is_unbalanced=is_unbalanced)
        element = 'ext_grid'
    else:
        try:
            params.bus, _ = get_connection_nodes(net, item, 1)
        except:
            logger.error("Cannot add Sgen '%s': not connected" % params.name)
            return

        params.update(ask(item, pf_variable_p_gen, 'p_mw', 'q_mvar', 'sn_mva'))
        logger.debug('genstat parameters: ' % params)

        params.in_service = monopolar_in_service(item)

        # category (wind, PV, etc):
        if item.GetClassName() == 'ElmPvsys':
            cat = 'PV'
        else:
            try:
                cat = categories[item.aCategory]
            except KeyError:
                cat = None
                logger.debug('sgen <%s> with category <%s> imported as <%s>' %
                             (params.name, item.aCategory, cat))
        # parallel units:
        ngnum = item.ngnum
        logger.debug('%d parallel generators of type %s' % (ngnum, cat))

        for param in params.keys():
            if any(param.startswith(prefix) for prefix in ["p_", "q_", "sn_"]):
                params[param] *= ngnum
        #        params.p_mw *= ngnum
        #        params.q_mvar *= ngnum
        #        params.sn_mva *= ngnum
        if is_unbalanced:
            pf_sgen_type = item.phtech
            params.type = map_sgen_type_var(pf_sgen_type)
        else:
            params.type = cat

        # create...
        pstac = item.c_pstac  # "None" if station controller is not available
        if pstac is not None and export_ctrl:
            if pstac.i_droop:
                av_mode = 'constq'
            else:
                if pstac.i_ctrl == 0:
                    av_mode = 'constq'
                elif pstac.i_ctrl == 1:
                    av_mode = 'constq'
                elif pstac.i_ctrl == 2:
                    av_mode = 'cosphi'
                    logger.error('Error! av_mode cosphi not implemented')
                    return
                elif pstac.i_ctrl == 3:
                    av_mode = 'tanphi'
                    logger.error('Error! av_mode tanphi not implemented')
                    return
                else:
                    logger.error('Error! av_mode undefined')
                    return
        if av_mode == 'constv':
            logger.debug('av_mode: %s - creating as gen' % av_mode)
            params.vm_pu = item.usetp
            del params['q_mvar']
            sg = pp.create_gen(net, **params)
            element = 'gen'
        else:
            if is_unbalanced:
                sg = pp.create_asymmetric_sgen(net, **params)
                element = "asymmetric_sgen"
            else:
                sg = pp.create_sgen(net, **params)
                element = 'sgen'
    logger.debug('created sgen at index <%d>' % sg)

    net[element].at[sg, 'description'] = ' \n '.join(item.desc) if len(item.desc) > 0 else ''
    add_additional_attributes(item, net, element, sg, attr_dict={"for_name": "equipment"},
                              attr_list=["sernum", "chr_name", "cpSite.loc_name"])
    net[element].at[sg, 'scaling'] = dict_net['global_parameters']['global_generation_scaling'] * item.scale0
    get_pf_sgen_results(net, item, sg, is_unbalanced, element=element)

    logger.debug('created genstat <%s> as element <%s> at index <%d>' % (params.name, element, sg))

    ###########################


#    if is_unbalanced:
#        pf_sgen_type = item.phtech
#        params.type = map_type_var(pf_sgen_type)
#    # create...
#    try:
#        # net, bus, p_mw, q_mvar=0, sn_mva=np.nan, name=None, scaling=1., index=None,
#        # in_service=True, type=None
#        if is_unbalanced:
#            sg = pp.create_asymmetric_sgen(net, **params)
#            logger.info("CREATING UNBALANCED SGEN")
#        else:
#            logger.info("CREATING BALANCED SGEN")
#            sg = pp.create_sgen_genstat(net, **params)
#        logger.debug('created sgen with index <%d>' % sg)
#    except Exception as err:
#        logger.error('While creating %s.%s, error occured: %s' % (params.name, sgen_class, err))
#        raise err
#
#    sgen_type = None
#
#    if is_unbalanced:
#        sgen_type = "asymmetric_sgen"
#    else:
#        sgen_type = "sgen"
#
#    net[sgen_type].loc[sg, 'description'] = ' \n '.join(item.desc) if len(item.desc) > 0 else ''
#    attr_list = ["sernum", "for_name", "chr_name", 'cpSite.loc_name']
#    if sgen_class == 'ElmGenstat':
#        attr_list.extend(['pnight', 'cNrCust', 'cPrCust', 'UtilFactor', 'cSmax', 'cSav', 'ccosphi'])
#    add_additional_attributes(item, net, sgen_type, sg, attr_list=attr_list)
#    get_pf_sgen_results(net, item, sg, is_unbalanced)
#
#
#    logger.debug('created sgen <%s> at index <%d>' % (params.name, sg))

def get_pf_sgen_results(net, item, sg, is_unbalanced, element='sgen'):
    result_variables = None

    if is_unbalanced:
        technology = item.phtech
        sgen_type = "res_asymmetric_sgen_3ph"

        if technology in [0, 1]:
            result_variables = {
                "pf_p_a": "m:P:bus1:A",
                "pf_p_b": "m:P:bus1:B",
                "pf_p_c": "m:P:bus1:C",
                "pf_q_a": "m:Q:bus1:A",
                "pf_q_b": "m:Q:bus1:B",
                "pf_q_c": "m:Q:bus1:C",
            }
        elif technology in [2, 3, 4]:
            result_variables = {
                "pf_p_a": "m:P:bus1:A",
                "pf_p_b": None,
                "pf_p_c": None,
                "pf_q_a": "m:Q:bus1:A",
                "pf_q_b": None,
                "pf_q_c": None,
            }
    else:
        sgen_type = "res_%s" % element
        result_variables = {
            "pf_p": "m:P:bus1",
            "pf_q": "m:Q:bus1"
        }

    for res_var_pp, res_var_pf in result_variables.items():
        res = np.nan
        if item.HasResults(0):
            if res_var_pf is not None:
                res = ga(item, res_var_pf) * get_power_multiplier(item, res_var_pf)
            else:
                res = np.nan
        net[sgen_type].at[sg, res_var_pp] = res


def create_sgen_neg_load(net, item, pf_variable_p_loads, dict_net):
    raise UserWarning('not used')
    params = ADict()
    #    categories = {"wgen": "WKA", "pv": "PV", "reng": "REN", "stg": "SGEN"}
    # let the category be PV:
    params.type = None
    params.name = item.loc_name
    logger.debug('>> implementing negative load <%s> as sgen' % params.name)
    try:
        params.bus, _ = get_connection_nodes(net, item, 1)
    except IndexError:
        logger.error("Cannot add Sgen '%s': not connected" % params.name)
        return

    params.update(ask_load_params(item, pf_variable_p_loads=pf_variable_p_loads,
                                  dict_net=dict_net, variables=('p_mw', 'q_mvar')))
    # rated S:
    params.sn_mva = math.sqrt(params.p_mw ** 2 + params.q_mvar ** 2)

    logger.debug('negative load parameters: %s' % params)

    params.in_service = monopolar_in_service(item)

    # create...
    sg = pp.create_sgen(net, **params)

    net.sgen.loc[sg, 'description'] = ' \n '.join(item.desc) if len(item.desc) > 0 else ''
    add_additional_attributes(item, net, "sgen", sg, attr_dict={"for_name": "equipment"},
                              attr_list=["sernum", "chr_name", "cpSite.loc_name"])

    if item.HasResults(0):  # 'm' results...
        logger.debug('<%s> has results' % params.name)
        net.res_sgen.at[sg, "pf_p"] = -ga(item, 'm:P:bus1')
        net.res_sgen.at[sg, "pf_q"] = -ga(item, 'm:Q:bus1')
    else:
        net.res_sgen.at[sg, "pf_p"] = np.nan
        net.res_sgen.at[sg, "pf_q"] = np.nan

    logger.debug('created load <%s> as sgen at index <%d>' % (params.name, sg))


def create_sgen_sym(net, item, pv_as_slack, pf_variable_p_gen, dict_net, export_ctrl):
    categories = {"wgen": "WKA", "pv": "PV", "reng": "REN", "stg": "SGEN"}
    name = item.loc_name
    sid = None
    element = None
    logger.debug('>> creating synchronous machine <%s>' % name)
    av_mode = item.av_mode
    is_reference_machine = bool(item.ip_ctrl)
    is_motor = bool(item.i_mot)
    global_scaling = dict_net['global_parameters']['global_motor_scaling'] if is_motor else \
        dict_net['global_parameters']['global_generation_scaling']
    multiplier = get_power_multiplier(item, pf_variable_p_gen)

    if is_reference_machine or (av_mode == 'constv' and pv_as_slack):
        logger.info('synchronous machine <%s> to be imported as external grid' % name)
        logger.debug('ref. machine: %d, av_mode: %s, pv as slack: %s' %
                     (is_reference_machine, av_mode, pv_as_slack))
        sid = create_ext_net(net, item=item, pv_as_slack=pv_as_slack, is_unbalanced=False)
        net.ext_grid.loc[sid, 'p_disp_mw'] = -item.pgini * multiplier
        net.ext_grid.loc[sid, 'q_disp_mvar'] = -item.qgini * multiplier
        logger.debug('created ext net with sid <%d>', sid)
        element = 'ext_grid'
    else:
        try:
            bus1, _ = get_connection_nodes(net, item, 1)
        except IndexError:
            logger.error("Cannot add Sgen '%s': not connected" % name)
            return

        logger.debug('sgen <%s> is a %s' % (name, {True: 'motor', False: 'generator'}[is_motor]))

        in_service = monopolar_in_service(item)

        # category (wind, PV, etc):
        try:
            cat = categories[item.aCategory]
        except KeyError:
            cat = 'SGEN'
            logger.debug('sgen <%s> with category <%s> imported as <%s>' %
                         (name, item.aCategory, cat))

        # parallel units:
        ngnum = item.ngnum
        logger.debug('%d parallel generators' % ngnum)

        p_mw = ngnum * item.pgini * multiplier

        pstac = item.c_pstac
        # "None" if station controller is not available
        if pstac is not None and export_ctrl:
            if pstac.i_droop:
                av_mode = 'constq'
            else:
                i_ctrl = pstac.i_ctrl
                if i_ctrl == 0:
                    av_mode = 'constq'
                elif i_ctrl == 1:
                    av_mode = 'constq'
                elif i_ctrl == 2:
                    av_mode = 'cosphi'
                    logger.error('Error! avmode cosphi not implemented')
                    return
                elif i_ctrl == 3:
                    av_mode = 'tanphi'
                    logger.error('Error! avmode tanphi not implemented')
                    return

        logger.debug('av_mode: %s' % av_mode)
        if av_mode == 'constv':
            logger.debug('creating sym %s as gen' % name)
            vm_pu = item.usetp
            sid = pp.create_gen(net, bus=bus1, p_mw=p_mw, vm_pu=vm_pu,
                                name=name, type=cat, in_service=in_service, scaling=global_scaling)
            element = 'gen'
        elif av_mode == 'constq':
            q_mvar = ngnum * item.qgini * multiplier
            sid = pp.create_sgen(net, bus=bus1, p_mw=p_mw, q_mvar=q_mvar,
                                 name=name, type=cat, in_service=in_service, scaling=global_scaling)
            element = 'sgen'

        if sid is None or element is None:
            logger.error('Error! Sgen not created')
        logger.debug('sym <%s>: p_mw = %.3f' % (name, p_mw))
        logger.debug('created sgen at index <%s>' % sid)

    net[element].loc[sid, 'description'] = ' \n '.join(item.desc) if len(item.desc) > 0 else ''
    add_additional_attributes(item, net, element, sid, attr_dict={"for_name": "equipment"},
                              attr_list=["sernum", "chr_name", "cpSite.loc_name"])

    if item.HasResults(0):  # 'm' results...
        logger.debug('<%s> has results' % name)
        net['res_' + element].at[sid, "pf_p"] = ga(item, 'm:P:bus1') * multiplier
        net['res_' + element].at[sid, "pf_q"] = ga(item, 'm:Q:bus1') * multiplier
    else:
        net['res_' + element].at[sid, "pf_p"] = np.nan
        net['res_' + element].at[sid, "pf_q"] = np.nan

    logger.debug('created genstat <%s> at index <%d>' % (name, sid))


def create_sgen_asm(net, item, pf_variable_p_gen, dict_net):
    is_motor = bool(item.i_mot)
    global_scaling = dict_net['global_parameters']['global_motor_scaling'] if is_motor else \
        dict_net['global_parameters']['global_generation_scaling']

    multiplier = get_power_multiplier(item, pf_variable_p_gen)
    p_res = ga(item, 'pgini') * multiplier
    q_res = ga(item, 'qgini') * multiplier
    if item.HasResults(0):
        q_res = ga(item, 'm:Q:bus1') / global_scaling * multiplier
    else:
        logger.warning('reactive power for asynchronous generator is not exported properly '
                       '(advanced modelling of asynchronous generators not implemented)')

    logger.debug('p_res: %.3f, q_res: %.3f' % (p_res, q_res))

    in_service = monopolar_in_service(item)

    logger.debug('in_service: %s' % in_service)

    try:
        bus, _ = get_connection_nodes(net, item, 1)
    except IndexError:
        logger.error("Cannot add Sgen asm '%s': not connected" % item.loc_name)
        return

    params = {
        'name': item.loc_name,
        'bus': bus,
        'p_mw': item.pgini * multiplier,
        'q_mvar': item.qgini * multiplier if item.bustp == 'PQ' else q_res,
        'in_service': in_service,
        'scaling': global_scaling
    }

    logger.debug('params: %s' % params)

    sid = pp.create_sgen(net, **params)

    net.sgen.loc[sid, 'description'] = ' \n '.join(item.desc) if len(item.desc) > 0 else ''
    add_additional_attributes(item, net, "sgen", sid, attr_dict={"for_name": "equipment", "cimRdfId": "origin_id"},
                              attr_list=["sernum", "chr_name", "cpSite.loc_name"])

    if item.HasResults(0):
        net.res_sgen.at[sid, 'pf_p'] = ga(item, 'm:P:bus1') * multiplier
        net.res_sgen.at[sid, 'pf_q'] = ga(item, 'm:Q:bus1') * multiplier
    else:
        net.res_sgen.at[sid, 'pf_p'] = np.nan
        net.res_sgen.at[sid, 'pf_q'] = np.nan


def create_trafo_type(net, item):
    # return False if no line type has been created
    # return True if a new line type has been created

    logger.debug('>> creating trafo type')
    if item is None:
        logger.error('no item given!')
        return None, False

    pf_folder = item.fold_id.loc_name
    name = "%s\\%s" % (pf_folder, item.loc_name)
    if pp.std_type_exists(net, name):
        logger.debug('trafo type <%s> already exists' % name)
        return name, False

    type_data = {
        "sn_mva": item.strn,
        "vn_hv_kv": item.utrn_h,
        "vn_lv_kv": item.utrn_l,
        "vk_percent": item.uktr,
        "vkr_percent": item.uktrr,
        "pfe_kw": item.pfe,
        "i0_percent": item.curmg,
        "shift_degree": item.nt2ag * 30,
        "vector_group": item.vecgrp[:-1],
        "vk0_percent": item.uk0tr,
        "vkr0_percent": item.ur0tr,
        "mag0_percent": item.zx0hl_n,
        "mag0_rx": item.rtox0_n,
        "si0_hv_partial": item.zx0hl_h,
        "tap_side": ['hv', 'lv', 'ext'][item.tap_side],  # 'ext' not implemented
    }

    if item.itapch:
        logger.debug('trafo <%s> has tap changer' % name)
        type_data.update({
            # see if it is an ideal phase shifter or a complex phase shifter
            # checking tap_step_percent because a nonzero value for ideal phase shifter can be stored in the object
            "tap_step_percent": item.dutap if item.tapchtype != 1 else 0,
            "tap_step_degree": item.dphitap if item.tapchtype == 1 else item.phitr,
            "tap_phase_shifter": True if item.tapchtype == 1 else False,
            "tap_max": item.ntpmx,
            "tap_min": item.ntpmn,
            "tap_neutral": item.nntap0
        })
        if item.tapchtype == 2:
            logger.warning("trafo %s has symmetrical tap changer (tap changer at both hv and "
                           "lv side) - not implemented, importing as asymmetrical tap changer at "
                           "side %s. Results will differ." % (item.loc_name, type_data['tap_side']))

    # In PowerFactory, if the first tap changer is absent, the second is also, even if the check was there
    if item.itapch and item.itapch2:
        logger.debug('trafo <%s> has tap2 changer' % name)
        type_data.update({
            "tap2_side": ['hv', 'lv', 'ext'][item.tap_side2],  # 'ext' not implemented
            # see if it is an ideal phase shifter or a complex phase shifter
            # checking tap_step_percent because a nonzero value for ideal phase shifter can be stored in the object
            "tap2_step_percent": item.dutap2 if item.tapchtype2 != 1 else 0,
            "tap2_step_degree": item.dphitap2 if item.tapchtype2 == 1 else item.phitr2,
            "tap2_phase_shifter": True if item.tapchtype2 == 1 else False,
            "tap2_max": item.ntpmx2,
            "tap2_min": item.ntpmn2,
            "tap2_neutral": item.nntap02
        })
        if item.tapchtype2 == 2:
            logger.warning("trafo %s has symmetrical tap2 changer (tap2 changer at both hv and "
                           "lv side) - not implemented, importing as asymmetrical tap2 changer at "
                           "side %s. Results will differ." % (item.loc_name, type_data['tap2_side']))

    if 'tap_side' in type_data.keys() and (type_data.get('tap_side') == 'ext' or type_data.get('tap_side') == 'ext'):
        logger.warning('controlled node of trafo "EXT" not implemented (type <%s>)' % name)
    pp.create_std_type(net, type_data, name, "trafo")
    logger.debug('created trafo type <%s> with params: %s' % (name, type_data))
    return name, True


def create_trafo(net, item, export_controller=True, tap_opt="nntap", is_unbalanced=False, hunting_limit=None):
    name = item.loc_name  # type: str
    logger.debug('>> creating trafo <%s>' % name)
    in_service = not bool(item.outserv)  # type: bool

    # figure out the connection terminals
    try:
        (bus1, bus2), _ = get_connection_nodes(net, item, 2)  # type: int
    except IndexError:
        logger.error("Cannot add Trafo '%s': not connected" % name)
        return

    propagate_bus_coords(net, bus1, bus2)

    if not net.bus.vn_kv[bus1] >= net.bus.vn_kv[bus2]:
        logger.error('trafo <%s>: violated condition of HV >= LV!' % name)
    # assert net.bus.vn_kv[bus1] >= net.bus.vn_kv[bus2]

    # figure out trafo type
    pf_type = item.typ_id
    if pf_type is None:
        logger.error('cannot create transformer <%s>: missing type' % name)
        return
    std_type, type_created = create_trafo_type(net=net, item=pf_type)

    # figure out current tap position
    tap_pos = np.nan
    if pf_type.itapch:
        if tap_opt == "nntap":
            tap_pos = ga(item, "nntap")
            logger.debug("got tap %f from nntap" % tap_pos)

        elif tap_opt == "c:nntap":
            tap_pos = ga(item, "c:nntap")
            logger.debug("got tap %f from c:nntap" % tap_pos)
        else:
            raise ValueError('could not read current tap position: tap_opt = %s' % tap_opt)

    tap_pos2 = np.nan
    # In PowerFactory, if the first tap changer is absent, the second is also, even if the check was there
    if pf_type.itapch and pf_type.itapch2:
        if tap_opt == "nntap":
            tap_pos2 = ga(item, "nntap2")
        elif tap_opt == "c:nntap":
            tap_pos2 = ga(item, "c:nntap2")

    if std_type is not None:
        tid = pp.create_transformer(net, hv_bus=bus1, lv_bus=bus2, name=name,
                                    std_type=std_type, tap_pos=tap_pos,
                                    in_service=in_service, parallel=item.ntnum, df=item.ratfac, tap2_pos=tap_pos2,
                                    leakage_resistance_ratio_hv=pf_type.itrdr, leakage_reactance_ratio_hv=pf_type.itrdl)
        trafo_dict[item] = tid
        logger.debug('created trafo at index <%d>' % tid)
    else:
        logger.info("Create Trafo 3ph")
        tid = pp.create_transformer_from_parameters(net, hv_bus=bus1, lv_bus=bus2, name=name,
                                    tap_pos=tap_pos,
                                    in_service=in_service, parallel=item.ntnum, df=item.ratfac,
                                    sn_mva=pf_type.strn, vn_hv_kv=pf_type.utrn_h, vn_lv_kv=pf_type.utrn_l,
                                    vk_percent=pf_type.uktr, vkr_percent=pf_type.uktrr,
                                    pfe_kw=pf_type.pfe, i0_percent=pf_type.curmg,
                                    vector_group=pf_type.vecgrp[:-1], vk0_percent=pf_type.uk0tr,
                                    vkr0_percent=pf_type.ur0tr, mag0_percent=pf_type.zx0hl_n,
                                    mag0_rx=pf_type.rtox0_n, si0_hv_partial=pf_type.zx0hl_h,
                                    shift_degree=pf_type.nt2ag * 30, tap2_pos=tap_pos2)
        trafo_dict[item] = tid

    # add value for voltage setpoint
    net.trafo.loc[tid, 'tap_set_vm_pu'] = item.usetp

    net.trafo.loc[tid, 'description'] = ' \n '.join(item.desc) if len(item.desc) > 0 else ''

    get_pf_trafo_results(net, item, tid, is_unbalanced)

    # adding switches
    # False if open, True if closed, None if no switch
    create_connection_switches(net, item, 2, 't', (bus1, bus2), (tid, tid))

    # adding tap changer
    if (export_controller and pf_type.itapch and item.HasAttribute('ntrcn') and
            item.HasAttribute('i_cont') and item.ntrcn == 1):
        if item.t2ldc == 0:
            logger.debug('tap controller of trafo <%s> at hv' % name)
            side = 'hv'
        else:
            logger.debug('tap controller of trafo <%s> at lv' % name)
            side = 'lv'
        if item.i_cont == 1:
            vm_set_pu = item.usetp
            logger.debug('trafo <%s> has continuous tap controller with vm_set_pu = %.3f, side = %s' %
                         (name, vm_set_pu, side))
            try:
                tap_changer = control.ContinuousTapControl(net, tid, side=side, vm_set_pu=vm_set_pu)
            except BaseException as err:
                logger.error('error while creating continuous tap controller at trafo <%s>' % name)
                logger.error('Error: %s' % err)
                tap_changer = None
            else:
                logger.debug('created discrete tap controller at trafo <%s>' % name)
        else:
            vm_lower_pu = item.usp_low
            vm_upper_pu = item.usp_up
            logger.debug('trafo <%s> has discrete tap controller with '
                         'u_low = %.3f, u_up = %.3f, side = %s' % (name, vm_lower_pu, vm_upper_pu, side))
            try:
                control.DiscreteTapControl(net, tid, side=side, vm_lower_pu=vm_lower_pu, vm_upper_pu=vm_upper_pu,
                                           hunting_limit=hunting_limit)
            except BaseException as err:
                logger.error('error while creating discrete tap controller at trafo <%s>' % name)
                logger.error('Error: %s' % err)
            else:
                logger.debug('created discrete tap controller at trafo <%s>' % name)
    else:
        logger.debug('trafo <%s> has no tap controller' % name)

    add_additional_attributes(item, net, element='trafo', element_id=tid,
                              attr_dict={'e:cpSite.loc_name': 'site', 'for_name': 'equipment', "cimRdfId": "origin_id"})
    if pf_type.itapzdep:
        x_points = (net.trafo.at[tid, "tap_min"], net.trafo.at[tid, "tap_neutral"], net.trafo.at[tid, "tap_max"])
        vk_min, vk_neutral, vk_max = pf_type.uktmn, net.trafo.at[tid, "vk_percent"], pf_type.uktmx
        vkr_min, vkr_neutral, vkr_max = pf_type.ukrtmn, net.trafo.at[tid, "vkr_percent"], pf_type.ukrtmx
        # todo
        # vk0_min, vk0_max = pf_type.uk0tmn, pf_type.uk0tmx
        # vkr0_min, vkr0_max = pf_type.uk0rtmn, pf_type.uk0rtmx
        pp.control.create_trafo_characteristics(net, trafotable="trafo", trafo_index=tid, variable="vk_percent",
                                                x_points=x_points, y_points=(vk_min, vk_neutral, vk_max))
        pp.control.create_trafo_characteristics(net, trafotable="trafo", trafo_index=tid, variable="vkr_percent",
                                                x_points=x_points, y_points=(vkr_min, vkr_neutral, vkr_max))


def get_pf_trafo_results(net, item, tid, is_unbalanced):
    trafo_type = None
    result_variables = None
    if is_unbalanced:
        trafo_type = "res_trafo_3ph"
        result_variables = {
          "pf_i_a_hv_ka": "m:I:bushv:A",
          "pf_i_a_lv_ka": "m:I:buslv:A",
          "pf_i_b_hv_ka": "m:I:bushv:B",
          "pf_i_b_lv_ka": "m:I:buslv:B",
          "pf_i_c_hv_ka": "m:I:bushv:C",
          "pf_i_c_lv_ka": "m:I:buslv:C",
          "pf_i_n_hv_ka": "m:I0x3:bushv",
          "pf_i_n_lv_ka": "m:I0x3:buslv",
          "pf_loading_percent": "c:loading",
        }
    else:
        trafo_type = "res_trafo"
        result_variables = {
            "pf_loading": "c:loading"
        }

    for res_var_pp, res_var_pf in result_variables.items():
        res = np.nan
        if item.HasResults(-1):  # -1 for 'c' results (whatever that is...)
            res = ga(item, res_var_pf)
        net[trafo_type].at[tid, res_var_pp] = res


def create_trafo3w(net, item, tap_opt='nntap'):
    # not tested properly yet...
    logger.debug('importing 3W-trafo <%s>' % item.loc_name)
    pf_type = item.typ_id

    try:
        (bus1, bus2, bus3), _ = get_connection_nodes(net, item, 3)
    except IndexError:
        logger.error("Cannot add Trafo3W '%s': not connected" % item.loc_name)
        return

    logger.debug('%s; %s; %s' % (bus1, bus2, bus3))
    if not (net.bus.vn_kv.at[bus1] >= net.bus.vn_kv.at[bus2] >= net.bus.vn_kv.at[bus3]):
        logger.error('trafo <%s>: violated condition of HV > LV!' % item.loc_name)
    # assert net.bus.vn_kv[bus1] > net.bus.vn_kv[bus2] >= net.bus.vn_kv[bus3]
    else:
        logger.debug('bus voltages OK')
    params = {
        'name': item.loc_name,
        'hv_bus': bus1,
        'mv_bus': bus2,
        'lv_bus': bus3,
        'sn_hv_mva': pf_type.strn3_h,
        'sn_mv_mva': pf_type.strn3_m,
        'sn_lv_mva': pf_type.strn3_l,
        'vn_hv_kv': pf_type.utrn3_h,
        'vn_mv_kv': pf_type.utrn3_m,
        'vn_lv_kv': pf_type.utrn3_l,
        'vk_hv_percent': pf_type.uktr3_h,
        'vk_mv_percent': pf_type.uktr3_m,
        'vk_lv_percent': pf_type.uktr3_l,
        'vkr_hv_percent': pf_type.uktrr3_h,
        'vkr_mv_percent': pf_type.uktrr3_m,
        'vkr_lv_percent': pf_type.uktrr3_l,

        'vk0_hv_percent': pf_type.uk0hm,
        'vk0_mv_percent': pf_type.uk0ml,
        'vk0_lv_percent': pf_type.uk0hl,
        'vkr0_hv_percent': pf_type.ur0hm,
        'vkr0_mv_percent': pf_type.ur0ml,
        'vkr0_lv_percent': pf_type.ur0hl,
        'vector_group': re.sub(r"\d+", '', pf_type.vecgrp),

        'pfe_kw': pf_type.pfe,
        'i0_percent': pf_type.curm3,
        'shift_mv_degree': -(pf_type.nt3ag_h - pf_type.nt3ag_m) * 30,
        'shift_lv_degree': -(pf_type.nt3ag_h - pf_type.nt3ag_l) * 30,
        'tap_at_star_point': pf_type.itapos == 0,
        'in_service': not bool(item.outserv)
    }

    if item.nt3nm != 1:
        logger.warning("trafo3w %s has parallel=%d, this is not implemented. "
                       "Calculation results will be incorrect." % (item.loc_name, item.nt3nm))

    if item.HasAttribute('t:du3tp_h'):
        steps = [pf_type.du3tp_h, pf_type.du3tp_m, pf_type.du3tp_l]
        side = np.nonzero(steps)[0]
        if len(side) > 1:
            logger.warning("pandapower currently doesn't support 3w transformer with"
                           "multiple tap changers")
        elif len(side) == 1:
            ts = ["h", "m", "l"][side[0]]
            # figure out current tap position
            if tap_opt == "nntap":
                tap_pos = ga(item, 'n3tap_' + ts)
                logger.debug("got tap %f from n3tap" % tap_pos)

            elif tap_opt == "c:nntap":
                tap_pos = ga(item, "c:n3tap_" + ts)
                logger.debug("got tap %f from c:n3tap" % tap_pos)
            else:
                raise ValueError('could not read current tap position: tap_opt = %s' % tap_opt)
            params.update({
                'tap_side': ts + 'v',  # hv, mv, lv
                'tap_step_percent': ga(item, 't:du3tp_' + ts),
                'tap_step_degree': ga(item, 't:ph3tr_' + ts),
                'tap_min': ga(item, 't:n3tmn_' + ts),
                'tap_max': ga(item, 't:n3tmx_' + ts),
                'tap_neutral': ga(item, 't:n3tp0_' + ts),
                'tap_pos': tap_pos
            })

    logger.debug('collected params: %s' % params)
    logger.debug('creating trafo3w from parameters')
    tid = pp.create_transformer3w_from_parameters(net, **params)  # type:int

    # adding switches
    # False if open, True if closed, None if no switch
    create_connection_switches(net, item, 3, 't3', (bus1, bus2, bus3), (tid, tid, tid))

    logger.debug('successfully created trafo3w from parameters: %d' % tid)
    # testen
    # net.trafo3w.loc[tid, 'tap_step_degree'] = ga(item, 't:ph3tr_h')

    # adding switches
    # False if open, True if closed, None if no switch
    # Switches for Trafos-3W are not implemented in the load flow!
    # create_connection_switches(net, item, 3, 't3', (bus1, bus2, bus3), (tid, tid, tid))
    # logger.debug('created connection switches for trafo 3w successfully')
    add_additional_attributes(item, net, element='trafo3w', element_id=tid,
                              attr_dict={'cpSite.loc_name': 'site', 'for_name': 'equipment',
                                         'typ_id.loc_name': 'std_type', 'usetp': 'vm_set_pu',
                                         "cimRdfId": "origin_id"})

    # assign loading from power factory results
    if item.HasResults(-1):  # -1 for 'c' results (whatever that is...)
        logger.debug('trafo3w <%s> has results' % item.loc_name)
        loading = ga(item, 'c:loading')
        net.res_trafo3w.at[tid, "pf_loading"] = loading
    else:
        net.res_trafo3w.at[tid, "pf_loading"] = np.nan

    # TODO Implement the tap changer controller for 3-winding transformer

    if pf_type.itapzdep:
        x_points = (net.trafo3w.at[tid, "tap_min"], net.trafo3w.at[tid, "tap_neutral"], net.trafo3w.at[tid, "tap_max"])
        for side in ("hv", "mv", "lv"):
            vk_min = ga(pf_type, f"uktr3mn_{side[0]}")
            vk_neutral = net.trafo3w.at[tid, f"vk_{side}_percent"]
            vk_max = ga(pf_type, f"uktr3mx_{side[0]}")
            vkr_min = ga(pf_type, f"uktrr3mn_{side[0]}")
            vkr_neutral = net.trafo3w.at[tid, f"vkr_{side}_percent"]
            vkr_max = ga(pf_type, f"uktrr3mx_{side[0]}")
            # todo zero-sequence parameters (must be implemented in build_branch first)
            pp.control.create_trafo_characteristics(net, trafotable="trafo3w", trafo_index=tid,
                                                    variable=f"vk_{side}_percent", x_points=x_points,
                                                    y_points=(vk_min, vk_neutral, vk_max))
            pp.control.create_trafo_characteristics(net, trafotable="trafo3w", trafo_index=tid,
                                                    variable=f"vkr_{side}_percent", x_points=x_points,
                                                    y_points=(vkr_min, vkr_neutral, vkr_max))


def propagate_bus_coords(net, bus1, bus2):
    pass
    # if bus1 in net.bus_geodata.index and bus2 not in net.bus_geodata.index:
    #     net.bus_geodata.loc[bus2, ['x', 'y']] = net.bus_geodata.loc[bus1, ['x', 'y']]
    # elif bus2 in net.bus_geodata.index and bus1 not in net.bus_geodata.index:
    #     net.bus_geodata.loc[bus1, ['x', 'y']] = net.bus_geodata.loc[bus2, ['x', 'y']]


def create_coup(net, item, is_fuse=False):
    switch_types = {"cbk": "CB", "sdc": "LBS", "swt": "LS", "dct": "DS"}
    name = item.loc_name
    logger.debug('>> creating coup <%s>' % name)

    try:
        (bus1, bus2), _ = get_connection_nodes(net, item, 2)
    except IndexError:
        logger.error("Cannot add Coup '%s': not connected" % name)
        return

    propagate_bus_coords(net, bus1, bus2)
    if not item.HasAttribute('isclosed') and not is_fuse:
        logger.error('switch %s does not have the attribute isclosed!' % item)
    switch_is_closed = bool(item.on_off) \
                       and (bool(item.isclosed) if item.HasAttribute('isclosed') else True)
    in_service = not bool(item.outserv) if item.HasAttribute('outserv') else True
    switch_is_closed = switch_is_closed and in_service
    switch_usage = switch_types.get(item.aUsage, 'unknown')

    cd = pp.create_switch(net, name=name, bus=bus1, element=bus2, et='b',
                          closed=switch_is_closed,
                          type=switch_usage)
    switch_dict[item] = cd

    add_additional_attributes(item, net, element='switch', element_id=cd,
                              attr_list=['cpSite.loc_name'], attr_dict={"cimRdfId": "origin_id"})

    logger.debug('created switch at index <%d>, closed = %s, usage = %s' %
                 (cd, switch_is_closed, switch_usage))

    net.res_switch.loc[cd, ['pf_closed', 'pf_in_service']] = bool(item.on_off) and (
        bool(item.isclosed) if item.HasAttribute('isclosed') else True), in_service


# # false approach, completely irrelevant
# def create_switch(net, item):
#     switch_types = {"cbk": "CB", "sdc": "LBS", "swt": "LS", "dct": "DS"}
#     name = ga(item, 'loc_name')
#     logger.debug('>> creating switch <%s>' % name)
#
#     pf_bus1 = item.GetNode(0)
#     pf_bus2 = item.GetNode(1)
#
#     # here: implement situation if line not connected
#     if pf_bus1 is None or pf_bus2 is None:
#         logger.error("Cannot add Switch '%s': not connected" % name)
#         return
#
#     bus1 = find_bus_index_in_net(pf_bus1, net)
#     bus2 = find_bus_index_in_net(pf_bus2, net)
#     logger.debug('switch %s connects buses <%d> and <%d>' % (name, bus1, bus2))
#
#     switch_is_closed = bool(ga(item, 'on_off'))
#     switch_usage = switch_types[ga(item, 'aUsage')]
#
#     cd = pp.create_switch(net, name=name, bus=bus1, element=bus2, et='b',
# closed=switch_is_closed, type=switch_usage)
#     logger.debug('created switch at index <%d>, closed = %s, usage = %s' % (cd,
# switch_is_closed, switch_usage))


def create_shunt(net, item):
    try:
        bus = get_connection_nodes(net, item, 1)
    except IndexError:
        logger.error("Cannot add Shunt '%s': not connected" % item.loc_name)
        return

    multiplier = get_power_multiplier(item, 'Qact')
    bus, _ = get_connection_nodes(net, item, 1)
    params = {
        'name': item.loc_name,
        'bus': bus,
        'in_service': monopolar_in_service(item),
        'vn_kv': item.ushnm,
        'q_mvar': item.Qact * multiplier,
        'step': item.ncapa,
        'max_step': item.ncapx
    }
    print(item.loc_name)
    if item.shtype == 0:
        # Shunt is a R-L-C element

        R = item.rrea
        X = -1e6 / item.bcap + item.xrea
        if R == 0 and X == 0: #TODO put this into one function
            p_mw = 0
            params['q_mvar'] = 0
        else:
            p_mw = (item.ushnm ** 2 * R) / (R ** 2 + X ** 2) * multiplier
            params['q_mvar'] = (item.ushnm ** 2 * X) / (R ** 2 + X ** 2) * multiplier
        sid = pp.create_shunt(net, p_mw=p_mw, **params)
    elif item.shtype == 1:
        # Shunt is an R-L element

        R = item.rrea
        X = item.xrea
        if R == 0 and X == 0: #TODO put this into one function
            p_mw = 0
            params['q_mvar'] = 0
        else:
            p_mw = (item.ushnm ** 2 * R) / (R ** 2 + X ** 2) * multiplier
            params['q_mvar'] = (item.ushnm ** 2 * X) / (R ** 2 + X ** 2) * multiplier
        sid = pp.create_shunt(net, p_mw=p_mw, **params)
    elif item.shtype == 2:
        # Shunt is a capacitor bank
        B = item.bcap*1e-6
        G = item.gparac*1e-6

        R = G/(G**2 + B**2)
        X = -B/(G**2 + B**2)
        if R == 0 and X == 0: #TODO put this into one function
            p_mw = 0
            params['q_mvar'] = 0
        else:
            p_mw = (item.ushnm ** 2 * R) / (R ** 2 + X ** 2) * multiplier
            params['q_mvar'] = (item.ushnm ** 2 * X) / (R ** 2 + X ** 2) * multiplier
        sid = pp.create_shunt(net, p_mw=p_mw, **params)
    elif item.shtype == 3:
        # Shunt is a R-L-C, Rp element

        Rp = item.rpara
        Rs = item.rrea
        Xl = item.xrea
        Bc = -item.bcap * 1e-6

        R = Rp * (Rp * Rs + Rs ** 2 + Xl ** 2) / ((Rp + Rs) ** 2 + Xl ** 2)
        X = 1 / Bc + (Xl * Rp ** 2) / ((Rp + Rs) ** 2 + Xl ** 2)
        if R == 0 and X == 0: #TODO put this into one function
            p_mw = 0
            params['q_mvar'] = 0
        else:
            p_mw = (item.ushnm ** 2 * R) / (R ** 2 + X ** 2) * multiplier
            params['q_mvar'] = (item.ushnm ** 2 * X) / (R ** 2 + X ** 2) * multiplier
        sid = pp.create_shunt(net, p_mw=p_mw, **params)
    elif item.shtype == 4:
        # Shunt is a R-L-C1-C2, Rp element

        Rp = item.rpara
        Rs = item.rrea
        Xl = item.xrea
        B1 = 2 * np.pi * 50 * item.c1 * 1e-6
        B2 = 2 * np.pi * 50 * item.c2 * 1e-6

        Z = Rp * (Rs + 1j * (Xl - 1 / B1)) / (Rp + Rs + 1j * (Xl - 1 / B1)) - 1j / B2
        R = np.real(Z)
        X = np.imag(Z)
        if R == 0 and X == 0: #TODO put this into one function
            p_mw = 0
            params['q_mvar'] = 0
        else:
            p_mw = (item.ushnm ** 2 * R) / (R ** 2 + X ** 2) * multiplier
            params['q_mvar'] = (item.ushnm ** 2 * X) / (R ** 2 + X ** 2) * multiplier
        sid = pp.create_shunt(net, p_mw=p_mw, **params)

    add_additional_attributes(item, net, element='shunt', element_id=sid,
                              attr_list=['cpSite.loc_name'], attr_dict={"cimRdfId": "origin_id"})

    if item.HasResults(0):
        net.res_shunt.loc[sid, 'pf_p'] = ga(item, 'm:P:bus1') * multiplier
        net.res_shunt.loc[sid, 'pf_q'] = ga(item, 'm:Q:bus1') * multiplier
    else:
        net.res_shunt.loc[sid, 'pf_p'] = np.nan
        net.res_shunt.loc[sid, 'pf_q'] = np.nan


def _add_shunt_to_impedance_bus(net, item, bus):
    pp.create_shunt(net, bus, -item.bi_pu * net.sn_mva, p_mw=-item.gi_pu * net.sn_mva)


def create_zpu(net, item):
    try:
        (bus1, bus2), _ = get_connection_nodes(net, item, 2)
    except IndexError:
        logger.error("Cannot add ZPU '%s': not connected" % item.loc_name)
        return
    logger.debug('bus1 = %d, bus2 = %d' % (bus1, bus2))

    # net, from_bus, to_bus, r_pu, x_pu, sn_Mva, name=None, in_service=True, index=None
    params = {
        'name': item.loc_name,
        'from_bus': bus1,
        'to_bus': bus2,
        'rft_pu': item.r_pu,
        'xft_pu': item.x_pu,
        'rtf_pu': item.r_pu_ji,
        'xtf_pu': item.x_pu_ji,
        'rft0_pu': item.r0_pu,
        'xft0_pu': item.x0_pu,
        'rtf0_pu': item.r0_pu_ji,
        'xtf0_pu': item.x0_pu_ji,
        'gf_pu': item.gi_pu,
        'bf_pu': item.bi_pu,
        'gt_pu': item.gj_pu,
        'bt_pu': item.bj_pu,
        'gf0_pu': item.gi0_pu,
        'bf0_pu': item.bi0_pu,
        'gt0_pu': item.gj0_pu,
        'bt0_pu': item.bj0_pu,
        'sn_mva': item.Sn,
        'in_service': not bool(item.outserv)
    }

    logger.debug('params = %s' % params)
    xid = pp.create_impedance(net, **params)
    add_additional_attributes(item, net, element='impedance', element_id=xid, attr_list=["cpSite.loc_name"],
                              attr_dict={"cimRdfId": "origin_id"})


def create_vac(net, item):
    """
    not tested yet

    """
    try:
        bus, _ = get_connection_nodes(net, item, 1)
    except IndexError:
        logger.error("Cannot add VAC '%s': not connected" % item.loc_name)
        return
    
    in_service = monopolar_in_service(item)
    params = {
        'name': item.loc_name,
        'bus': bus,
        'ps_mw': item.Pload - item.Pgen,
        'qs_mvar': item.Qload - item.Qgen,
        'pz_mw': item.Pzload,
        'qz_mvar': item.Qzload,
        'in_service': in_service
    }

    if item.itype == 3:
        # extended ward
        params.update({
            'r_ohm': item.Rext,
            'x_ohm': item.Xext,
            'vm_pu': item.usetp
        })

        if params['x_ohm'] == 0:
            params['x_ohm'] = 1e-6
            logger.warning("Element %s has x_ohm == 0, setting to 1e-6. Check impedance of the "
                           "created xward" % item.loc_name)

        xid = pp.create_xward(net, **params)
        elm = 'xward'

    elif item.itype == 2:
        # ward
        xid = pp.create_ward(net, **params)
        elm = 'ward'

    elif item.itype == 0:
        # voltage source
        params.update({
            'vm_pu': item.usetp,
            'va_degree': item.phisetp,
        })
        xid = pp.create_ext_grid(net, **params)
        elm = 'ext_grid'
    else:
        raise NotImplementedError(
            'Could not import %s: element type <%d> for AC Voltage Source not implemented' % (
                params['name'], item.itype))

    if item.HasResults(0):  # -1 for 'c' results (whatever that is...)
        net['res_%s' % elm].at[xid, "pf_p"] = -ga(item, 'm:P:bus1')
        net['res_%s' % elm].at[xid, "pf_q"] = -ga(item, 'm:Q:bus1')
    else:
        net['res_%s' % elm].at[xid, "pf_p"] = np.nan
        net['res_%s' % elm].at[xid, "pf_q"] = np.nan

    add_additional_attributes(item, net, element=elm, element_id=xid, attr_list=["cpSite.loc_name"],
                              attr_dict={"cimRdfId": "origin_id"})

    logger.debug('added pf_p and pf_q to {} {}: {}'.format(elm, xid, net['res_' + elm].loc[
        xid, ["pf_p", 'pf_q']].values))


def create_sind(net, item):
    # series reactor is modelled as per-unit impedance, values in Ohm are calculated into values in
    # per unit at creation
    try:
        (bus1, bus2), _ = get_connection_nodes(net, item, 2)
    except IndexError:
        logger.error("Cannot add Sind '%s': not connected" % item.loc_name)
        return

    sind = pp.create_series_reactor_as_impedance(net, from_bus=bus1, to_bus=bus2, r_ohm=item.rrea,
                                                 x_ohm=item.xrea, sn_mva=item.Sn,
                                                 name=item.loc_name,
                                                 in_service=not bool(item.outserv))

    logger.debug('created series reactor %s as per unit impedance at index %d' %
                 (net.impedance.at[sind, 'name'], sind))

def create_scap(net, item):
<<<<<<< HEAD
    # series reactor is modelled as per-unit impedance, values in Ohm are calculated into values in
=======
    # series capacitor is modelled as per-unit impedance, values in Ohm are calculated into values in
>>>>>>> 11af12cd
    # per unit at creation
    try:
        (bus1, bus2) = get_connection_nodes(net, item, 2)
    except IndexError:
        logger.error("Cannot add Scap '%s': not connected" % item.loc_name)
        return
<<<<<<< HEAD
    
    bus1, bus2 = get_connection_nodes(net, item, 2)
    
=======

>>>>>>> 11af12cd
    if (item.gcap==0) or (item.bcap==0):
        logger.info('not creating series capacitor for %s' % item.loc_name)
    else:
        r_ohm = item.gcap/(item.gcap**2 + item.bcap**2)
        x_ohm = -item.bcap/(item.gcap**2 + item.bcap**2)
        scap = pp.create_series_reactor_as_impedance(net, from_bus=bus1, to_bus=bus2, r_ohm=r_ohm,
                                                     x_ohm=x_ohm, sn_mva=item.Sn,
                                                     name=item.loc_name,
                                                     in_service=not bool(item.outserv))
<<<<<<< HEAD
    
        logger.debug('created series reactor %s as per unit impedance at index %d' %
                     (net.impedance.at[scap, 'name'], scap))
        
def create_svc(net, item, pv_as_slack, pf_variable_p_gen, dict_net):
    # SVC is voltage controlled and therefore modelled the same way as a voltage controlled synchron machine (gen)
    # TODO: at least implement a uncontrolled svc as synchron machine with const. Q
    # TODO: transfer item entries for usage of pp.create_svc, x_l_ohm, x_cvar_ohm, 
    #       thyristor_firing_angle must be computed
    name = item.loc_name
    sid = None
    element = None
    logger.debug('>> creating synchronous machine <%s>' % name)
   
    try:
        bus1 = get_connection_nodes(net, item, 1)
    except IndexError:
        logger.error("Cannot add SVC '%s': not connected" % name)
        return
    
    if item.i_ctrl==1: # 0: no control, 1: voltage control, 2: reactive power control
        logger.debug('creating SVC %s as gen' % name)
        vm_pu = item.usetp
        in_service = monopolar_in_service(item)
        svc = pp.create_gen(net, bus=bus1, p_mw=0, vm_pu=vm_pu,
                            name=name, type="SVC", in_service=in_service)
        element = 'gen'
        
        if svc is None or element is None:
            logger.error('Error! SVC not created')
        logger.debug('created svc at index <%s>' % svc)
        
        net[element].loc[svc, 'description'] = ' \n '.join(item.desc) if len(item.desc) > 0 else ''
        add_additional_attributes(item, net, element, svc, attr_dict={"for_name": "equipment"},
                                  attr_list=["sernum", "chr_name", "cpSite.loc_name"])
        
        if item.HasResults(0):  # 'm' results...
            logger.debug('<%s> has results' % name)
            net['res_' + element].at[svc, "pf_p"] = ga(item, 'm:P:bus1') #* multiplier
            net['res_' + element].at[svc, "pf_q"] = ga(item, 'm:Q:bus1') #* multiplier
        else:
            net['res_' + element].at[svc, "pf_p"] = np.nan
            net['res_' + element].at[svc, "pf_q"] = np.nan
    else:    
        logger.info('not creating SVC for %s' % item.loc_name)
=======

        logger.debug('created series capacitor %s as per unit impedance at index %d' %
                     (net.impedance.at[scap, 'name'], scap))


def _get_vsc_control_modes(item, mono=True):
    if mono:
        scaling = 1
        dc_bus_str = "busdc"
    else:
        scaling = 0.5
        dc_bus_str = "busdp"  # also busdm is possible for the second dc node but we consider them the same

    c_m = item.i_acdc

    if c_m not in [0, 3, 4, 5, 6]:
        raise NotImplementedError(f"control mode for vscmono"
                                  f" {item.loc_name} not implemented: {c_m}")

    if item.HasResults(0):
        p_set_dc = -ga(item, f"m:P:{dc_bus_str}")
        q_set_ac = -ga(item, "m:Q:busac") * scaling
    else:
        p_set_dc = -item.psetp * scaling  # does not work - in PowerFactory, the P set-point relates to AC side
        q_set_ac = -item.qsetp * scaling

    control_mode_ac, control_mode_dc, control_value_ac, control_value_dc = {
        0: ("slack", "p_mw", item.usetp, 0.),  # Vac-phi
        1: ("", "vm_pu", None, None),  # Vdc-phi
        2: ("", "", None, None),  # PWM-phi
        3: ("q_mvar", "vm_pu", q_set_ac, item.usetpdc),  # Vdc-Q
        4: ("vm_pu", "p_mw", item.usetp, p_set_dc),  # P-Vac
        5: ("q_mvar", "p_mw", q_set_ac, p_set_dc),  # P-Q
        6: ("vm_pu", "vm_pu", item.usetp, item.usetpdc),  # Vdc-Vac
        7: ("", "", None, None),  # P-cos(phi)
        8: (""        "", None, None)  # Vdc-cos(phi)
    }[c_m]
    return control_mode_ac, control_mode_dc, control_value_ac, control_value_dc


def create_vscmono(net, item):

    (bus, bus_dc), _ = get_connection_nodes(net, item, 2)

    sn_mva = item.Snom
    v_ac = item.Unom
    p_cu_kw = item.Pcu
    vk = item.uk / 100  # in ratio, not in %

    z_vsc_base_ohm = np.square(v_ac) / sn_mva
    r_pu = p_cu_kw / (1e3 * sn_mva)
    x_pu = np.sqrt(np.square(vk) - np.square(r_pu))
    r_ohm = r_pu * z_vsc_base_ohm
    x_ohm = x_pu * z_vsc_base_ohm

    logger.debug(f"VSCmono: {item.loc_name=}, {sn_mva=}, {v_ac=}, {p_cu_kw=}, {vk=}, {r_ohm=}, {x_ohm=}")

    control_mode_ac, control_mode_dc, control_value_ac, control_value_dc = _get_vsc_control_modes(item)

    params = {
        "name": item.loc_name,
        "in_service": not item.outserv,
        "controllable": True,
        "bus": bus,
        "bus_dc": bus_dc,
        "r_ohm": r_ohm,
        "x_ohm": x_ohm,
        "r_dc_ohm": item.resLossFactor,
        "pl_dc_mw": 1e-3 * item.Pnold,
        "control_mode_ac": control_mode_ac,
        "control_mode_dc": control_mode_dc,
        "control_value_ac": control_value_ac,
        "control_value_dc": control_value_dc
    }

    if params["r_dc_ohm"] == 0:
        logger.warning(f"VSCmono element {params['name']} has no DC resistive loss factor - power flow will not converge!")

    vid = pp.create_vsc(net, **params)
    logger.debug(f'created VSC {vid} for vscmono {item.loc_name}')

    result_variables = {"pf_p_mw": "m:P:busac",
                        "pf_q_mvar": "m:Q:busac",
                        "pf_p_dc_mw": "m:P:busdc"}

    for res_var_pp, res_var_pf in result_variables.items():
        res = np.nan
        if item.HasResults(0):
            res = ga(item, res_var_pf)
        net.res_vsc.at[vid, res_var_pp] = -res


def create_vsc(net, item):
    (bus, bus_dc_p, bus_dc_n), _ = get_connection_nodes(net, item, 3)

    sn_mva = item.Snom / 2
    v_ac = item.Unom
    p_cu_kw = item.Pcu / 2
    vk = item.uk / 100  # in ratio, not in %

    z_vsc_base_ohm = np.square(v_ac) / sn_mva
    r_pu = p_cu_kw / (1e3 * sn_mva)
    x_pu = np.sqrt(np.square(vk) - np.square(r_pu))
    r_ohm = r_pu * z_vsc_base_ohm
    x_ohm = x_pu * z_vsc_base_ohm

    logger.debug(f"VSC: {item.loc_name=}, {sn_mva=}, {v_ac=}, {p_cu_kw=}, {vk=}, {r_ohm=}, {x_ohm=}")

    control_mode_ac, control_mode_dc, control_value_ac, control_value_dc = _get_vsc_control_modes(item, mono=False)

    params = {
        "name": item.loc_name,
        "in_service": not item.outserv,
        "controllable": True,
        "r_ohm": r_ohm,
        "x_ohm": x_ohm,
        "r_dc_ohm": item.resLossFactor / 2,
        "pl_dc_mw": 1e-3 * item.Pnold / 2,
        "control_mode_ac": control_mode_ac,
        "control_mode_dc": control_mode_dc,
        "control_value_ac": control_value_ac,
        "control_value_dc": control_value_dc
    }

    if params["r_dc_ohm"] == 0:
        logger.warning(f"VSC element {params['name']} has no DC resistive loss factor - power flow will not converge!")

    vid_1 = pp.create_vsc(net, bus=bus, bus_dc=bus_dc_n, **params)
    vid_2 = pp.create_vsc(net, bus=bus, bus_dc=bus_dc_p, **params)
    logger.debug(f'created two vsc mono {vid_1}, {vid_2} for vsc {item.loc_name}')

    result_variables = {"pf_p_mw": "m:P:busac",
                        "pf_q_mvar": "m:Q:busac"}

    if item.HasResults(0):
        for res_var_pp, res_var_pf in result_variables.items():
            res = ga(item, res_var_pf)
            net.res_vsc.at[vid_1, res_var_pp] = -res / 2
            net.res_vsc.at[vid_2, res_var_pp] = -res / 2
        net.res_vsc.at[vid_1, "pf_p_dc_mw"] = -ga(item, "m:P:busdm")
        net.res_vsc.at[vid_2, "pf_p_dc_mw"] = -ga(item, "m:P:busdp")
    else:
        net.res_vsc.loc[vid_1, ["pf_p_mw", "pf_q_mvar", "pf_p_dc_mw"]] = np.nan
        net.res_vsc.loc[vid_2, ["pf_p_mw", "pf_q_mvar", "pf_p_dc_mw"]] = np.nan



def create_stactrl(net, item):
    stactrl_in_service = True
    if item.outserv:
        logger.info(f"Station controller {item.loc_name} is out of service")
        stactrl_in_service = False
        return

    machines = [m for m in item.psym if m is not None]
    if len(machines) == 0 or np.all([s is None for s in machines]):
        logger.error(f"No machines controlled by station controller {item.loc_name} - skipping")
        return

    # find gen_element_index using name:
    if np.any(net.sgen.name.duplicated()):
        raise UserWarning("error while creating station controller: sgen names must be unique")

    gen_types = []
    for s in machines:
        if s.ip_ctrl == 1:
            gt = "other"
        elif s.av_mode == "constq":
            gt = "sgen"
        elif s.av_mode == "constv":
            gt = "gen"
        else:
            gt = "other"
        gen_types.append(gt)

    if "other" in gen_types or len(np.unique(gen_types)) > 1:
        logger.error(f"Generator type not supported {gen_types} for {item.loc_name}")
        return

    control_mode = item.i_ctrl

    # Overwrite gen_type if local control differs from station controller type
    if control_mode is not None:
        if item.i_droop:
            for i in range(len(gen_types)):
                gen_types[i] = "sgen"
        else:
            if control_mode == 0:
                for i in range(len(gen_types)):
                    gen_types[i] = "sgen"
            elif control_mode == 1:
                for i in range(len(gen_types)):
                    gen_types[i] = "sgen"
            else:
                print("station control type not supported!")

    gen_element = gen_types[0]
    gen_element_index = []
    for s in machines:
        gen_element_index.append(net[gen_element].loc[net[gen_element].name == s.loc_name].index.values[0])

    if len(gen_element_index) != len(machines):
        raise UserWarning("station controller: could not properly identify the machines")

    gen_element_in_service = [net[gen_element].loc[net[gen_element].name == s.loc_name].in_service for s in machines]

    i = 0
    distribution = []
    for m in item.psym:
        if m is not None and isinstance(item.cvqq, list):
            distribution.append(item.cvqq[i] / 100)
        elif m is not None and not isinstance(item.cvqq, list):
            distribution.append(item.cvqq / 100)
        i = i + 1

    if item.imode != 0:
        raise NotImplementedError(f"{item}: reactive power distribution {item.imode=} not implemented")

    phase = item.i_phase
    if phase != 0:
        raise NotImplementedError(f"{item}: phase {item.i_phase=} not implemented")

    # Controlled Node: User selection vs Automatic selection  # User selection
    if item.selBus != 0:
        raise NotImplementedError(f"{item}: controlled node selection {item.selBus=} not implemented")

    variable = None
    res_element_table = None
    res_element_index = None
    if control_mode == 1 or item.i_droop:
        q_control_cubicle = item.p_cub if control_mode == 1 else item.pQmeas  # Feld
        if q_control_cubicle is None:
            logger.info(f"Input Element of Controller {item.loc_name} is missing, skipping")
            return

        q_control_element = []
        q_control_side = []
        element_class = []
        res_element_index = []
        variable = []
        if q_control_cubicle.GetClassName() == "StaCubic":
            q_control_element.append(q_control_cubicle.obj_id)
            q_control_side.append(q_control_cubicle.obj_bus)  # 0=from, 1=to
            element_class.append(q_control_element[0].GetClassName())
        elif q_control_cubicle.GetClassName() == "ElmBoundary":
            for cubicles in q_control_cubicle.cubicles:
                q_control_element.append(cubicles.obj_id)
                q_control_side.append(cubicles.obj_bus)  # 0=from, 1=to
                element_class.append(q_control_element[0].GetClassName())
        else:
            print("Not implemented class for q_control_cubicle!")
        if element_class[0] == "ElmLne":
            res_element_table = "res_line"
            for i in range(len(q_control_element)):
                line_sections = line_dict[q_control_element[i]]
                if q_control_side[i] == 0:
                    res_element_index.append(line_sections[0])
                    variable.append("q_from_mvar")
                else:
                    res_element_index.append(line_sections[-1])
                    variable.append("q_to_mvar")
        elif element_class[0] == "ElmTr2":
            res_element_table = "res_trafo"
            for element in q_control_element:
                res_element_index.append(trafo_dict[element])
                variable = "q_hv_mvar" if q_control_side == 0 else "q_lv_mvar"
        elif element_class[0] == "ElmCoup":
            res_element_table = "res_switch"
            for element in q_control_element:
                res_element_index.append(switch_dict[element])
                net.switch.at[res_element_index[-1], "z_ohm"] = 1e-3
                variable = "q_from_mvar" if q_control_side == 0 else "q_to_mvar"
        else:
            logger.error(
                f"{item}: only line, trafo element and switch flows can be controlled, {element_class[0]=}")
            return
    elif control_mode == 0:
        res_element_table = "res_bus"

    input_busses = []
    output_busses = []
    if res_element_table == "res_line":
        for index in res_element_index:
            input_busses.append(net.line.at[index, 'to_bus'])
    elif res_element_table == "res_trafo":
        for index in res_element_index:
            input_busses.append(net.trafo.at[index, 'hv_bus'])
    elif res_element_table == "res_switch":
        for index in res_element_index:
            input_busses.append(net.switch.at[index, 'bus'])
    if gen_element == "gen":
        for index in gen_element_index:
            output_busses.append(net.gen.at[index, 'bus'])
    elif gen_element == "sgen":
        for index in gen_element_index:
            output_busses.append(net.sgen.at[index, 'bus'])

    top = pp.topology.create_nxgraph(net, respect_switches=True, include_lines=True, include_trafos=True,
                                     include_impedances=True, nogobuses=None, notravbuses=None, multi=True,
                                     calc_branch_impedances=False, branch_impedance_unit='ohm')
    has_path = False
    for n in range(len(input_busses)):
        for m in range(len(output_busses)):
            has_path = has_path or nx.has_path(top, input_busses[n], output_busses[m])
    if not has_path and not control_mode == 0 and not item.i_droop:
        return

    if control_mode == 0:  #### VOLTAGE CONTROL
        # controlled_node = item.rembar
        controlled_node = item.cpCtrlNode
        bus = bus_dict[controlled_node]  # controlled node

        if item.uset_mode == 0:  #### Station controller
            v_setpoint_pu = item.usetp
        else:
            v_setpoint_pu = controlled_node.vtarget  #### Bus target voltage

        if item.i_droop:  # Enable Droop
            bsc = pp.control.BinarySearchControl(net, ctrl_in_service=stactrl_in_service,
                                                 output_element=gen_element, output_variable="q_mvar",
                                                 output_element_index=gen_element_index,
                                                 output_element_in_service=gen_element_in_service,
                                                 output_values_distribution=distribution,
                                                 input_element=res_element_table, input_variable=variable,
                                                 input_element_index=res_element_index,
                                                 set_point=v_setpoint_pu, voltage_ctrl=True, bus_idx=bus, tol=1e-3)
            pp.control.DroopControl(net, q_droop_mvar=item.Srated * 100 / item.ddroop, bus_idx=bus,
                                    vm_set_pu=v_setpoint_pu, controller_idx=bsc.index, voltage_ctrl=True)
        else:
            pp.control.BinarySearchControl(net, ctrl_in_service=stactrl_in_service,
                                           output_element=gen_element, output_variable="q_mvar",
                                           output_element_index=gen_element_index,
                                           output_element_in_service=gen_element_in_service, input_element="res_bus",
                                           output_values_distribution=distribution, damping_factor=0.9,
                                           input_variable="vm_pu", input_element_index=bus,
                                           set_point=v_setpoint_pu, voltage_ctrl=True, tol=1e-6)
    elif control_mode == 1:  # Q Control mode
        if item.iQorient != 0:
            if not stactrl_in_service:
                return
            raise NotImplementedError(f"{item}: Q orientation '-' not supported")
        # q_control_mode = item.qu_char  # 0: "Const Q", 1: "Q(V) Characteristic", 2: "Q(P) Characteristic"
        # q_control_terminal = q_control_cubicle.cterm  # terminal of the cubicle
        if item.qu_char == 0:
            pp.control.BinarySearchControl(net, ctrl_in_service=stactrl_in_service,
                                                 output_element=gen_element, output_variable="q_mvar",
                                                 output_element_index=gen_element_index,
                                                 output_element_in_service=gen_element_in_service,
                                                 input_element=res_element_table,
                                                 output_values_distribution=distribution, damping_factor=0.9,
                                                 input_variable=variable, input_element_index=res_element_index,
                                                 set_point=item.qsetp, voltage_ctrl=False, tol=1e-6)
        elif item.qu_char == 1:
            controlled_node = item.refbar
            bus = bus_dict[controlled_node]  # controlled node
            bsc = pp.control.BinarySearchControl(net, ctrl_in_service=stactrl_in_service,
                                                 output_element=gen_element, output_variable="q_mvar",
                                                 output_element_index=gen_element_index,
                                                 output_element_in_service=gen_element_in_service,
                                                 input_element=res_element_table,
                                                 output_values_distribution=distribution, damping_factor=0.9,
                                                 input_variable=variable, input_element_index=res_element_index,
                                                 set_point=item.qsetp, voltage_ctrl=False, bus_idx=bus, tol=1e-6)
            pp.control.DroopControl(net, q_droop_mvar=item.Srated * 100 / item.ddroop, bus_idx=bus,
                                    vm_set_pu=item.udeadbup, vm_set_ub=item.udeadbup, vm_set_lb=item.udeadblow,
                                    controller_idx=bsc.index, voltage_ctrl=False)
        else:
            raise NotImplementedError
    else:
        raise NotImplementedError(f"{item}: control mode {item.i_ctrl=} not implemented")
>>>>>>> 11af12cd


def split_line_at_length(net, line, length_pos):
    bus1, bus2 = net.line.loc[line, ['from_bus', 'to_bus']]
    if length_pos == net.line.at[line, 'length_km']:
        bus = bus2
    elif length_pos == 0:
        bus = bus1
    else:
        bus_name = "%s (Muff %u)" % (net.line.at[line, 'name'], length_pos)
        vn_kv = net.bus.at[bus1, "vn_kv"]
        zone = net.bus.at[bus1, "zone"]

        bus = pp.create_bus(net, name=bus_name, type='ls', vn_kv=vn_kv, zone=zone)

        net.line.at[line, 'to_bus'] = bus
        old_length = net.line.at[line, 'length_km']
        new_length = old_length - length_pos
        net.line.at[line, 'length_km'] = length_pos
        std_type = net.line.at[line, 'std_type']
        name = net.line.at[line, 'name']

        new_line = pp.create_line(net, from_bus=bus, to_bus=bus2, length_km=new_length,
                                  std_type=std_type, name=name, df=net.line.at[line, 'df'],
                                  parallel=net.line.at[line, 'parallel'],
                                  in_service=net.line.at[line, 'in_service'])

        if 'max_loading_percent' in net.line.columns:
            net.line.loc[new_line, 'max_loading_percent'] = net.line.at[line, 'max_loading_percent']

        if 'line_geodata' in net.keys() and line in net.line_geodata.index.values:
            coords = net.line_geodata.at[line, 'coords']

            scaling_factor = old_length / calc_len_coords(coords)
            sec_coords_a = get_section_coords(coords, sec_len=length_pos, start_len=0.,
                                              scale_factor=scaling_factor)

            sec_coords_b = get_section_coords(coords, sec_len=new_length, start_len=length_pos,
                                              scale_factor=scaling_factor)

            net.line_geodata.loc[line, 'coords'] = sec_coords_a
            net.line_geodata.loc[new_line, 'coords'] = sec_coords_b

            net.bus_geodata.loc[bus, ['x', 'y']] = sec_coords_b[0]

    return bus


def get_lodlvp_length_pos(line_item, lod_item):
    sections = line_item.GetContents('*.ElmLnesec')
    if len(sections) > 0:
        sections.sort(lambda x: x.index)
        sections_start = [s.rellen for s in sections]
        sections_end = [s.rellen + s.dline for s in sections]
    else:
        sections_start = [0]
        sections_end = [line_item.dline]

    loads = line_item.GetContents('*.ElmLodlvp')
    if len(loads) > 0:
        loads.sort(lambda x: x.rellen)
        loads_start = [l.rellen for l in loads]
    else:
        loads_start = [0]

    pos_sec_idx = bisect.bisect(sections_end, lod_item.rellen)
    pos_load_idx = bisect.bisect(loads_start, lod_item.rellen)

    pos = max(sections_end[pos_sec_idx - 1], loads_start[pos_load_idx - 1])

    return lod_item.rellen - pos


def get_next_line(net, line):
    name = net.line.at[line, 'name']
    to_bus = net.line.at[line, 'to_bus']
    next_line = net.line.loc[(net.line.name == name) & (net.line.from_bus == to_bus)].index

    return next_line


# def get_section_for_lodlvp(net, line_item, lod_item):
#     linepos = lod_item.rellen
#
#     cum_len = 0
#     while cum_len < linepos:
#         line =


# for ElmLodlvp - splits line at the partial load, creates new bus, sets up coordinates
def split_line(net, line_idx, pos_at_line, line_item):
    tol = 1e-6
    line_length = net.line.at[line_idx, 'length_km']
    logger.debug("line length: %.3f" % line_length)
    if pos_at_line < tol:
        bus_i = net.line.at[line_idx, 'from_bus']
        logger.debug('bus_i: %s' % bus_i)
        net.bus.at[bus_i, 'type'] = 'n'
        return bus_i
    elif abs(pos_at_line - line_length) < tol:
        bus_j = net.line.at[line_idx, 'to_bus']
        logger.debug('bus_j: %s' % bus_j)
        net.bus.at[bus_j, 'type'] = 'n'
        return bus_j
    elif (pos_at_line - line_length) > tol:
        raise ValueError(
            'Position at line is higher than the line length itself! Line length: %.7f, position at line: %.7f (line: \n%s)' % (
                # line_length, pos_at_line, line_item.loc_name))
                line_length, pos_at_line, net.line.loc[line_dict[line_item]]))
    else:
        logger.debug('getting split position')
        name = net.line.at[line_idx, 'name']
        bus_i = net.line.at[line_idx, 'from_bus']
        bus_j = net.line.at[line_idx, 'to_bus']
        u = net.bus.at[bus_i, 'vn_kv']

        new_bus = pp.create_bus(net, name="Partial Load", vn_kv=u, type='n')
        logger.debug("created new split bus %s" % new_bus)

        line_type = net.line.at[line_idx, 'std_type']
        len_a = pos_at_line
        len_b = line_length - pos_at_line

        net.line.at[line_idx, 'length_km'] = len_a

        # connect the existing line to the new bus
        net.line.at[line_idx, 'to_bus'] = new_bus

        new_line = pp.create_line(net, new_bus, bus_j, len_b, line_type, name=name)
        # change the connection of the bus-line switch to the new line
        sw = net.switch.query("et=='l' & bus==@bus_j & element==@line_idx").index
        if len(sw) > 0:
            if len(sw) > 1:
                raise RuntimeError(
                    'found too many switches to fix for line %s: \n%s' % (
                        line_item, net.switch.loc[sw]))
            net.switch.loc[sw, 'element'] = new_line

        line_dict[line_item].append(new_line)

        net.line.at[new_line, 'section'] = "%s_1" % net.line.at[line_idx, 'section']
        net.line.at[new_line, 'order'] = net.line.at[line_idx, 'order'] + 1
        net.res_line.at[new_line, 'pf_loading'] = net.res_line.at[line_idx, 'pf_loading']

        if line_idx in net.line_geodata.index.values:
            logger.debug('setting new coords')
            set_new_coords(net, new_bus, line_idx, new_line, line_length, pos_at_line)

        return new_bus


def calc_segment_length(x1, y1, x2, y2):
    delta_x = float(x2) - float(x1)
    delta_y = float(y2) - float(y1)
    return (delta_x ** 2 + delta_y ** 2) ** 0.5


def get_scale_factor(length_line, coords):
    if any(coords) is np.nan:
        return np.nan
    temp_len = 0
    num_coords = len(coords)
    for i in range(num_coords - 1):
        x1 = float(coords[i][0])
        y1 = float(coords[i][1])

        x2 = float(coords[i + 1][0])
        y2 = float(coords[i + 1][1])
        temp_len += calc_segment_length(x1, y1, x2, y2)
    return temp_len / length_line if length_line != 0 else 0


def break_coords_sections(coords, section_length, scale_factor_length):
    section_length *= scale_factor_length
    # breaks coordinates into 2 parts (chops the line section away)
    if any(coords) is np.nan:
        return [[np.nan, np.nan]], [[np.nan, np.nan]]

    num_coords = len(coords)
    if num_coords < 2:
        return [[np.nan, np.nan]], [[np.nan, np.nan]]
    # define scale

    sum_len, delta_len, x1, y1, x2, y2 = tuple([0] * 6)
    i = 0
    for i in range(num_coords - 1):
        x1 = float(coords[i][0])
        y1 = float(coords[i][1])

        x2 = float(coords[i + 1][0])
        y2 = float(coords[i + 1][1])

        delta_len = calc_segment_length(x1, y1, x2, y2)
        sum_len += delta_len
        if sum_len >= section_length:
            break

    a = section_length - (sum_len - delta_len)
    b = sum_len - section_length
    x0 = a * x2 / delta_len + b * x1 / delta_len
    y0 = a * y2 / delta_len + b * y1 / delta_len

    section_coords = coords[0:i + 1] + [[x0, y0]]
    new_coords = [[x0, y0]] + coords[(i + 1)::]
    return section_coords, new_coords


# set up new coordinates for line sections that are split by the new bus of the ElmLodlvp
def set_new_coords(net, bus_id, line_idx, new_line_idx, line_length, pos_at_line):
    line_coords = net.line_geodata.at[line_idx, 'coords']
    logger.debug('got coords for line %s' % line_idx)

    scale_factor_length = get_scale_factor(line_length, line_coords)
    section_coords, new_coords = break_coords_sections(line_coords, pos_at_line,
                                                       scale_factor_length)

    logger.debug('calculated new coords: %s, %s ' % (section_coords, new_coords))

    net.line_geodata.at[line_idx, 'coords'] = section_coords
    net.line_geodata.at[new_line_idx, 'coords'] = new_coords

    net.bus_geodata.at[bus_id, 'x'] = new_coords[0][0]
    net.bus_geodata.at[bus_id, 'y'] = new_coords[0][1]


# gather info about ElmLodlvp in a dict
def get_lvp_for_lines(dict_net):
    logger.debug(dict_net['lvp_params'])

    def calc_p_q(lvp, lvp_params):
        lvp_type = lvp.typ_id

        # if lvp_type is not None:
        #     cos_fix = lvp.coslini_a
        #
        #     s_var = lvp.cSav
        #     cos_var = lvp.ccosphi
        # else:
        #     cos_fix = lvp_params['cosfix']
        #
        #     s_var = lvp.cSav
        #     cos_var = lvp_params['cosvar']

        # s_fix = lvp_params['Sfix'] * lvp.NrCust + lvp.slini_a

        # p_fix = s_fix * cos_fix
        # q_fix = s_fix * np.sin(np.arccos(cos_fix))
        #
        # p_var = s_var * cos_var
        # q_var = s_var * np.sin(np.arccos(cos_var))

        if lvp_type is not None:
            s_fix_global = 0
            cos_fix_global = lvp.coslini_a
        else:
            s_fix_global = lvp_params['Sfix'] * lvp.NrCust
            cos_fix_global = lvp_params['cosfix']

        s_fix_local = lvp.slini_a
        cos_fix_local = lvp.coslini_a

        s_var_local = lvp.cSav
        cos_var_local = lvp.ccosphi

        p_fix = s_fix_local * cos_fix_local + s_fix_global * cos_fix_global
        q_fix = s_fix_local * np.sin(np.arccos(cos_fix_local)) + s_fix_global * np.sin(
            np.arccos(cos_fix_global))

        p_var = s_var_local * cos_var_local
        q_var = s_var_local * np.sin(np.arccos(cos_var_local))

        scale_p_night = lvp_params['scPnight'] / 100
        p_night = lvp.pnight_a * scale_p_night

        # logger.debug(
        #     f"load: {lvp.loc_name}, s_fix: {s_fix}, cos_fix: {cos_fix}, s_var: {s_var}, cos_var: {cos_var}, "
        #     f"p_night: {p_night}, scale_p_night: {scale_p_night}")

        p = p_fix + p_var + p_night
        q = q_fix + q_var

        return p, q

    line_items = dict_net['ElmLne']
    # choose ElmLodlvp that are part of lines
    lvp_items = [lvp for lvp in dict_net['ElmLodlvp'] if lvp.fold_id.GetClassName() == 'ElmLne']
    logger.debug(lvp_items)

    lvp_dict = {}
    for line in line_items:
        temp_loads = [lvp for lvp in lvp_items if lvp.fold_id == line]
        logger.debug('line: %s , loads: %s' % (line, temp_loads))

        if len(temp_loads) == 0:
            continue

        # {'line': [(load.ElmLodlvp, position_at_line, (p_mw, q_mvar))]}
        lvp_dict[line] = [(lvp, lvp.lneposkm, calc_p_q(lvp, dict_net['lvp_params']))
                          for lvp in temp_loads]

        lvp_dict[line].sort(key=lambda tup: tup[1])
    return lvp_dict


# find position of ElmLodlvp at the section
def get_pos_at_sec(net, lvp_dict, line_item, load_item):
    val = lvp_dict[line_item]
    pos_at_line = 0

    for load_item_for, pos_at_line_for, _ in val:
        if load_item_for == load_item:
            pos_at_line = pos_at_line_for
            break

    # line_sections = net.line[net.line.name == line_item.loc_name].sort_values(by='order')
    line_sections = net.line.loc[line_dict[line_item]].sort_values(by='order')
    logger.debug('line sections:\n%s' % line_sections)

    tot_length = 0
    sec_length = 0
    section = 1

    for section in line_sections.index:
        sec_length = line_sections.at[section, 'length_km']
        tot_length += sec_length
        logger.debug(
            "section: %s, sec_length: %s, tot_length: %s" % (section, sec_length, tot_length))
        if tot_length >= pos_at_line:
            break
    else:
        logger.warning(
            'possibly wrong section found: %s of %s for %s (tot_length=%s, pas_at_line=%s)' % (
                section, line_item, load_item, tot_length, pos_at_line))

    # section_name = line_sections[(line_sections.index == section)]['Name'].values[0]
    pos_at_sec = sec_length + pos_at_line - tot_length

    return section, pos_at_sec


# write order of sections
def write_line_order(net):
    net.line['order'] = ''
    line_names = net.line.name.unique()

    for n in line_names:
        k = 1000
        for i, row in net.line[net.line.name == n].iterrows():
            net.line.at[i, 'order'] = k
            k += 1000


# split all lines and create loads in place of ElmLodlvp
def split_all_lines(net, lvp_dict):
    write_line_order(net)
    # for idx in net.line.index:
    for line_item, val in lvp_dict.items():
        logger.debug(line_item)
        # for load_idx, pos_at_line, _, _ in val:
        #     section, pos_at_sec = get_pos_at_sec(net, net_dgs, lvp_dict, line, load_idx)
        #     pas[load_idx] = {'section':section, 'pos': pos_at_sec}
        # print('line: %s, val: %s' % (line, val))
        # val = [(92, 1, 0.025, 0.1), (91, 2, 0.031, 0.2), (90, 2, 0.032, 0.3)]
        for load_item, pos_at_line, (p, q) in val:
            logger.debug(load_item)
            ## calculate at once and then read from dict - not good approach! don't do it
            # section, pos_at_sec = get_pos_at_sec(net, net_dgs, lvp_dict, line, load_idx)
            # section = pas[load_idx]['section']
            # pos_at_sec = pas[load_idx]['pos']
            section, pos_at_sec = get_pos_at_sec(net, lvp_dict, line_item, load_item)
            logger.debug("section: %s, pos_at_sec: %s" % (section, pos_at_sec))
            logger.debug("%s" % net.line.at[section, 'in_service'])
            if not net.line.at[section, 'in_service']:
                print('line %s skipped because it is not in service' % net.line.at[section, 'name'])
                continue
            new_bus = split_line(net, section, pos_at_sec, line_item=line_item)
            logger.debug("new_bus: %s" % new_bus)
            net.bus.at[new_bus, 'description'] = 'Partial Line LV-Load %.2f kW' % p

            if p >= 0 or True:
                # TODO: set const_i_percent to 100 after the pandapower bug is fixed
                new_load = pp.create_load(net, new_bus, name=load_item.loc_name, p_mw=p, q_mvar=q,
                                          const_i_percent=0)
                logger.debug('created load %s' % new_load)
                net.res_load.at[new_load, 'pf_p'] = p
                net.res_load.at[new_load, 'pf_q'] = q
            else:
                # const I not implemented for sgen...
                new_load = pp.create_sgen(net, new_bus, name=load_item.loc_name, p_mw=p, q_mvar=q)
                logger.debug('created sgen %s' % new_load)
                net.res_sgen.at[new_load, 'pf_p'] = p
                net.res_sgen.at[new_load, 'pf_q'] = q


def remove_folder_of_std_types(net):
    """
    Removes the folder name from all standard types that do not have duplicates, or where
    duplicates have the same parameters
    """
    for element in ["line", "trafo", "trafo3w"]:
        std_types = pp.available_std_types(net, element=element).index
        reduced_std_types = {name.split("\\")[-1] for name in std_types}
        for std_type in reduced_std_types:
            all_types = [st for st in std_types if st.split('\\')[-1] == std_type]
            if len(all_types) > 1:
                types_equal = [
                    pp.load_std_type(net, type1, element) == pp.load_std_type(net, type2, element)
                    for type1, type2 in combinations(all_types, 2)]
                if not all(types_equal):
                    continue
            for st in all_types:
                net.std_types[element][std_type] = net.std_types[element].pop(st)
                net[element].std_type = net[element].std_type.replace(st, std_type)<|MERGE_RESOLUTION|>--- conflicted
+++ resolved
@@ -192,28 +192,20 @@
     for n, zpu in enumerate(dict_net['ElmZpu'], 1):
         create_zpu(net=net, item=zpu)
     if n > 0: logger.info('imported %d impedances' % n)
-<<<<<<< HEAD
     
     logger.debug('creating series inductivity as impedance')
-=======
-
->>>>>>> 11af12cd
     # create series inductivity as impedance (ElmSind):
     n = 0
     for n, sind in enumerate(dict_net['ElmSind'], 1):
         create_sind(net=net, item=sind)
     if n > 0: logger.info('imported %d SIND' % n)
-<<<<<<< HEAD
     
     logger.debug('creating series capacity as impedance')
-=======
->>>>>>> 11af12cd
     # create series capacity as impedance (ElmScap):
     n = 0
     for n, scap in enumerate(dict_net['ElmScap'], 1):
         create_scap(net=net, item=scap)
     if n > 0: logger.info('imported %d SCAP' % n)
-<<<<<<< HEAD
     
     logger.debug('creating static var compensator')
     # create static var compensator (SVC) with control same as voltage controlled synchron machine (ElmSvs):
@@ -223,9 +215,6 @@
                         pf_variable_p_gen=pf_variable_p_gen, dict_net=dict_net)
     if n > 0: logger.info('imported %d SVC' % n)
     
-=======
-
->>>>>>> 11af12cd
     # create vac (ElmVac):
     n = 0
     for n, vac in enumerate(dict_net['ElmVac'], 1):
@@ -2932,24 +2921,14 @@
                  (net.impedance.at[sind, 'name'], sind))
 
 def create_scap(net, item):
-<<<<<<< HEAD
-    # series reactor is modelled as per-unit impedance, values in Ohm are calculated into values in
-=======
     # series capacitor is modelled as per-unit impedance, values in Ohm are calculated into values in
->>>>>>> 11af12cd
     # per unit at creation
     try:
         (bus1, bus2) = get_connection_nodes(net, item, 2)
     except IndexError:
         logger.error("Cannot add Scap '%s': not connected" % item.loc_name)
         return
-<<<<<<< HEAD
-    
-    bus1, bus2 = get_connection_nodes(net, item, 2)
-    
-=======
-
->>>>>>> 11af12cd
+
     if (item.gcap==0) or (item.bcap==0):
         logger.info('not creating series capacitor for %s' % item.loc_name)
     else:
@@ -2959,9 +2938,8 @@
                                                      x_ohm=x_ohm, sn_mva=item.Sn,
                                                      name=item.loc_name,
                                                      in_service=not bool(item.outserv))
-<<<<<<< HEAD
-    
-        logger.debug('created series reactor %s as per unit impedance at index %d' %
+
+        logger.debug('created series capacitor %s as per unit impedance at index %d' %
                      (net.impedance.at[scap, 'name'], scap))
         
 def create_svc(net, item, pv_as_slack, pf_variable_p_gen, dict_net):
@@ -3005,10 +2983,6 @@
             net['res_' + element].at[svc, "pf_q"] = np.nan
     else:    
         logger.info('not creating SVC for %s' % item.loc_name)
-=======
-
-        logger.debug('created series capacitor %s as per unit impedance at index %d' %
-                     (net.impedance.at[scap, 'name'], scap))
 
 
 def _get_vsc_control_modes(item, mono=True):
@@ -3376,7 +3350,6 @@
             raise NotImplementedError
     else:
         raise NotImplementedError(f"{item}: control mode {item.i_ctrl=} not implemented")
->>>>>>> 11af12cd
 
 
 def split_line_at_length(net, line, length_pos):
