# -*- coding: utf-8 -*-

import pandas as pd
import numpy as np
import pandapower as pp
from pandapower.toolbox import replace_zero_branches_with_switches
from pandapower import diagnostic

try:
    import pandaplan.core.pplog as logging
except ImportError:
    import logging

logger = logging.getLogger(__name__)

def _get_pf_results(net, is_unbalanced=False):
    if not net["pf_converged"]:
        raise UserWarning("Load flow didn't converge in PowerFactory, no validation possible!")

    pf_results = None
    if is_unbalanced:
        pf_results = _get_pf_results_unbalanced(net)
    else:
        pf_results = _get_pf_results_balanced(net)

    return pf_results


def _get_pf_results_balanced(net):
    pf_switch_status = net.res_switch.pf_closed & \
               net.res_switch.pf_in_service if len(net.switch) > 0 and \
                                               'res_switch' in net.keys() else pd.Series(dtype=np.float64)
    pf_bus_vm = net.res_bus.pf_vm_pu.replace(0, np.nan)
    pf_bus_va = net.res_bus.pf_va_degree
<<<<<<< HEAD
    pf_bus_dc_vm = net.res_bus_dc.get("pf_vm_pu", pd.Series(name="pf_vm_pu", dtype=np.float64, index=net.bus_dc.index)).replace(0, np.nan)
    pf_ext_grid_p = net.res_ext_grid.pf_p
    pf_ext_grid_q = net.res_ext_grid.pf_q
    pf_gen_p = net.res_gen.pf_p if len(net.gen) > 0 else pd.Series([], dtype=np.float64)
    pf_gen_q = net.res_gen.pf_q if len(net.gen) > 0 else pd.Series([], dtype=np.float64)
    pf_ward_p = net.res_ward.pf_p if len(net.ward) > 0 else pd.Series([], dtype=np.float64)
    pf_ward_q = net.res_ward.pf_q if len(net.ward) > 0 else pd.Series([], dtype=np.float64)
    pf_xward_p = net.res_xward.pf_p if len(net.xward) > 0 else pd.Series([], dtype=np.float64)
    pf_xward_q = net.res_xward.pf_q if len(net.xward) > 0 else pd.Series([], dtype=np.float64)
    pf_sgen_p = net.res_sgen.pf_p if len(net.sgen) > 0 else pd.Series([], dtype=np.float64)
    pf_sgen_q = net.res_sgen.pf_q if len(net.sgen) > 0 else pd.Series([], dtype=np.float64)
    pf_load_p = net.res_load.pf_p if len(net.load) > 0 else pd.Series([], dtype=np.float64)
    pf_load_q = net.res_load.pf_q if len(net.load) > 0 else pd.Series([], dtype=np.float64)
    pf_vsc_p = net.res_vsc.pf_p_mw if len(net.vsc) > 0 else pd.Series([], dtype=np.float64)
    pf_vsc_q = net.res_vsc.pf_q_mvar if len(net.vsc) > 0 else pd.Series([], dtype=np.float64)
    pf_vsc_p_dc = net.res_vsc.pf_p_dc_mw if len(net.vsc) > 0 else pd.Series([], dtype=np.float64)
    pf_line_loading = net.res_line.pf_loading if len(net.line) > 0 else pd.Series([], dtype=np.float64)
    pf_line_dc_loading = net.res_line_dc.pf_loading if len(net.line_dc) > 0 else pd.Series([], dtype=np.float64)
    pf_trafo_loading = net.res_trafo.pf_loading if len(net.trafo) > 0 else pd.Series([], dtype=np.float64)
    pf_trafo3w_loading = net.res_trafo3w.pf_loading if len(net.trafo3w) > 0 else pd.Series([], dtype=np.float64)
=======
    pf_ext_grid_p = net.res_ext_grid.get("pf_p", pd.Series([], dtype=np.float64))
    pf_ext_grid_q = net.res_ext_grid.get("pf_q", pd.Series([], dtype=np.float64))
    pf_gen_p = net.res_gen.get("pf_p", pd.Series([], dtype=np.float64))
    pf_gen_q = net.res_gen.get("pf_q", pd.Series([], dtype=np.float64))
    pf_ward_p = net.res_ward.get("pf_p", pd.Series([], dtype=np.float64))
    pf_ward_q = net.res_ward.get("pf_q", pd.Series([], dtype=np.float64))
    pf_xward_p = net.res_xward.get("pf_p", pd.Series([], dtype=np.float64))
    pf_xward_q = net.res_xward.get("pf_q", pd.Series([], dtype=np.float64))
    pf_sgen_p = net.res_sgen.get("pf_p", pd.Series([], dtype=np.float64))
    pf_sgen_q = net.res_sgen.get("pf_q", pd.Series([], dtype=np.float64))
    pf_load_p = net.res_load.get("pf_p", pd.Series([], dtype=np.float64))
    pf_load_q = net.res_load.get("pf_q", pd.Series([], dtype=np.float64))
    pf_line_loading = net.res_line.get("pf_loading", pd.Series([], dtype=np.float64))
    pf_trafo_loading = net.res_trafo.get("pf_loading", pd.Series([], dtype=np.float64))
    pf_trafo3w_loading = net.res_trafo3w.get("pf_loading", pd.Series([], dtype=np.float64))
>>>>>>> 95b41bf4

    pf_results = {
        "pf_bus_vm": pf_bus_vm, "pf_bus_va": pf_bus_va, "pf_bus_dc_vm": pf_bus_dc_vm,
        "pf_ext_grid_p": pf_ext_grid_p, "pf_ext_grid_q": pf_ext_grid_q,
        "pf_gen_p": pf_gen_p, "pf_gen_q": pf_gen_q,
        "pf_ward_p": pf_ward_p, "pf_ward_q": pf_ward_q,
        "pf_xward_p": pf_xward_p, "pf_xward_q": pf_xward_q,
        "pf_sgen_p": pf_sgen_p, "pf_sgen_q": pf_sgen_q,
        "pf_load_p": pf_load_p, "pf_load_q": pf_load_q,
        "pf_vsc_p": pf_vsc_p, "pf_vsc_q": pf_vsc_q, "pf_vsc_p_dc": pf_vsc_p_dc,
        "pf_line_loading": pf_line_loading, "pf_line_dc_loading": pf_line_dc_loading,
        "pf_trafo_loading": pf_trafo_loading, "pf_trafo3w_loading": pf_trafo3w_loading,
        'pf_switch_status': pf_switch_status
    }
    return pf_results


def _get_pf_results_unbalanced(net):
    pf_switch_status = net.res_switch.pf_closed & \
               net.res_switch.pf_in_service if len(net.switch) > 0 and \
                                               'res_switch' in net.keys() else pd.Series([], dtype=bool)
    # unbalanced get results
    pf_bus_vm_a = net.res_bus_3ph.pf_vm_a_pu.replace(0, np.nan)
    pf_bus_vm_b = net.res_bus_3ph.pf_vm_b_pu.replace(0, np.nan)
    pf_bus_vm_c = net.res_bus_3ph.pf_vm_c_pu.replace(0, np.nan)
    pf_bus_va_a = net.res_bus_3ph.pf_va_a_degree.replace(0, np.nan)
    pf_bus_va_b = net.res_bus_3ph.pf_va_b_degree.replace(0, np.nan)
    pf_bus_va_c = net.res_bus_3ph.pf_va_c_degree.replace(0, np.nan)

    pf_ext_grid_p_a = net.res_ext_grid_3ph.pf_p_a
    pf_ext_grid_p_b = net.res_ext_grid_3ph.pf_p_b
    pf_ext_grid_p_c = net.res_ext_grid_3ph.pf_p_c
    pf_ext_grid_q_a = net.res_ext_grid_3ph.pf_q_a
    pf_ext_grid_q_b = net.res_ext_grid_3ph.pf_q_b
    pf_ext_grid_q_c = net.res_ext_grid_3ph.pf_q_c

    pf_load_p_a = net.res_asymmetric_load_3ph.pf_p_a if len(net.asymmetric_load) > 0 else pd.Series([], dtype=np.float64)
    pf_load_p_b = net.res_asymmetric_load_3ph.pf_p_b if len(net.asymmetric_load) > 0 else pd.Series([], dtype=np.float64)
    pf_load_p_c = net.res_asymmetric_load_3ph.pf_p_c if len(net.asymmetric_load) > 0 else pd.Series([], dtype=np.float64)
    pf_load_q_a = net.res_asymmetric_load_3ph.pf_q_a if len(net.asymmetric_load) > 0 else pd.Series([], dtype=np.float64)
    pf_load_q_b = net.res_asymmetric_load_3ph.pf_q_b if len(net.asymmetric_load) > 0 else pd.Series([], dtype=np.float64)
    pf_load_q_c = net.res_asymmetric_load_3ph.pf_q_c if len(net.asymmetric_load) > 0 else pd.Series([], dtype=np.float64)

    pf_sgen_p_a = net.res_asymmetric_sgen_3ph.pf_p_a if len(net.asymmetric_sgen) > 0 else pd.Series([], dtype=np.float64)
    pf_sgen_p_b = net.res_asymmetric_sgen_3ph.pf_p_b if len(net.asymmetric_sgen) > 0 else pd.Series([], dtype=np.float64)
    pf_sgen_p_c = net.res_asymmetric_sgen_3ph.pf_p_c if len(net.asymmetric_sgen) > 0 else pd.Series([], dtype=np.float64)
    pf_sgen_q_a = net.res_asymmetric_sgen_3ph.pf_q_a if len(net.asymmetric_sgen) > 0 else pd.Series([], dtype=np.float64)
    pf_sgen_q_b = net.res_asymmetric_sgen_3ph.pf_q_b if len(net.asymmetric_sgen) > 0 else pd.Series([], dtype=np.float64)
    pf_sgen_q_c = net.res_asymmetric_sgen_3ph.pf_q_c if len(net.asymmetric_sgen) > 0 else pd.Series([], dtype=np.float64)

    pf_line_i_a_from_ka = net.res_line_3ph.pf_i_a_from_ka if len(net.line) > 0 else pd.Series([], dtype=np.float64)
    pf_line_i_a_to_ka = net.res_line_3ph.pf_i_a_to_ka if len(net.line) > 0 else pd.Series([], dtype=np.float64)
    pf_line_i_b_from_ka = net.res_line_3ph.pf_i_b_from_ka if len(net.line) > 0 else pd.Series([], dtype=np.float64)
    pf_line_i_b_to_ka = net.res_line_3ph.pf_i_b_to_ka if len(net.line) > 0 else pd.Series([], dtype=np.float64)
    pf_line_i_c_from_ka = net.res_line_3ph.pf_i_c_from_ka if len(net.line) > 0 else pd.Series([], dtype=np.float64)
    pf_line_i_c_to_ka = net.res_line_3ph.pf_i_c_to_ka if len(net.line) > 0 else pd.Series([], dtype=np.float64)
    pf_line_i_n_from_ka = net.res_line_3ph.pf_i_n_from_ka if len(net.line) > 0 else pd.Series([], dtype=np.float64)
    pf_line_i_n_to_ka = net.res_line_3ph.pf_i_n_to_ka if len(net.line) > 0 else pd.Series([], dtype=np.float64)
    pf_line_3ph_loading = net.res_line_3ph.pf_loading_percent if len(net.line) > 0 else pd.Series([], dtype=np.float64)

    pf_trafo_i_a_hv_ka = net.res_trafo_3ph.pf_i_a_hv_ka if len(net.trafo) > 0 else pd.Series([], dtype=np.float64)
    pf_trafo_i_a_lv_ka = net.res_trafo_3ph.pf_i_a_lv_ka if len(net.trafo) > 0 else pd.Series([], dtype=np.float64)
    pf_trafo_i_b_hv_ka = net.res_trafo_3ph.pf_i_b_hv_ka if len(net.trafo) > 0 else pd.Series([], dtype=np.float64)
    pf_trafo_i_b_lv_ka = net.res_trafo_3ph.pf_i_b_lv_ka if len(net.trafo) > 0 else pd.Series([], dtype=np.float64)
    pf_trafo_i_c_hv_ka = net.res_trafo_3ph.pf_i_c_hv_ka if len(net.trafo) > 0 else pd.Series([], dtype=np.float64)
    pf_trafo_i_c_lv_ka = net.res_trafo_3ph.pf_i_c_lv_ka if len(net.trafo) > 0 else pd.Series([], dtype=np.float64)
#    pf_trafo_i_n_hv_ka = net.res_trafo_3ph.pf_i_n_hv_ka if len(net.trafo) > 0 else pd.Series([], dtype=np.float64)
#    pf_trafo_i_n_lv_ka = net.res_trafo_3ph.pf_i_n_lv_ka if len(net.trafo) > 0 else pd.Series([], dtype=np.float64)
    pf_trafo_3ph_loading = net.res_trafo_3ph.pf_loading_percent if len(net.trafo) > 0 else pd.Series([], dtype=np.float64)


    pf_results = {
        'pf_switch_status': pf_switch_status,"pf_bus_vm_a": pf_bus_vm_a, "pf_bus_vm_b": pf_bus_vm_b,
        "pf_bus_vm_c": pf_bus_vm_c, "pf_bus_va_a": pf_bus_va_a, "pf_bus_va_b": pf_bus_va_b,
        "pf_bus_va_c": pf_bus_va_c,
        "pf_ext_grid_p_a": pf_ext_grid_p_a, "pf_ext_grid_p_b": pf_ext_grid_p_b,
        "pf_ext_grid_p_c": pf_ext_grid_p_c, "pf_ext_grid_q_a": pf_ext_grid_q_a,
        "pf_ext_grid_q_b": pf_ext_grid_q_b, "pf_ext_grid_q_c": pf_ext_grid_q_c,
        "pf_load_p_a": pf_load_p_a,  "pf_load_p_b": pf_load_p_b,  "pf_load_p_c": pf_load_p_c,
        "pf_load_q_a": pf_load_q_a, "pf_load_q_b": pf_load_q_b, "pf_load_q_c": pf_load_q_c,
        "pf_sgen_p_a": pf_sgen_p_a,  "pf_sgen_p_b": pf_sgen_p_b,  "pf_sgen_p_c": pf_sgen_p_c,
        "pf_sgen_q_a": pf_sgen_q_a, "pf_sgen_q_b": pf_sgen_q_b, "pf_sgen_q_c": pf_sgen_q_c,
        "pf_i_a_from_ka" : pf_line_i_a_from_ka, "pf_i_a_to_ka" : pf_line_i_a_to_ka,
        "pf_i_b_from_ka" : pf_line_i_b_from_ka, "pf_i_b_to_ka" : pf_line_i_b_to_ka,
        "pf_i_c_from_ka" : pf_line_i_c_from_ka, "pf_i_c_to_ka" : pf_line_i_c_to_ka,
        "pf_i_n_from_ka" : pf_line_i_n_from_ka, "pf_i_n_to_ka" : pf_line_i_n_to_ka,
        "pf_line_3ph_loading": pf_line_3ph_loading,
        "pf_i_a_hv_ka" : pf_trafo_i_a_hv_ka, "pf_i_a_lv_ka" : pf_trafo_i_a_lv_ka,
        "pf_i_b_hv_ka" : pf_trafo_i_b_hv_ka, "pf_i_b_lv_ka" : pf_trafo_i_b_lv_ka,
        "pf_i_c_hv_ka" : pf_trafo_i_c_hv_ka, "pf_i_c_lv_ka" : pf_trafo_i_c_lv_ka,
#        "pf_i_n_hv_ka" : pf_trafo_i_n_hv_ka, "pf_i_n_lv_ka" : pf_trafo_i_n_lv_ka,
        "pf_trafo_3ph_loading": pf_trafo_3ph_loading,

    }
    return pf_results


def _set_pf_results(net, pf_results, is_unbalanced=False):
    logger.debug("copying powerfactory results to pandapower")

    if is_unbalanced:
        _set_pf_results_unbalanced(net, pf_results)
    else:
        _set_pf_results_balanced(net, pf_results)


def _set_pf_results_balanced(net, pf_results):
    if 'res_switch' in net.keys():
        net.res_switch['pf_closed'] = pf_results['pf_switch_status']

    net.res_bus["pf_vm_pu"] = pf_results["pf_bus_vm"]
    net.res_bus["pf_va_degree"] = pf_results["pf_bus_va"]
    net.res_bus_dc["pf_vm_pu"] = pf_results["pf_bus_dc_vm"]
    net.res_ext_grid["pf_p"] = pf_results["pf_ext_grid_p"]
    net.res_ext_grid["pf_q"] = pf_results["pf_ext_grid_q"]
    net.res_gen["pf_p"] = pf_results["pf_gen_p"]
    net.res_gen["pf_q"] = pf_results["pf_gen_q"]
    net.res_ward["pf_p"] = pf_results["pf_ward_p"]
    net.res_ward["pf_q"] = pf_results["pf_ward_q"]
    net.res_xward["pf_p"] = pf_results["pf_xward_p"]
    net.res_xward["pf_q"] = pf_results["pf_xward_q"]
    net.res_sgen["pf_p"] = pf_results["pf_sgen_p"]
    net.res_sgen["pf_q"] = pf_results["pf_sgen_q"]
    net.res_load["pf_p"] = pf_results["pf_load_p"]
    net.res_load["pf_q"] = pf_results["pf_load_q"]
    net.res_vsc["pf_p_mw"] = pf_results["pf_vsc_p"]
    net.res_vsc["pf_q_mvar"] = pf_results["pf_vsc_q"]
    net.res_vsc["pf_p_dc_mw"] = pf_results["pf_vsc_p_dc"]
    net.res_line["pf_loading"] = pf_results["pf_line_loading"]
    net.res_line_dc["pf_loading"] = pf_results["pf_line_dc_loading"]
    net.res_trafo["pf_loading"] = pf_results["pf_trafo_loading"]
    net.res_trafo3w["pf_loading"] = pf_results["pf_trafo3w_loading"]


def _set_pf_results_unbalanced(net, pf_results):
    if 'res_switch' in net.keys():
        net.res_switch['pf_closed'] = pf_results['pf_switch_status']

    #unbalanced set results
    net.res_bus_3ph["pf_vm_a_pu"] = pf_results["pf_bus_vm_a"]
    net.res_bus_3ph["pf_vm_b_pu"] = pf_results["pf_bus_vm_b"]
    net.res_bus_3ph["pf_vm_c_pu"] = pf_results["pf_bus_vm_c"]
    net.res_bus_3ph["pf_va_a_degree"] = pf_results["pf_bus_va_a"]
    net.res_bus_3ph["pf_va_b_degree"] = pf_results["pf_bus_va_b"]
    net.res_bus_3ph["pf_va_c_degree"] = pf_results["pf_bus_va_c"]

    net.res_ext_grid_3ph["pf_p_a"] = pf_results["pf_ext_grid_p_a"]
    net.res_ext_grid_3ph["pf_p_b"] = pf_results["pf_ext_grid_p_b"]
    net.res_ext_grid_3ph["pf_p_c"] = pf_results["pf_ext_grid_p_c"]
    net.res_ext_grid_3ph["pf_q_a"] = pf_results["pf_ext_grid_q_a"]
    net.res_ext_grid_3ph["pf_q_b"] = pf_results["pf_ext_grid_q_b"]
    net.res_ext_grid_3ph["pf_q_c"] = pf_results["pf_ext_grid_q_c"]

    net.res_asymmetric_load_3ph["pf_p_a"] = pf_results["pf_load_p_a"]
    net.res_asymmetric_load_3ph["pf_p_b"] = pf_results["pf_load_p_b"]
    net.res_asymmetric_load_3ph["pf_p_c"] = pf_results["pf_load_p_c"]
    net.res_asymmetric_load_3ph["pf_q_a"] = pf_results["pf_load_q_a"]
    net.res_asymmetric_load_3ph["pf_q_b"] = pf_results["pf_load_q_b"]
    net.res_asymmetric_load_3ph["pf_q_c"] = pf_results["pf_load_q_c"]

    net.res_asymmetric_sgen_3ph["pf_p_a"] = pf_results["pf_sgen_p_a"]
    net.res_asymmetric_sgen_3ph["pf_p_b"] = pf_results["pf_sgen_p_b"]
    net.res_asymmetric_sgen_3ph["pf_p_c"] = pf_results["pf_sgen_p_c"]
    net.res_asymmetric_sgen_3ph["pf_q_a"] = pf_results["pf_sgen_q_a"]
    net.res_asymmetric_sgen_3ph["pf_q_b"] = pf_results["pf_sgen_q_b"]
    net.res_asymmetric_sgen_3ph["pf_q_c"] = pf_results["pf_sgen_q_c"]

    net.res_line_3ph["pf_i_a_from_ka"] = pf_results["pf_i_a_from_ka"]
    net.res_line_3ph["pf_i_a_to_ka"] = pf_results["pf_i_a_to_ka"]
    net.res_line_3ph["pf_i_b_from_ka"] = pf_results["pf_i_b_from_ka"]
    net.res_line_3ph["pf_i_b_to_ka"] = pf_results["pf_i_b_to_ka"]
    net.res_line_3ph["pf_i_c_from_ka"] = pf_results["pf_i_c_from_ka"]
    net.res_line_3ph["pf_i_c_to_ka"] = pf_results["pf_i_c_to_ka"]
    net.res_line_3ph["pf_i_n_from_ka"] = pf_results["pf_i_n_from_ka"]
    net.res_line_3ph["pf_i_n_to_ka"] = pf_results["pf_i_n_to_ka"]
    net.res_line_3ph["pf_loading_percent"] = pf_results["pf_line_3ph_loading"]

    net.res_trafo_3ph["pf_i_a_hv_ka"] = pf_results["pf_i_a_hv_ka"]
    net.res_trafo_3ph["pf_i_a_lv_ka"] = pf_results["pf_i_a_lv_ka"]
    net.res_trafo_3ph["pf_i_b_hv_ka"] = pf_results["pf_i_b_hv_ka"]
    net.res_trafo_3ph["pf_i_b_lv_ka"] = pf_results["pf_i_b_lv_ka"]
    net.res_trafo_3ph["pf_i_c_hv_ka"] = pf_results["pf_i_c_hv_ka"]
    net.res_trafo_3ph["pf_i_c_lv_ka"] = pf_results["pf_i_c_lv_ka"]
#    net.res_trafo_3ph["pf_i_n_hv_ka"] = pf_results["pf_i_n_hv_ka"]
#    net.res_trafo_3ph["pf_i_n_lv_ka"] = pf_results["pf_i_n_lv_ka"]
    net.res_trafo_3ph["pf_loading_percent"] = pf_results["pf_trafo_3ph_loading"]


def validate_pf_conversion(net, is_unbalanced=False, **kwargs):
    """
    Trys to run a Loadflow with the converted pandapower network. If the loadflow converges, \
    PowerFactory and pandapower loadflow results will be compared. Note that a pf validation can \
    only be done if there are pf results available.

    INPUT:

        - **net** (PandapowerNetwork) - converted pandapower network

    OUTPUT:
        - **all_diffs** (list) - returns a list with the difference in all validated values.
                                 If all values are zero -> results are equal

    """
    logger.debug('starting verification')
    replace_zero_branches_with_switches(net)
    pf_results = _get_pf_results(net, is_unbalanced=is_unbalanced)

    run_control = "controller" in net.keys() and len(net.controller) > 0
    for arg in 'trafo_model check_connectivity'.split():
        if arg in kwargs:
            kwargs.pop(arg)
    if is_unbalanced:
        logger.info("running pandapower 3ph loadflow")
        pp.runpp_3ph(net, trafo_model="t", check_connectivity=True, run_control=run_control, **kwargs)
    else:
        logger.info("running pandapower loadflow")
        pp.runpp(net, trafo_model="t", check_connectivity=True, run_control=run_control, **kwargs)

    all_diffs = dict()
    logger.info('pandapower net converged: %s' % net.converged)
    _set_pf_results(net, pf_results, is_unbalanced=is_unbalanced)

    net.bus.name = net.bus.name.fillna("")
    only_in_pandapower = np.union1d(net.bus[net.bus.name.str.endswith("_aux")].index,
                                    net.bus[net.bus.type == "ls"].index)
    in_both = np.setdiff1d(net.bus.index, only_in_pandapower)

    pf_closed = pf_results['pf_switch_status']
    wrong_switches = net.res_switch.loc[
            pf_closed != net.switch.loc[pf_closed.index, 'closed']
    ].index.values if 'res_switch' in net.keys() else []
    if len(net.switch) > 0:
        logger.info('%d switches are wrong: %s' % (len(wrong_switches), wrong_switches))

    if len(net.trafo3w[net.trafo3w.in_service]) > 0:
        trafo3w_idx = net.trafo3w.query('in_service').index
        trafo3w_diff = net.res_trafo3w.loc[trafo3w_idx].pf_loading - net.res_trafo3w.loc[
            trafo3w_idx].loading_percent
        trafo3w_id = abs(trafo3w_diff).idxmax()
        logger.info("Maximum trafo3w loading difference between pandapower and powerfactory: %.1f "
                    "percent at trafo3w %d (%s)" % (
                        max(abs(trafo3w_diff)), trafo3w_id, net.trafo3w.at[trafo3w_id, 'name']))
        all_diffs["trafo3w_diff"] = trafo3w_diff

    if len(net.sgen[net.sgen.in_service]) > 0:
        logger.debug('verifying sgen')
        sgen_p_diff = net.res_sgen.pf_p.replace(np.nan, 0) - net.res_sgen.p_mw
        sgen_q_diff = net.res_sgen.pf_q.replace(np.nan, 0) - net.res_sgen.q_mvar
        sgen_p_diff_is = net.res_sgen.pf_p.replace(np.nan, 0) * net.sgen.loc[
            net.res_sgen.index, 'in_service'] - net.res_sgen.p_mw
        sgen_q_diff_is = net.res_sgen.pf_q.replace(np.nan, 0) * net.sgen.loc[
            net.res_sgen.index, 'in_service'] - net.res_sgen.q_mvar
        logger.info("Maximum sgen active power difference between pandapower and powerfactory: "
                    "%.1f MW, in service only: %.1f MW" % (max(abs(sgen_p_diff)),
                                                           max(abs(sgen_p_diff_is))))
        logger.info("Maximum sgen reactive power difference between pandapower and powerfactory: "
                    "%.1f Mvar, in service only: %.1f Mvar" % (max(abs(sgen_q_diff)),
                                                               max(abs(sgen_q_diff_is))))
        all_diffs["sgen_p_diff_is"] = sgen_p_diff_is
        all_diffs["sgen_q_diff_is"] = sgen_q_diff_is

    if len(net.gen[net.gen.in_service]) > 0:
        logger.debug('verifying gen')
        gen_p_diff = net.res_gen.pf_p.replace(np.nan, 0) - net.res_gen.p_mw
        gen_q_diff = net.res_gen.pf_q.replace(np.nan, 0) - net.res_gen.q_mvar
        gen_p_diff_is = net.res_gen.pf_p.replace(np.nan, 0) * net.gen.loc[
            net.res_gen.index, 'in_service'] - net.res_gen.p_mw
        gen_q_diff_is = net.res_gen.pf_q.replace(np.nan, 0) * net.gen.loc[
            net.res_gen.index, 'in_service'] - net.res_gen.q_mvar
        logger.info("Maximum gen active power difference between pandapower and powerfactory: "
                    "%.1f MW, in service only: %.1f MW" % (max(abs(gen_p_diff)),
                                                           max(abs(gen_p_diff_is))))
        logger.info("Maximum gen reactive power difference between pandapower and powerfactory: "
                    "%.1f Mvar, in service only: %.1f Mvar" % (max(abs(gen_q_diff)),
                                                               max(abs(gen_q_diff_is))))
        all_diffs["gen_p_diff_is"] = gen_p_diff_is
        all_diffs["gen_q_diff_is"] = gen_q_diff_is

    if len(net.ward[net.ward.in_service]) > 0:
        logger.debug('verifying ward')
        ward_p_diff = net.res_ward.pf_p.replace(np.nan, 0) - net.res_ward.p_mw
        ward_q_diff = net.res_ward.pf_q.replace(np.nan, 0) - net.res_ward.q_mvar
        ward_p_diff_is = net.res_ward.pf_p.replace(np.nan, 0) * net.ward.loc[
            net.res_ward.index, 'in_service'] - net.res_ward.p_mw
        ward_q_diff_is = net.res_ward.pf_q.replace(np.nan, 0) * net.ward.loc[
            net.res_ward.index, 'in_service'] - net.res_ward.q_mvar
        logger.info("Maximum ward active power difference between pandapower and powerfactory: "
                    "%.1f MW, in service only: %.1f MW" % (max(abs(ward_p_diff)),
                                                           max(abs(ward_p_diff_is))))
        logger.info("Maximum ward reactive power difference between pandapower and powerfactory: "
                    "%.1f Mvar, in service only: %.1f Mvar" % (max(abs(ward_q_diff)),
                                                               max(abs(ward_q_diff_is))))
        all_diffs["ward_p_diff_is"] = ward_p_diff_is
        all_diffs["ward_q_diff_is"] = ward_q_diff_is

    if is_unbalanced:
        _validate_pf_conversion_unbalanced(net, in_both, all_diffs)
    else:
        _validate_pf_conversion_balanced(net, in_both, all_diffs)

    return all_diffs


def _validate_pf_conversion_balanced(net, in_both, all_diffs):
    logger.debug('res_bus:\n%s' % net.res_bus)
    logger.debug('res_line:\n%s' % net.res_line)
    logger.debug('res_load:\n%s' % net.res_load)

    pfu = net.res_bus.pf_vm_pu.loc[in_both].replace(0, np.nan)
    pfa = net.res_bus.pf_va_degree.loc[in_both].replace(0, np.nan)
    ppu = net.res_bus.vm_pu.loc[in_both]
    ppa = net.res_bus.va_degree.loc[in_both]

    diff_vm = pfu - ppu
    diff_va = pfa - ppa

    pp_nans = diff_vm[(pd.notnull(pfu) & pd.isnull(ppu))]
    logger.info("%s buses are unsupplied in pandapower but supplied in powerfactory" % len(pp_nans))

    pf_nans = diff_vm[(pd.isnull(pfu) & pd.notnull(ppu))]
    logger.info("%s buses are unsupplied in powerfactory but supplied in pandapower" % len(pf_nans))

    diff_vm = diff_vm[(pd.notnull(pfu) & pd.notnull(ppu))]
    bus_id = abs(diff_vm).idxmax().astype('int64')
    logger.info("Maximum voltage magnitude difference between pandapower and powerfactory: "
                "%f pu at bus %d (%s)" % (max(abs(diff_vm)), bus_id, net.bus.at[bus_id, 'name']))

    diff_va = diff_va[(pd.notnull(pfa) & pd.notnull(ppa))]
    bus_id = abs(diff_va).idxmax().astype(np.int64)
    logger.info("Maximum voltage angle difference between pandapower and powerfactory: "
                "%.2f degrees at bus %d (%s)" % (
                    max(abs(diff_va)), bus_id, net.bus.at[bus_id, 'name']))

    all_diffs["diff_vm"] = diff_vm
    all_diffs["diff_va"] = diff_va

    if len(net.bus_dc[net.bus_dc.in_service]) > 0:
        bus_dc_idx = net.bus_dc.query('in_service').index
        bus_dc_diff = net.res_bus_dc.loc[bus_dc_idx].pf_vm_pu - net.res_bus_dc.loc[
            bus_dc_idx].vm_pu
        bus_dc_id = abs(bus_dc_diff).abs().idxmax().astype('int64')
        logger.info("Maximum bus_dc vm_pu difference between pandapower and powerfactory: %.6f "
                    "p.u. at bus_dc %d (%s)" % (
                        max(abs(bus_dc_diff)), bus_dc_id, net.bus_dc.at[bus_dc_id, 'name']))
        all_diffs["bus_dc_diff"] = bus_dc_diff

    if len(net.line[net.line.in_service]) > 0:
        section_loadings = pd.concat([net.line[["name", "line_idx"]], net.res_line[
            ["loading_percent", "pf_loading"]]], axis=1)
        line_loadings = section_loadings.groupby("line_idx").max()
        line_diff = line_loadings.loading_percent - line_loadings.pf_loading
        if sum(np.isnan(line_diff.values)):
            logger.info("Some line loading values are NaN.")
            line_diff = line_diff.dropna()
        if len(line_diff):
            line_id = int(abs(line_diff).idxmax())
            logger.info("Maximum line loading difference between pandapower and powerfactory: %.1f "
                        "percent at line %d (%s)" % (
                            max(abs(line_diff)), line_id, net.line.at[line_id, 'name']))
        all_diffs["line_diff"] = line_diff

    if len(net.line_dc[net.line_dc.in_service]) > 0:
        line_dc_idx = net.line_dc.query('in_service').index
        line_dc_diff = net.res_line_dc.loc[line_dc_idx].pf_loading - net.res_line_dc.loc[
            line_dc_idx].loading_percent
        line_dc_id = abs(line_dc_diff).idxmax().astype('int64')
        logger.info("Maximum line_dc loading difference between pandapower and powerfactory: %.1f "
                    "percent at line_dc %d (%s)" % (
                        max(abs(line_dc_diff)), line_dc_id, net.line_dc.at[line_dc_id, 'name']))
        all_diffs["line_dc_diff"] = line_dc_diff

    if len(net.trafo[net.trafo.in_service]) > 0:
        trafo_idx = net.trafo.query('in_service').index
        trafo_diff = net.res_trafo.loc[trafo_idx].pf_loading - net.res_trafo.loc[
            trafo_idx].loading_percent
        trafo_id = abs(trafo_diff).idxmax().astype('int64')
        logger.info("Maximum trafo loading difference between pandapower and powerfactory: %.1f "
                    "percent at trafo %d (%s)" % (
                        max(abs(trafo_diff)), trafo_id, net.trafo.at[trafo_id, 'name']))
        all_diffs["trafo_diff"] = trafo_diff

    if len(net.load[net.load.in_service]) > 0:
        logger.debug('verifying load')
        load_p_diff = net.res_load.pf_p.replace(np.nan, 0) - net.res_load.p_mw
        load_q_diff = net.res_load.pf_q.replace(np.nan, 0) - net.res_load.q_mvar
        load_p_diff_is = net.res_load.pf_p.replace(np.nan, 0) * net.load.loc[
            net.res_load.index, 'in_service'] - net.res_load.p_mw
        load_q_diff_is = net.res_load.pf_q.replace(np.nan, 0) * net.load.loc[
            net.res_load.index, 'in_service'] - net.res_load.q_mvar
        logger.info("Maximum load active power difference between pandapower and powerfactory: "
                    "%.1f MW, in service only: %.1f MW" % (max(abs(load_p_diff)),
                                                           max(abs(load_p_diff_is))))
        logger.info("Maximum load reactive power difference between pandapower and powerfactory: "
                    "%.1f Mvar, in service only: %.1f Mvar" % (max(abs(load_q_diff)),
                                                               max(abs(load_q_diff_is))))
        all_diffs["load_p_diff_is"] = load_p_diff_is
        all_diffs["load_q_diff_is"] = load_q_diff_is

    if len(net.vsc[net.vsc.in_service]) > 0:
        logger.debug('verifying vsc')
        vsc_p_diff = net.res_vsc.pf_p_mw.replace(np.nan, 0) - net.res_vsc.p_mw
        vsc_q_diff = net.res_vsc.pf_q_mvar.replace(np.nan, 0) - net.res_vsc.q_mvar
        vsc_p_dc_diff = net.res_vsc.pf_p_dc_mw.replace(np.nan, 0) - net.res_vsc.p_dc_mw
        vsc_p_diff_is = net.res_vsc.pf_p_mw.replace(np.nan, 0) * net.vsc.loc[
            net.res_vsc.index, 'in_service'] - net.res_vsc.p_mw
        vsc_q_diff_is = net.res_vsc.pf_q_mvar.replace(np.nan, 0) * net.vsc.loc[
            net.res_vsc.index, 'in_service'] - net.res_vsc.q_mvar
        vsc_p_dc_diff_is = net.res_vsc.pf_p_dc_mw.replace(np.nan, 0) * net.vsc.loc[
            net.res_vsc.index, 'in_service'] - net.res_vsc.p_dc_mw
        logger.info("Maximum vsc AC reactive power difference between pandapower and powerfactory: "
                    "%.1f Mvar, in service only: %.1f Mvar" % (max(abs(vsc_q_diff)),
                                                               max(abs(vsc_q_diff_is))))
        logger.info("Maximum vsc AC active power difference between pandapower and powerfactory: "
                    "%.1f MW, in service only: %.1f MW" % (max(abs(vsc_p_diff)),
                                                           max(abs(vsc_p_diff_is))))
        logger.info("Maximum vsc DC active power difference between pandapower and powerfactory: "
                    "%.1f MW, in service only: %.1f MW" % (max(abs(vsc_p_dc_diff)),
                                                           max(abs(vsc_p_dc_diff_is))))
        all_diffs["vsc_p_diff_is"] = vsc_p_diff_is
        all_diffs["vsc_q_diff_is"] = vsc_q_diff_is
        all_diffs["vsc_p_dc_diff_is"] = vsc_p_dc_diff_is

    logger.debug('verifying ext_grid')
    eg_oos = net.ext_grid[~net.ext_grid.in_service].index
    ext_grid_p_diff = net.res_ext_grid.pf_p.replace(np.nan, 0).drop(eg_oos) - net.res_ext_grid.p_mw
    ext_grid_q_diff = net.res_ext_grid.pf_q.replace(np.nan, 0).drop(
        eg_oos) - net.res_ext_grid.q_mvar
    logger.info("Maximum ext_grid active power difference between pandapower and powerfactory: "
                "%.1f MW" % max(abs(ext_grid_p_diff)))
    logger.info("Maximum ext_grid reactive power difference between pandapower and powerfactory: "
                "%.1f Mvar" % max(abs(ext_grid_q_diff)))
    all_diffs["ext_grid_p_diff"] = ext_grid_p_diff
    all_diffs["ext_grid_q_diff"] = ext_grid_q_diff

    return all_diffs


def _validate_pf_conversion_unbalanced(net, in_both, all_diffs):
    logger.debug('res_bus_3ph:\n%s' % net.res_bus_3ph)
    logger.debug('res_line_3ph:\n%s' % net.res_line_3ph)
    logger.debug('res_asymmetric_load_3ph:\n%s' % net.res_asymmetric_load_3ph)

    for phase in ["a", "b", "c"]:
        pfu = net.res_bus_3ph["pf_vm_%s_pu" % phase].loc[in_both].replace(0, np.nan)
        ppu = net.res_bus_3ph["vm_%s_pu" % phase].loc[in_both]
        diff_vm = pfu - ppu

        pfa = net.res_bus_3ph["pf_va_%s_degree" % phase].loc[in_both].replace(0, np.nan)
        ppa = net.res_bus_3ph["va_%s_degree" % phase].loc[in_both]
        diff_va = pfa - ppa

        all_diffs["diff_vm_%s" % phase] = diff_vm
        all_diffs["diff_va_%s" % phase] = diff_va

        if phase == "a":
            pp_nans = diff_vm[(pd.notnull(pfu) & pd.isnull(ppu))]
            logger.info("%s buses are unsupplied in pandapower but supplied in powerfactory" % len(pp_nans))
            pf_nans = diff_vm[(pd.isnull(pfu) & pd.notnull(ppu))]
            logger.info("%s buses are unsupplied in powerfactory but supplied in pandapower" % len(pf_nans))

        diff_vm = diff_vm[(pd.notnull(pfu) & pd.notnull(ppu))]
        bus_id = abs(diff_vm).idxmax().astype('int64')
        logger.info("Maximum voltage magnitude difference of phase '%s' between pandapower and powerfactory: "
                    "%f pu at bus %d (%s)" % (phase, max(abs(diff_vm)), bus_id, net.bus.at[bus_id, 'name']))

        diff_va = diff_va[(pd.notnull(pfa) & pd.notnull(ppa))]
        bus_id = abs(diff_va).idxmax().astype(np.int64)
        logger.info("Maximum voltage angle difference of phase '%s' between pandapower and powerfactory: "
                    "%.2f degrees at bus %d (%s)" % (phase, max(abs(diff_va)), bus_id, net.bus.at[bus_id, 'name']))

    if len(net.line[net.line.in_service]) > 0:
        section_loadings = pd.concat([net.line[["name", "line_idx"]], net.res_line_3ph[
            ["loading_percent", "pf_loading_percent"]]], axis=1)
        line_loadings = section_loadings.groupby("line_idx").max()
        line_loading_diff = line_loadings.loading_percent - line_loadings.pf_loading_percent
        if sum(np.isnan(line_loading_diff.values)):
            logger.info("Some line loading values are NaN.")
            line_loading_diff = line_loading_diff.dropna()
        if len(line_loading_diff):
            line_id = int(abs(line_loading_diff).idxmax())
            logger.info("Maximum line loading difference between pandapower and powerfactory: %.1f "
                        "percent at line %d (%s)" % (
                            max(abs(line_loading_diff)), line_id, net.line.at[line_id, 'name']))
        all_diffs["line_loading_diff"] = line_loading_diff

        for phase in ["a", "b", "c", "n"]:
            for direction in ["from", "to"]:
                section_currents = pd.concat([net.line[["name", "line_idx"]], net.res_line_3ph[
                ["i_%s_%s_ka" % (phase, direction), "pf_i_%s_%s_ka" % (phase, direction)]]], axis=1)
                line_currents = section_currents.groupby("line_idx").max()
                line_currents_diff = line_currents["i_%s_%s_ka" % (phase, direction)] - \
                                     line_currents["pf_i_%s_%s_ka" % (phase, direction)]
                if sum(np.isnan(line_currents_diff.values)):
                    logger.info("Some line current values are NaN for phase %s, direction %s." % (phase, direction))
                    line_currents_diff = line_currents_diff.dropna()
                if len(line_currents_diff):
                    line_id = int(abs(line_currents_diff).idxmax())
                    logger.info("Maximum line current difference between pandapower and powerfactory: %.4f "
                                "current at phase %s, direction %s of line %d (%s)" % (
                                max(abs(line_currents_diff)), phase, direction, line_id, net.line.at[line_id, 'name']))
                all_diffs["line_currents_%s_%s_diff" % (phase, direction)] = line_currents_diff

    if len(net.trafo[net.trafo.in_service]) > 0:
        trafo_idx = net.trafo.query('in_service').index
        trafo_loading_diff = net.res_trafo_3ph.loc[trafo_idx].loading_percent - net.res_trafo_3ph.loc[trafo_idx].pf_loading_percent
        if sum(np.isnan(trafo_loading_diff.values)):
            logger.info("Some trafo loading values are NaN.")
            trafo_loading_diff = trafo_loading_diff.dropna()
        if len(trafo_loading_diff):
            trafo_id = int(abs(trafo_loading_diff).idxmax())
            logger.info("Maximum trafo loading difference between pandapower and powerfactory: %.1f "
                        "percent at trafo %d (%s)" % (
                            max(abs(trafo_loading_diff)), trafo_id, net.trafo.at[trafo_id, 'name']))
        all_diffs["trafo_loading_diff"] = trafo_loading_diff

        for phase in ["a", "b", "c"]:#, "n"]:
            for side in ["hv", "lv"]:
                trafo_idx = net.trafo.query('in_service').index
                trafo_currents_diff = net.res_trafo_3ph.loc[trafo_idx]["i_%s_%s_ka" % (phase, side)] - \
                net.res_trafo_3ph.loc[trafo_idx]["pf_i_%s_%s_ka" % (phase, side)]
                if sum(np.isnan(trafo_currents_diff.values)):
                    logger.info("Some trafo current values are NaN for phase %s, side %s." % (phase, side))
                    trafo_currents_diff = trafo_currents_diff.dropna()
                if len(trafo_currents_diff):
                    trafo_id = int(abs(trafo_currents_diff).idxmax())
                    logger.info("Maximum trafo current difference between pandapower and powerfactory: %.4f "
                                "current at phase %s, side %s of line %d (%s)" % (
                                max(abs(trafo_currents_diff)), phase, side, trafo_id, net.trafo.at[trafo_id, 'name']))
                all_diffs["trafo_currents_%s_%s_diff" % (phase, side)] = trafo_currents_diff

    if len(net.asymmetric_load[net.asymmetric_load.in_service]) > 0:
        logger.debug('verifying asymmetric load')

        for phase in ["a", "b", "c"]:
            asymmetric_load_p_diff = net.res_asymmetric_load_3ph["pf_p_%s" % phase].replace(np.nan, 0) - \
                net.res_asymmetric_load_3ph["p_%s_mw" % phase]
            asymmetric_load_q_diff = net.res_asymmetric_load_3ph["pf_q_%s" % phase].replace(np.nan, 0) - \
                net.res_asymmetric_load_3ph["q_%s_mvar" % phase]
            asymmetric_load_p_diff_is = net.res_asymmetric_load_3ph["pf_p_%s" % phase].replace(np.nan, 0) * net.asymmetric_load.loc[
                net.res_asymmetric_load_3ph["pf_p_%s" % phase].index, 'in_service'] - net.res_asymmetric_load_3ph["p_%s_mw" % phase]
            asymmetric_load_q_diff_is = net.res_asymmetric_load_3ph["pf_q_%s" % phase].replace(np.nan, 0) * net.asymmetric_load.loc[
                net.res_asymmetric_load_3ph["pf_q_%s" % phase].index, 'in_service'] - net.res_asymmetric_load_3ph["q_%s_mvar" % phase]

            logger.info("Maximum asymmetric load active power difference between pandapower and powerfactory: "
                        "%.1f MW, in service only: %.1f MW" % (max(abs(asymmetric_load_p_diff)),
                                                               max(abs(asymmetric_load_p_diff_is))))
            logger.info("Maximum asymmetric load reactive power difference between pandapower and powerfactory: "
                        "%.1f Mvar, in service only: %.1f Mvar" % (max(abs(asymmetric_load_q_diff)),
                                                                   max(abs(asymmetric_load_q_diff_is))))
            all_diffs["asymmetric_load_p_diff_is"] = asymmetric_load_p_diff_is
            all_diffs["asymmetric_load_q_diff_is"] = asymmetric_load_q_diff_is

        if len(net.ext_grid[net.ext_grid.in_service]) > 0:

            logger.debug('verifying ext_grid')

            for phase in ["a", "b", "c"]:
                ext_grid_p_diff = net.res_ext_grid_3ph["pf_p_%s" % phase].replace(np.nan, 0) - \
                    net.res_ext_grid_3ph["p_%s_mw" % phase]
                ext_grid_q_diff = net.res_ext_grid_3ph["pf_q_%s" % phase].replace(np.nan, 0) - \
                    net.res_ext_grid_3ph["q_%s_mvar" % phase]
                ext_grid_p_diff_is = net.res_ext_grid_3ph["pf_p_%s" % phase].replace(np.nan, 0) * net.ext_grid.loc[
                    net.res_ext_grid_3ph["pf_p_%s" % phase].index, 'in_service'] - net.res_ext_grid_3ph["p_%s_mw" % phase]
                ext_grid_q_diff_is = net.res_ext_grid_3ph["pf_q_%s" % phase].replace(np.nan, 0) * net.ext_grid.loc[
                    net.res_ext_grid_3ph["pf_q_%s" % phase].index, 'in_service'] - net.res_ext_grid_3ph["q_%s_mvar" % phase]

                logger.info("Maximum ext_grid active power difference between pandapower and powerfactory: "
                            "%.1f MW, in service only: %.1f MW" % (max(abs(ext_grid_p_diff)), max(abs(ext_grid_p_diff_is))))
                logger.info("Maximum ext_grid reactive power difference between pandapower and powerfactory: "
                            "%.1f Mvar, in service only: %.1f Mvar" % (max(abs(ext_grid_q_diff)), max(abs(ext_grid_q_diff_is))))
                all_diffs["ext_grid_p_diff"] = ext_grid_p_diff_is
                all_diffs["ext_grid_q_diff"] = ext_grid_q_diff_is

    if len(net.asymmetric_sgen[net.asymmetric_sgen.in_service]) > 0:
        logger.debug('verifying asymmetric sgen')

        for phase in ["a", "b", "c"]:
            asymmetric_sgen_p_diff = net.res_asymmetric_sgen_3ph["pf_p_%s" % phase].replace(np.nan, 0) - \
                net.res_asymmetric_sgen_3ph["p_%s_mw" % phase]
            asymmetric_sgen_q_diff = net.res_asymmetric_sgen_3ph["pf_q_%s" % phase].replace(np.nan, 0) - \
                net.res_asymmetric_sgen_3ph["q_%s_mvar" % phase]
            asymmetric_sgen_p_diff_is = net.res_asymmetric_sgen_3ph["pf_p_%s" % phase].replace(np.nan, 0) * net.asymmetric_sgen.loc[
                net.res_asymmetric_sgen_3ph["pf_p_%s" % phase].index, 'in_service'] - net.res_asymmetric_sgen_3ph["p_%s_mw" % phase]
            asymmetric_sgen_q_diff_is = net.res_asymmetric_sgen_3ph["pf_q_%s" % phase].replace(np.nan, 0) * net.asymmetric_sgen.loc[
                net.res_asymmetric_sgen_3ph["pf_q_%s" % phase].index, 'in_service'] - net.res_asymmetric_sgen_3ph["q_%s_mvar" % phase]

            logger.info("Maximum asymmetric sgen active power difference between pandapower and powerfactory: "
                        "%.1f MW, in service only: %.1f MW" % (max(abs(asymmetric_sgen_p_diff)),
                                                               max(abs(asymmetric_sgen_p_diff_is))))
            logger.info("Maximum asymmetric sgen reactive power difference between pandapower and powerfactory: "
                        "%.1f Mvar, in service only: %.1f Mvar" % (max(abs(asymmetric_sgen_q_diff)),
                                                                   max(abs(asymmetric_sgen_q_diff_is))))
            all_diffs["asymmetric_sgen_p_diff_is"] = asymmetric_sgen_p_diff_is
            all_diffs["asymmetric_sgen_q_diff_is"] = asymmetric_sgen_q_diff_is

    return all_diffs
<|MERGE_RESOLUTION|>--- conflicted
+++ resolved
@@ -32,28 +32,7 @@
                                                'res_switch' in net.keys() else pd.Series(dtype=np.float64)
     pf_bus_vm = net.res_bus.pf_vm_pu.replace(0, np.nan)
     pf_bus_va = net.res_bus.pf_va_degree
-<<<<<<< HEAD
     pf_bus_dc_vm = net.res_bus_dc.get("pf_vm_pu", pd.Series(name="pf_vm_pu", dtype=np.float64, index=net.bus_dc.index)).replace(0, np.nan)
-    pf_ext_grid_p = net.res_ext_grid.pf_p
-    pf_ext_grid_q = net.res_ext_grid.pf_q
-    pf_gen_p = net.res_gen.pf_p if len(net.gen) > 0 else pd.Series([], dtype=np.float64)
-    pf_gen_q = net.res_gen.pf_q if len(net.gen) > 0 else pd.Series([], dtype=np.float64)
-    pf_ward_p = net.res_ward.pf_p if len(net.ward) > 0 else pd.Series([], dtype=np.float64)
-    pf_ward_q = net.res_ward.pf_q if len(net.ward) > 0 else pd.Series([], dtype=np.float64)
-    pf_xward_p = net.res_xward.pf_p if len(net.xward) > 0 else pd.Series([], dtype=np.float64)
-    pf_xward_q = net.res_xward.pf_q if len(net.xward) > 0 else pd.Series([], dtype=np.float64)
-    pf_sgen_p = net.res_sgen.pf_p if len(net.sgen) > 0 else pd.Series([], dtype=np.float64)
-    pf_sgen_q = net.res_sgen.pf_q if len(net.sgen) > 0 else pd.Series([], dtype=np.float64)
-    pf_load_p = net.res_load.pf_p if len(net.load) > 0 else pd.Series([], dtype=np.float64)
-    pf_load_q = net.res_load.pf_q if len(net.load) > 0 else pd.Series([], dtype=np.float64)
-    pf_vsc_p = net.res_vsc.pf_p_mw if len(net.vsc) > 0 else pd.Series([], dtype=np.float64)
-    pf_vsc_q = net.res_vsc.pf_q_mvar if len(net.vsc) > 0 else pd.Series([], dtype=np.float64)
-    pf_vsc_p_dc = net.res_vsc.pf_p_dc_mw if len(net.vsc) > 0 else pd.Series([], dtype=np.float64)
-    pf_line_loading = net.res_line.pf_loading if len(net.line) > 0 else pd.Series([], dtype=np.float64)
-    pf_line_dc_loading = net.res_line_dc.pf_loading if len(net.line_dc) > 0 else pd.Series([], dtype=np.float64)
-    pf_trafo_loading = net.res_trafo.pf_loading if len(net.trafo) > 0 else pd.Series([], dtype=np.float64)
-    pf_trafo3w_loading = net.res_trafo3w.pf_loading if len(net.trafo3w) > 0 else pd.Series([], dtype=np.float64)
-=======
     pf_ext_grid_p = net.res_ext_grid.get("pf_p", pd.Series([], dtype=np.float64))
     pf_ext_grid_q = net.res_ext_grid.get("pf_q", pd.Series([], dtype=np.float64))
     pf_gen_p = net.res_gen.get("pf_p", pd.Series([], dtype=np.float64))
@@ -66,10 +45,12 @@
     pf_sgen_q = net.res_sgen.get("pf_q", pd.Series([], dtype=np.float64))
     pf_load_p = net.res_load.get("pf_p", pd.Series([], dtype=np.float64))
     pf_load_q = net.res_load.get("pf_q", pd.Series([], dtype=np.float64))
+    pf_vsc_p = net.res_vsc.get("pf_p_mw", pd.Series([], dtype=np.float64))
+    pf_vsc_q = net.res_vsc.get("pf_q_mvar", pd.Series([], dtype=np.float64))
+    pf_vsc_p_dc = net.res_vsc.get("pf_p_dc_mw", pd.Series([], dtype=np.float64))
     pf_line_loading = net.res_line.get("pf_loading", pd.Series([], dtype=np.float64))
     pf_trafo_loading = net.res_trafo.get("pf_loading", pd.Series([], dtype=np.float64))
     pf_trafo3w_loading = net.res_trafo3w.get("pf_loading", pd.Series([], dtype=np.float64))
->>>>>>> 95b41bf4
 
     pf_results = {
         "pf_bus_vm": pf_bus_vm, "pf_bus_va": pf_bus_va, "pf_bus_dc_vm": pf_bus_dc_vm,
