# -*- coding: utf-8 -*-

# Copyright (c) 2016-2017 by University of Kassel and Fraunhofer Institute for Wind Energy and
# Energy System Technology (IWES), Kassel. All rights reserved. Use of this source code is governed
# by a BSD-style license that can be found in the LICENSE file.

from pandapower.auxiliary import _add_ppc_options
from pandapower.powerflow import _pd2ppc

try:
    import pplog as logging
except:
    import logging

logger = logging.getLogger(__name__)


def to_ppc(net, calculate_voltage_angles=False, trafo_model="t", r_switch=0.0,
<<<<<<< HEAD
           check_connectivity=True, voltage_depend_loads=True):
=======
           check_connectivity=True, init="results"):
>>>>>>> 81196e6c
    """
     This function converts a pandapower net to a pypower case file.

    INPUT:

        **net** - The pandapower net.

    OPTIONAL:

        **calculate_voltage_angles** (bool, False) - consider voltage angles in loadflow calculation

        If True, voltage angles of ext_grids and transformer shifts are considered in the
        loadflow calculation. Considering the voltage angles is only necessary in meshed
        networks that are usually found in higher networks.

        **trafo_model** (str, "t") - transformer equivalent circuit model
        pandapower provides two equivalent circuit models for the transformer:

            - "t" - transformer is modeled as equivalent with the T-model.
            - "pi" - transformer is modeled as equivalent PI-model. This is not recommended, since \
            it is less exact than the T-model. It is only recommended for validation with other \
            software that uses the pi-model.

        **r_switch** (float, 0.0) - resistance of bus-bus-switches. If impedance is zero, buses
        connected by a closed bus-bus switch are fused to model an ideal bus. Otherwise, they are
        modelled as branches with resistance r_switch.

        **check_connectivity** (bool, True) - Perform an extra connectivity test after the
        conversion from pandapower to PYPOWER

            If True, an extra connectivity test based on SciPy Compressed Sparse Graph Routines is
            perfomed. If check finds unsupplied buses, they are set out of service in the ppc
<<<<<<< HEAD
            
        **voltage_depend_loads** (bool, True) - consideration of voltage-dependent loads. If False, net.load.const_z_percent and net.load.const_i_percent are not considered, i.e. net.load.p_kw and net.load.q_kvar are considered as constant-power loads.
=======
        
        **init** (str, "results") - initialization method of the converter
        pandapower ppc converter supports two methods for initializing the converter:

            - "flat"- flat start with voltage of 1.0pu and angle of 0° at all PQ-buses and 0° for PV buses as initial solution
            - "results" - voltage vector from net.res_bus is used as initial solution. 

>>>>>>> 81196e6c

    OUTPUT:

        **ppc** - The Pypower casefile for usage with pypower

    EXAMPLE:

        import pandapower.converter as pc

        import pandapower.networks as pn

        net = pn.case9()

        ppc = pc.pp2ppc(net)

    """

    # select elements in service
    net["_options"] = {}
    _add_ppc_options(net, calculate_voltage_angles=calculate_voltage_angles,
                     trafo_model=trafo_model, check_connectivity=check_connectivity,
                     mode="pf", copy_constraints_to_ppc=True,
<<<<<<< HEAD
                     r_switch=r_switch, init="results", enforce_q_lims=True, recycle=None,
                     voltage_depend_loads=voltage_depend_loads)
=======
                     r_switch=r_switch, init=init, enforce_q_lims=True, recycle=None)
>>>>>>> 81196e6c
    #  do the conversion
    ppc, _ = _pd2ppc(net)
    ppc['branch'] = ppc['branch'].real
    ppc.pop('internal')
    return ppc<|MERGE_RESOLUTION|>--- conflicted
+++ resolved
@@ -16,11 +16,8 @@
 
 
 def to_ppc(net, calculate_voltage_angles=False, trafo_model="t", r_switch=0.0,
-<<<<<<< HEAD
-           check_connectivity=True, voltage_depend_loads=True):
-=======
-           check_connectivity=True, init="results"):
->>>>>>> 81196e6c
+           check_connectivity=True, voltage_depend_loads=True, init="results"):
+
     """
      This function converts a pandapower net to a pypower case file.
 
@@ -53,10 +50,8 @@
 
             If True, an extra connectivity test based on SciPy Compressed Sparse Graph Routines is
             perfomed. If check finds unsupplied buses, they are set out of service in the ppc
-<<<<<<< HEAD
             
         **voltage_depend_loads** (bool, True) - consideration of voltage-dependent loads. If False, net.load.const_z_percent and net.load.const_i_percent are not considered, i.e. net.load.p_kw and net.load.q_kvar are considered as constant-power loads.
-=======
         
         **init** (str, "results") - initialization method of the converter
         pandapower ppc converter supports two methods for initializing the converter:
@@ -64,7 +59,6 @@
             - "flat"- flat start with voltage of 1.0pu and angle of 0° at all PQ-buses and 0° for PV buses as initial solution
             - "results" - voltage vector from net.res_bus is used as initial solution. 
 
->>>>>>> 81196e6c
 
     OUTPUT:
 
@@ -87,12 +81,8 @@
     _add_ppc_options(net, calculate_voltage_angles=calculate_voltage_angles,
                      trafo_model=trafo_model, check_connectivity=check_connectivity,
                      mode="pf", copy_constraints_to_ppc=True,
-<<<<<<< HEAD
-                     r_switch=r_switch, init="results", enforce_q_lims=True, recycle=None,
+                     r_switch=r_switch, init=init, enforce_q_lims=True, recycle=None,
                      voltage_depend_loads=voltage_depend_loads)
-=======
-                     r_switch=r_switch, init=init, enforce_q_lims=True, recycle=None)
->>>>>>> 81196e6c
     #  do the conversion
     ppc, _ = _pd2ppc(net)
     ppc['branch'] = ppc['branch'].real
