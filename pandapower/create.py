# -*- coding: utf-8 -*-

# Copyright (c) 2016-2020 by University of Kassel and Fraunhofer Institute for Energy Economics
# and Energy System Technology (IEE), Kassel. All rights reserved.


import pandas as pd
from numpy import nan, isnan, arange, dtype, zeros, isin, float64, all as np_all, any as np_any, \
    zeros
from packaging import version

from pandapower.auxiliary import pandapowerNet, get_free_id, _preserve_dtypes
from pandapower.results import reset_results
from pandapower.std_types import add_basic_std_types, load_std_type
from pandapower import __version__


def create_empty_network(name="", f_hz=50., sn_mva=1, add_stdtypes=True):
    """
    This function initializes the pandapower datastructure.

    OPTIONAL:
        **f_hz** (float, 50.) - power system frequency in hertz

        **name** (string, None) - name for the network

        **sn_mva** (float, 1e3) - reference apparent power for per unit system

        **add_stdtypes** (boolean, True) - Includes standard types to net

    OUTPUT:
        **net** (attrdict) - PANDAPOWER attrdict with empty tables:

    EXAMPLE:
        net = create_empty_network()

    """
    net = pandapowerNet({
        # structure data
        "bus": [('name', dtype(object)),
                ('vn_kv', 'f8'),
                ('type', dtype(object)),
                ('zone', dtype(object)),
                ('in_service', 'bool'), ],
        "load": [("name", dtype(object)),
                 ("bus", "u4"),
                 ("p_mw", "f8"),
                 ("q_mvar", "f8"),
                 ("const_z_percent", "f8"),
                 ("const_i_percent", "f8"),
                 ("sn_mva", "f8"),
                 ("scaling", "f8"),
                 ("in_service", 'bool'),
                 ("type", dtype(object))],
        "sgen": [("name", dtype(object)),
                 ("bus", "i8"),
                 ("p_mw", "f8"),
                 ("q_mvar", "f8"),
                 ("sn_mva", "f8"),
                 ("scaling", "f8"),
                 ("in_service", 'bool'),
                 ("type", dtype(object)),
                 ("current_source", "bool")],
        "asymmetric_load": [("name", dtype(object)),
                 ("bus", "u4"),
                 ("p_a_mw", "f8"),
                 ("q_a_mvar", "f8"),
                 ("p_b_mw", "f8"),
                 ("q_b_mvar", "f8"),
                 ("p_c_mw", "f8"),
                 ("q_c_mvar", "f8"),
                 ("sn_mva", "f8"),
                 ("scaling", "f8"),
                 ("in_service", 'bool'),
                 ("type", dtype(object))],

        "asymmetric_sgen": [("name", dtype(object)),
                 ("bus", "i8"),
                 ("p_a_mw", "f8"),
                 ("q_a_mvar", "f8"),
                 ("p_b_mw", "f8"),
                 ("q_b_mvar", "f8"),
                 ("p_c_mw", "f8"),
                 ("q_c_mvar", "f8"),
                 ("sn_mva", "f8"),
                 ("scaling", "f8"),
                 ("in_service", 'bool'),
                 ("type", dtype(object)),
                 ("current_source", "bool")],
# =============================================================================
#         "impedance_load": [("name", dtype(object)),
#                  ("bus", "u4"),
#                  ("r_A", "f8"),
#                  ("r_B", "f8"),
#                  ("r_C", "f8"),
#                  ("x_A", "f8"),
#                  ("x_B", "f8"),
#                  ("x_C", "f8"),
#                  ("sn_mva", "f8"),
#                  ("scaling", "f8"),
#                  ("in_service", 'bool'),
#                  ("type", dtype(object))],
# =============================================================================
        "storage": [("name", dtype(object)),
                    ("bus", "i8"),
                    ("p_mw", "f8"),
                    ("q_mvar", "f8"),
                    ("sn_mva", "f8"),
                    ("soc_percent", "f8"),
                    ("min_e_mwh", "f8"),
                    ("max_e_mwh", "f8"),
                    ("scaling", "f8"),
                    ("in_service", 'bool'),
                    ("type", dtype(object))],
        "gen": [("name", dtype(object)),
                ("bus", "u4"),
                ("p_mw", "f8"),
                ("vm_pu", "f8"),
                ("sn_mva", "f8"),
                ("min_q_mvar", "f8"),
                ("max_q_mvar", "f8"),
                ("scaling", "f8"),
                ("slack", "bool"),
                ("in_service", 'bool'),
                ("type", dtype(object))],
        "switch": [("bus", "i8"),
                   ("element", "i8"),
                   ("et", dtype(object)),
                   ("type", dtype(object)),
                   ("closed", "bool"),
                   ("name", dtype(object)),
                   ("z_ohm", "f8")],
        "shunt": [("bus", "u4"),
                  ("name", dtype(object)),
                  ("q_mvar", "f8"),
                  ("p_mw", "f8"),
                  ("vn_kv", "f8"),
                  ("step", "u4"),
                  ("max_step", "u4"),
                  ("in_service", "bool")],
        "ext_grid": [("name", dtype(object)),
                     ("bus", "u4"),
                     ("vm_pu", "f8"),
                     ("va_degree", "f8"),
                     ("in_service", 'bool')],
        "line": [("name", dtype(object)),
                 ("std_type", dtype(object)),
                 ("from_bus", "u4"),
                 ("to_bus", "u4"),
                 ("length_km", "f8"),
                 ("r_ohm_per_km", "f8"),
                 ("x_ohm_per_km", "f8"),
                 ("c_nf_per_km", "f8"),
                 ("g_us_per_km", "f8"),
                 ("max_i_ka", "f8"),
                 ("df", "f8"),
                 ("parallel", "u4"),
                 ("type", dtype(object)),
                 ("in_service", 'bool')],
        "trafo": [("name", dtype(object)),
                  ("std_type", dtype(object)),
                  ("hv_bus", "u4"),
                  ("lv_bus", "u4"),
                  ("sn_mva", "f8"),
                  ("vn_hv_kv", "f8"),
                  ("vn_lv_kv", "f8"),
                  ("vk_percent", "f8"),
                  ("vkr_percent", "f8"),
                  ("pfe_kw", "f8"),
                  ("i0_percent", "f8"),
                  ("shift_degree", "f8"),
                  ("tap_side", dtype(object)),
                  ("tap_neutral", "i4"),
                  ("tap_min", "i4"),
                  ("tap_max", "i4"),
                  ("tap_step_percent", "f8"),
                  ("tap_step_degree", "f8"),
                  ("tap_pos", "i4"),
                  ("tap_phase_shifter", 'bool'),
                  ("parallel", "u4"),
                  ("df", "f8"),
                  ("in_service", 'bool')],
        "trafo3w": [("name", dtype(object)),
                    ("std_type", dtype(object)),
                    ("hv_bus", "u4"),
                    ("mv_bus", "u4"),
                    ("lv_bus", "u4"),
                    ("sn_hv_mva", "f8"),
                    ("sn_mv_mva", "f8"),
                    ("sn_lv_mva", "f8"),
                    ("vn_hv_kv", "f8"),
                    ("vn_mv_kv", "f8"),
                    ("vn_lv_kv", "f8"),
                    ("vk_hv_percent", "f8"),
                    ("vk_mv_percent", "f8"),
                    ("vk_lv_percent", "f8"),
                    ("vkr_hv_percent", "f8"),
                    ("vkr_mv_percent", "f8"),
                    ("vkr_lv_percent", "f8"),
                    ("pfe_kw", "f8"),
                    ("i0_percent", "f8"),
                    ("shift_mv_degree", "f8"),
                    ("shift_lv_degree", "f8"),
                    ("tap_side", dtype(object)),
                    ("tap_neutral", "i4"),
                    ("tap_min", "i4"),
                    ("tap_max", "i4"),
                    ("tap_step_percent", "f8"),
                    ("tap_step_degree", "f8"),
                    ("tap_pos", "i4"),
                    ("tap_at_star_point", 'bool'),
                    ("in_service", 'bool')],
        "impedance": [("name", dtype(object)),
                      ("from_bus", "u4"),
                      ("to_bus", "u4"),
                      ("rft_pu", "f8"),
                      ("xft_pu", "f8"),
                      ("rtf_pu", "f8"),
                      ("xtf_pu", "f8"),
                      ("sn_mva", "f8"),
                      ("in_service", 'bool')],
        "dcline": [("name", dtype(object)),
                   ("from_bus", "u4"),
                   ("to_bus", "u4"),
                   ("p_mw", "f8"),
                   ("loss_percent", 'f8'),
                   ("loss_mw", 'f8'),
                   ("vm_from_pu", "f8"),
                   ("vm_to_pu", "f8"),
                   ("max_p_mw", "f8"),
                   ("min_q_from_mvar", "f8"),
                   ("min_q_to_mvar", "f8"),
                   ("max_q_from_mvar", "f8"),
                   ("max_q_to_mvar", "f8"),
                   ("in_service", 'bool')],
        "ward": [("name", dtype(object)),
                 ("bus", "u4"),
                 ("ps_mw", "f8"),
                 ("qs_mvar", "f8"),
                 ("qz_mvar", "f8"),
                 ("pz_mw", "f8"),
                 ("in_service", "bool")],
        "xward": [("name", dtype(object)),
                  ("bus", "u4"),
                  ("ps_mw", "f8"),
                  ("qs_mvar", "f8"),
                  ("qz_mvar", "f8"),
                  ("pz_mw", "f8"),
                  ("r_ohm", "f8"),
                  ("x_ohm", "f8"),
                  ("vm_pu", "f8"),
                  ("in_service", "bool")],
        "measurement": [("name", dtype(object)),
                        ("measurement_type", dtype(object)),
                        ("element_type", dtype(object)),
                        ("element", "uint32"),
                        ("value", "float64"),
                        ("std_dev", "float64"),
                        ("side", dtype(object))],
        "pwl_cost": [("power_type", dtype(object)),
                     ("element", "u4"),
                     ("et", dtype(object)),
                     ("points", dtype(object))],
        "poly_cost": [("element", "u4"),
                      ("et", dtype(object)),
                      ("cp0_eur", dtype("f8")),
                      ("cp1_eur_per_mw", dtype("f8")),
                      ("cp2_eur_per_mw2", dtype("f8")),
                      ("cq0_eur", dtype("f8")),
                      ("cq1_eur_per_mvar", dtype("f8")),
                      ("cq2_eur_per_mvar2", dtype("f8"))
                      ],
        'controller': [
            ('object', dtype(object)),
            ('in_service', "bool"),
            ('order', "float64"),
            ('level', dtype(object)),
            ("recycle", "bool"),
        ],
        # geodata
        "line_geodata": [("coords", dtype(object))],
        "bus_geodata": [("x", "f8"), ("y", "f8"), ("coords", dtype(object))],

        # result tables
        "_empty_res_bus": [("vm_pu", "f8"),
                           ("va_degree", "f8"),
                           ("p_mw", "f8"),
                           ("q_mvar", "f8")],
        "_empty_res_ext_grid": [("p_mw", "f8"),
                                ("q_mvar", "f8")],
        "_empty_res_line": [("p_from_mw", "f8"),
                            ("q_from_mvar", "f8"),
                            ("p_to_mw", "f8"),
                            ("q_to_mvar", "f8"),
                            ("pl_mw", "f8"),
                            ("ql_mvar", "f8"),
                            ("i_from_ka", "f8"),
                            ("i_to_ka", "f8"),
                            ("i_ka", "f8"),
                            ("vm_from_pu", "f8"),
                            ("va_from_degree", "f8"),
                            ("vm_to_pu", "f8"),
                            ("va_to_degree", "f8"),
                            ("loading_percent", "f8")],
        "_empty_res_trafo": [("p_hv_mw", "f8"),
                             ("q_hv_mvar", "f8"),
                             ("p_lv_mw", "f8"),
                             ("q_lv_mvar", "f8"),
                             ("pl_mw", "f8"),
                             ("ql_mvar", "f8"),
                             ("i_hv_ka", "f8"),
                             ("i_lv_ka", "f8"),
                             ("vm_hv_pu", "f8"),
                             ("va_hv_degree", "f8"),
                             ("vm_lv_pu", "f8"),
                             ("va_lv_degree", "f8"),
                             ("loading_percent", "f8")],
        "_empty_res_load": [("p_mw", "f8"),
                            ("q_mvar", "f8")],
        "_empty_res_sgen": [("p_mw", "f8"),
                            ("q_mvar", "f8")],
        "_empty_res_shunt": [("p_mw", "f8"),
                             ("q_mvar", "f8"),
                             ("vm_pu", "f8")],
        "_empty_res_impedance": [("p_from_mw", "f8"),
                                 ("q_from_mvar", "f8"),
                                 ("p_to_mw", "f8"),
                                 ("q_to_mvar", "f8"),
                                 ("pl_mw", "f8"),
                                 ("ql_mvar", "f8"),
                                 ("i_from_ka", "f8"),
                                 ("i_to_ka", "f8")],
        "_empty_res_dcline": [("p_from_mw", "f8"),
                              ("q_from_mvar", "f8"),
                              ("p_to_mw", "f8"),
                              ("q_to_mvar", "f8"),
                              ("pl_mw", "f8"),
                              ("vm_from_pu", "f8"),
                              ("va_from_degree", "f8"),
                              ("vm_to_pu", "f8"),
                              ("va_to_degree", "f8")],
        "_empty_res_ward": [("p_mw", "f8"),
                            ("q_mvar", "f8"),
                            ("vm_pu", "f8")],
        "_empty_res_xward": [("p_mw", "f8"),
                             ("q_mvar", "f8"),
                             ("vm_pu", "f8"),
                             ("va_internal_degree", "f8"),
                             ("vm_internal_pu", "f8")],

        "_empty_res_trafo_3ph": [("p_a_hv_mw", "f8"),
                            ("q_a_hv_mvar", "f8"),
                            ("p_b_hv_mw", "f8"),
                            ("q_b_hv_mvar", "f8"),
                            ("p_c_hv_mw", "f8"),
                            ("q_c_hv_mvar", "f8"),
                            ("p_a_lv_mw", "f8"),
                            ("q_a_lv_mvar", "f8"),
                            ("p_b_lv_mw", "f8"),
                            ("q_b_lv_mvar", "f8"),
                            ("p_c_lv_mw", "f8"),
                            ("q_c_lv_mvar", "f8"),
                            ("p_a_l_mw", "f8"),
                            ("q_a_l_mvar", "f8"),
                            ("p_b_l_mw", "f8"),
                            ("q_b_l_mvar", "f8"),
                            ("p_c_l_mw", "f8"),
                            ("q_c_l_mvar", "f8"),
                            ("i_a_hv_ka", "f8"),
                            ("i_a_lv_ka", "f8"),
                            ("i_b_hv_ka", "f8"),
                            ("i_b_lv_ka", "f8"),
                            ("i_c_hv_ka", "f8"),
                            ("i_c_lv_ka", "f8"),
                            ("i_n_hv_ka", "f8"),
                            ("i_n_lv_ka", "f8"),
                            ("loading_percentA", "f8"),
                            ("loading_percentB", "f8"),
                            ("loading_percentC", "f8"),
                            ("loading_percent", "f8")],
        "_empty_res_trafo3w": [("p_hv_mw", "f8"),
                               ("q_hv_mvar", "f8"),
                               ("p_mv_mw", "f8"),
                               ("q_mv_mvar", "f8"),
                               ("p_lv_mw", "f8"),
                               ("q_lv_mvar", "f8"),
                               ("pl_mw", "f8"),
                               ("ql_mvar", "f8"),
                               ("i_hv_ka", "f8"),
                               ("i_mv_ka", "f8"),
                               ("i_lv_ka", "f8"),
                               ("vm_hv_pu", "f8"),
                               ("va_hv_degree", "f8"),
                               ("vm_mv_pu", "f8"),
                               ("va_mv_degree", "f8"),
                               ("vm_lv_pu", "f8"),
                               ("va_lv_degree", "f8"),
                               ("va_internal_degree", "f8"),
                               ("vm_internal_pu", "f8"),
                               ("loading_percent", "f8")],
        "_empty_res_bus_3ph": [("vm_a_pu", "f8"),
                           ("va_a_degree", "f8"),
                           ("vm_b_pu", "f8"),
                           ("va_b_degree", "f8"),
                           ("vm_c_pu", "f8"),
                           ("va_c_degree", "f8"),
                           ("p_a_mw", "f8"),
                           ("q_a_mvar", "f8"),
                           ("p_b_mw", "f8"),
                           ("q_b_mvar", "f8"),
                           ("p_c_mw", "f8"),
                           ("q_c_mvar", "f8")],
        "_empty_res_ext_grid_3ph": [("p_a_mw", "f8"),
                                ("q_a_mvar", "f8"),
                                ("p_b_mw", "f8"),
                                ("q_b_mvar", "f8"),
                                ("p_c_mw", "f8"),
                                ("q_c_mvar", "f8")],
        "_empty_res_line_3ph": [("p_a_from_mw", "f8"),
                            ("q_a_from_mvar", "f8"),
                            ("p_b_from_mw", "f8"),
                            ("q_b_from_mvar", "f8"),
                            ("q_c_from_mvar", "f8"),
                            ("p_a_to_mw", "f8"),
                            ("q_a_to_mvar", "f8"),
                            ("p_b_to_mw", "f8"),
                            ("q_b_to_mvar", "f8"),
                            ("p_c_to_mw", "f8"),
                            ("q_c_to_mvar", "f8"),
                            ("p_a_l_mw", "f8"),
                            ("q_a_l_mvar", "f8"),
                            ("p_b_l_mw", "f8"),
                            ("q_b_l_mvar", "f8"),
                            ("p_c_l_mw", "f8"),
                            ("q_c_l_mvar", "f8"),
                            ("i_a_from_ka", "f8"),
                            ("i_a_to_ka", "f8"),
                            ("i_b_from_ka", "f8"),
                            ("i_b_to_ka", "f8"),
                            ("i_c_from_ka", "f8"),
                            ("i_c_to_ka", "f8"),
                            ("i_a_ka", "f8"),
                            ("i_b_ka", "f8"),
                            ("i_c_ka", "f8"),
                            ("i_n_from_ka", "f8"),
                            ("i_n_to_ka", "f8"),
                            ("i_n_ka", "f8"),
                            ("loading_percentA", "f8"),
                            ("loading_percentB", "f8"),
                            ("loading_percentC", "f8")],
        "_empty_res_asymmetric_load_3ph": [("p_a_mw", "f8"),
                            ("q_a_mvar", "f8"),
                            ("p_b_mw", "f8"),
                            ("q_b_mvar", "f8"),
                            ("p_c_mw", "f8"),
                            ("q_c_mvar", "f8")],
        "_empty_res_asymmetric_sgen_3ph": [("p_a_mw", "f8"),
                            ("q_a_mvar", "f8"),
                            ("p_b_mw", "f8"),
                            ("q_b_mvar", "f8"),
                            ("p_c_mw", "f8"),
                            ("q_c_mvar", "f8")],
        "_empty_res_storage": [("p_mw", "f8"),
                               ("q_mvar", "f8")],
        "_empty_res_storage_3ph": [("p_a_mw", "f8"),("p_b_mw", "f8"),("p_c_mw", "f8"),
                               ("q_a_mvar", "f8"),("q_b_mvar", "f8"),("q_c_mvar", "f8")],
        "_empty_res_gen": [("p_mw", "f8"),
                           ("q_mvar", "f8"),
                           ("va_degree", "f8"),
                           ("vm_pu", "f8")],

        # internal
        "_ppc": None,
        "_ppc0": None,
        "_ppc1": None,
        "_ppc2": None,
        "_is_elements": None,
        "_pd2ppc_lookups": {"bus": None,
                            "ext_grid": None,
                            "gen": None,
                            "branch": None},
        "version": __version__,
        "converged": False,
        "name": name,
        "f_hz": f_hz,
        "sn_mva": sn_mva
    })
<<<<<<< HEAD
    net._empty_res_line_sc = net._empty_res_line
    net._empty_res_trafo_sc = net._empty_res_trafo
    net._empty_res_trafo3w_sc = net._empty_res_trafo3w

=======
    
>>>>>>> 1f317d03
    net._empty_res_load_3ph = net._empty_res_load
    net._empty_res_sgen_3ph = net._empty_res_sgen
    net._empty_res_storage_3ph = net._empty_res_storage

    for s in net:
        if isinstance(net[s], list):
            net[s] = pd.DataFrame(zeros(0, dtype=net[s]), index=pd.Int64Index([]))
    if add_stdtypes:
        add_basic_std_types(net)
    else:
        net.std_types = {"line": {}, "trafo": {}, "trafo3w": {}}
    for mode in ["pf", "se", "sc", "pf_3ph"]:
        reset_results(net, mode)
    net['user_pf_options'] = dict()
    return net


def create_bus(net, vn_kv, name=None, index=None, geodata=None, type="b",
               zone=None, in_service=True, max_vm_pu=nan,
               min_vm_pu=nan, coords=None, **kwargs):
    """
    Adds one bus in table net["bus"].

    Busses are the nodes of the network that all other elements connect to.

    INPUT:
        **net** (pandapowerNet) - The pandapower network in which the element is created

    OPTIONAL:
        **name** (string, default None) - the name for this bus

        **index** (int, default None) - Force a specified ID if it is available. If None, the \
            index one higher than the highest already existing index is selected.

        **vn_kv** (float) - The grid voltage level.

        **geodata** ((x,y)-tuple, default None) - coordinates used for plotting

        **type** (string, default "b") - Type of the bus. "n" - node,
        "b" - busbar, "m" - muff

        **zone** (string, None) - grid region

        **in_service** (boolean) - True for in_service or False for out of service

        **max_vm_pu** (float, NAN) - Maximum bus voltage in p.u. - necessary for OPF

        **min_vm_pu** (float, NAN) - Minimum bus voltage in p.u. - necessary for OPF

        **coords** (array, default None, shape= (,2L)) - busbar coordinates to plot the bus with multiple points.
            coords is typically a list of tuples (start and endpoint of the busbar) [(x1, y1), (x2, y2)]

    OUTPUT:
        **index** (int) - The unique ID of the created element

    EXAMPLE:
        create_bus(net, name = "bus1")
    """
    if index is not None and index in net["bus"].index:
        raise UserWarning("A bus with index %s already exists" % index)

    if index is None:
        index = get_free_id(net["bus"])

    # store dtypes
    dtypes = net.bus.dtypes

    net.bus.loc[index, ["name", "vn_kv", "type", "zone", "in_service"]] = \
        [name, vn_kv, type, zone, bool(in_service)]

    # and preserve dtypes
    _preserve_dtypes(net.bus, dtypes)

    if geodata is not None:
        if len(geodata) != 2:
            raise UserWarning("geodata must be given as (x, y) tuple")
        net["bus_geodata"].loc[index, ["x", "y"]] = geodata

    if coords is not None:
        net["bus_geodata"].loc[index, "coords"] = coords

    # column needed by OPF. 0. and 2. are the default maximum / minimum voltages
    _create_column_and_set_value(net, index, min_vm_pu, "min_vm_pu", "bus", default_val=0.)
    _create_column_and_set_value(net, index, max_vm_pu, "max_vm_pu", "bus", default_val=2.)

    return index


def create_buses(net, nr_buses, vn_kv, index=None, name=None, type="b", geodata=None,
                 zone=None, in_service=True, max_vm_pu=nan, min_vm_pu=nan, coords=None):
    """
    Adds several buses in table net["bus"] at once.

    Busses are the nodal points of the network that all other elements connect to.

    Input:
        **net** (pandapowerNet) - The pandapower network in which the element is created

        **nr_buses** (int) - The number of buses that is created

    OPTIONAL:
        **name** (string, default None) - the name for this bus

        **index** (int, default None) - Force specified IDs if available. If None, the indices \
            higher than the highest already existing index are selected.

        **vn_kv** (float) - The grid voltage level.

        **geodata** ((x,y)-tuple, default None) - coordinates used for plotting

        **type** (string, default "b") - Type of the bus. "n" - auxilary node,
        "b" - busbar, "m" - muff

        **zone** (string, None) - grid region

        **in_service** (boolean) - True for in_service or False for out of service

        **max_vm_pu** (float, NAN) - Maximum bus voltage in p.u. - necessary for OPF

        **min_vm_pu** (float, NAN) - Minimum bus voltage in p.u. - necessary for OPF

    OUTPUT:
        **index** (int) - The unique indices ID of the created elements

    EXAMPLE:
        create_bus(net, name = "bus1")
    """
    if index is not None:
        for idx in index:
            if idx in net.bus.index:
                raise UserWarning("A bus with index %s already exists" % index)
    else:
        bid = get_free_id(net["bus"])
        index = arange(bid, bid + nr_buses, 1)

    # TODO: not needed when concating anyways?
    # store dtypes
    # dtypes = net.bus.dtypes

    dd = pd.DataFrame(index=index, columns=net.bus.columns)
    dd["vn_kv"] = vn_kv
    dd["type"] = type
    dd["zone"] = zone
    dd["in_service"] = in_service
    dd["name"] = name
    net["bus"] = net["bus"].append(dd)[net["bus"].columns.tolist()]
    # and preserve dtypes
    # _preserve_dtypes(net.bus, dtypes)

    if geodata is not None:
        # works with a 2-tuple or a matching array
        net.bus_geodata = net.bus_geodata.append(pd.DataFrame(
            zeros((len(index), len(net.bus_geodata.columns)), dtype=int), index=index,
            columns=net.bus_geodata.columns))
        net.bus_geodata.loc[index, ["x", "y"]] = geodata
    if coords is not None:
        net.bus_geodata = net.bus_geodata.append(pd.DataFrame(index=index,
                                                              columns=net.bus_geodata.columns))
        net["bus_geodata"].loc[index, "coords"] = coords

    min_vm_pu = min_vm_pu if hasattr(min_vm_pu, "__iter__") else [min_vm_pu]*nr_buses
    min_vm_pu = pd.Series(min_vm_pu, dtype=float)

    if not min_vm_pu.isnull().all():
        if "min_vm_pu" not in net.bus.columns:
            net.bus.loc[:, "min_vm_pu"] = pd.Series()

        net.bus.loc[index, "min_vm_pu"] = min_vm_pu

    max_vm_pu = max_vm_pu if hasattr(max_vm_pu, "__iter__") else [max_vm_pu]*nr_buses
    max_vm_pu = pd.Series(max_vm_pu, dtype=float)

    if not max_vm_pu.isnull().all():
        if "max_vm_pu" not in net.bus.columns:
            net.bus.loc[:, "max_vm_pu"] = pd.Series()

        net.bus.loc[index, "max_vm_pu"] = max_vm_pu

    return index


def create_load(net, bus, p_mw, q_mvar=0, const_z_percent=0, const_i_percent=0, sn_mva=nan,
                name=None, scaling=1., index=None,
                in_service=True, type='wye', max_p_mw=nan, min_p_mw=nan,
                max_q_mvar=nan, min_q_mvar=nan, controllable=nan):
    """
    Adds one load in table net["load"].

    All loads are modelled in the consumer system, meaning load is positive and generation is
    negative active power. Please pay attention to the correct signing of the reactive power as
    well.

    INPUT:
        **net** - The net within this load should be created

        **bus** (int) - The bus id to which the load is connected

    OPTIONAL:
        **p_mw** (float, default 0) - The real power of the load

        - postive value   -> load
        - negative value  -> generation

        **q_mvar** (float, default 0) - The reactive power of the load

        **const_z_percent** (float, default 0) - percentage of p_mw and q_mvar that will be \
            associated to constant impedance load at rated voltage

        **const_i_percent** (float, default 0) - percentage of p_mw and q_mvar that will be \
            associated to constant current load at rated voltage

        **sn_mva** (float, default None) - Nominal power of the load

        **name** (string, default None) - The name for this load

        **scaling** (float, default 1.) - An OPTIONAL scaling factor to be set customly

        **type** (string, 'wye') -  type variable to classify the load: wye/delta

        **index** (int, None) - Force a specified ID if it is available. If None, the index one \
            higher than the highest already existing index is selected.

        **in_service** (boolean) - True for in_service or False for out of service

        **max_p_mw** (float, default NaN) - Maximum active power load - necessary for controllable \
            loads in for OPF

        **min_p_mw** (float, default NaN) - Minimum active power load - necessary for controllable \
            loads in for OPF

        **max_q_mvar** (float, default NaN) - Maximum reactive power load - necessary for \
            controllable loads in for OPF

        **min_q_mvar** (float, default NaN) - Minimum reactive power load - necessary for \
            controllable loads in OPF

        **controllable** (boolean, default NaN) - States, whether a load is controllable or not. \
            Only respected for OPF
            Defaults to False if "controllable" column exists in DataFrame

    OUTPUT:
        **index** (int) - The unique ID of the created element

    EXAMPLE:
        create_load(net, bus=0, p_mw=10., q_mvar=2.)

    """
    if bus not in net["bus"].index.values:
        raise UserWarning("Cannot attach to bus %s, bus does not exist" % bus)

    if index is None:
        index = get_free_id(net["load"])
    if index in net["load"].index:
        raise UserWarning("A load with the id %s already exists" % index)

    # store dtypes
    dtypes = net.load.dtypes

    net.load.loc[index, ["name", "bus", "p_mw", "const_z_percent", "const_i_percent", "scaling",
                         "q_mvar", "sn_mva", "in_service", "type"]] = \
        [name, bus, p_mw, const_z_percent, const_i_percent, scaling, q_mvar, sn_mva,
         bool(in_service), type]

    # and preserve dtypes
    _preserve_dtypes(net.load, dtypes)

    if not isnan(min_p_mw):
        if "min_p_mw" not in net.load.columns:
            net.load.loc[:, "min_p_mw"] = pd.Series()

        net.load.loc[index, "min_p_mw"] = float(min_p_mw)

    if not isnan(max_p_mw):
        if "max_p_mw" not in net.load.columns:
            net.load.loc[:, "max_p_mw"] = pd.Series()

        net.load.loc[index, "max_p_mw"] = float(max_p_mw)

    if not isnan(min_q_mvar):
        if "min_q_mvar" not in net.load.columns:
            net.load.loc[:, "min_q_mvar"] = pd.Series()

        net.load.loc[index, "min_q_mvar"] = float(min_q_mvar)

    if not isnan(max_q_mvar):
        if "max_q_mvar" not in net.load.columns:
            net.load.loc[:, "max_q_mvar"] = pd.Series()

        net.load.loc[index, "max_q_mvar"] = float(max_q_mvar)

    if not isnan(controllable):
        if "controllable" not in net.load.columns:
            net.load.loc[:, "controllable"] = False

        net.load.loc[index, "controllable"] = bool(controllable)
    else:
        if "controllable" in net.load.columns:
            net.load.loc[index, "controllable"] = False

    return index

def create_asymmetric_load(net, bus, p_a_mw=0 , p_b_mw=0 , p_c_mw=0,q_a_mvar=0,\
                q_b_mvar=0, q_c_mvar=0, sn_mva=nan, name=None, scaling=1.,\
                    index=None, in_service=True, type="wye"):

    """

    Adds one 3 phase load in table net["asymmetric_load"].

    All loads are modelled in the consumer system, meaning load is positive and generation is
    negative active power. Please pay attention to the correct signing of the reactive power as
    well.

    INPUT:
        **net** - The net within this load should be created

        **bus** (int) - The bus id to which the load is connected

    OPTIONAL:
        **p_a_mw** (float, default 0) - The real power for Phase A load

		**p_b_mw** (float, default 0) - The real power for Phase B load

		**p_c_mw** (float, default 0) - The real power for Phase C load

        - postive value   -> load
        - negative value  -> generation

        **q_a_mvar** float, default 0) - The reactive power for Phase A load

		**q_b_mvar** float, default 0) - The reactive power for Phase B load

		**q_c_mvar** (float, default 0) - The reactive power for Phase C load

        **sn_kva** (float, default: None) - Nominal power of the load

        **name** (string, default: None) - The name for this load

        **scaling** (float, default: 1.) - An OPTIONAL scaling factor to be set customly

        **type** (string,default: wye) -  type variable to classify three ph load: delta/wye

        **index** (int,default: None) - Force a specified ID if it is available. If None, the index one \
            higher than the highest already existing index is selected.

        **in_service** (boolean) - True for in_service or False for out of service


    OUTPUT:
        **index** (int) - The unique ID of the created element

    EXAMPLE:
		**create_asymmetric_load(net, bus=0, p_c_mw = 9., q_c_mvar = 1.8)**
        Creates a single phase wye type load

    """
    if bus not in net["bus"].index.values:
        raise UserWarning("Cannot attach to bus %s, bus does not exist" % bus)

    if index is None:
        index = get_free_id(net["asymmetric_load"])
    if index in net["asymmetric_load"].index:
        raise UserWarning("A 3 phase asymmetric_load with the id %s already exists" % index)

    # store dtypes
    dtypes = net.asymmetric_load.dtypes

    net.asymmetric_load.loc[index, ["name", "bus", "p_a_mw","p_b_mw","p_c_mw", "scaling",
                         "q_a_mvar","q_b_mvar","q_c_mvar", "sn_mva", "in_service", "type"]] = \
        [name, bus, p_a_mw,p_b_mw,p_c_mw, scaling,
         q_a_mvar,q_b_mvar,q_c_mvar, sn_mva, bool(in_service), type]

    # and preserve dtypes
    _preserve_dtypes(net.asymmetric_load, dtypes)

    return index

# =============================================================================
# def create_impedance_load(net, bus, r_A , r_B , r_C, x_A=0, x_B=0, x_C=0,
#                      sn_mva=nan, name=None, scaling=1.,
#                     index=None, in_service=True, type=None,
#                     ):
#     """
#     Creates a constant impedance load element ABC.
#
#     INPUT:
#         **net** - The net within this constant impedance load should be created
#
#         **bus** (int) - The bus id to which the load is connected
#
#         **sn_mva** (float) - rated power of the load
#
#         **r_A** (float) - Resistance in Phase A
#         **r_B** (float) - Resistance in Phase B
#         **r_C** (float) - Resistance in Phase C
#         **x_A** (float) - Reactance in Phase A
#         **x_B** (float) - Reactance in Phase B
#         **x_C** (float) - Reactance in Phase C
#
#
#         **kwargs are passed on to the create_load function
#
#     OUTPUT:
#         **index** (int) - The unique ID of the created load
#
#     All elements are modeled from a consumer point of view. Active power will therefore always be
#     positive, reactive power will be negative for inductive behaviour and positive for capacitive
#     behaviour.
#     """
#     if bus not in net["bus"].index.values:
#         raise UserWarning("Cannot attach to bus %s, bus does not exist" % bus)
#
#     if index is None:
#         index = get_free_id(net["asymmetric_load"])
#     if index in net["impedance_load"].index:
#         raise UserWarning("A 3 phase asymmetric_load with the id %s already exists" % index)
#
#     # store dtypes
#     dtypes = net.impedance_load.dtypes
#
#     net.impedance_load.loc[index, ["name", "bus", "r_A","r_B","r_C", "scaling",
#                       "x_A","x_B","x_C","sn_mva", "in_service", "type"]] = \
#     [name, bus, r_A,r_B,r_C, scaling,
#       x_A,x_B,x_C,sn_mva, bool(in_service), type]
#
#     # and preserve dtypes
#     _preserve_dtypes(net.impedance_load, dtypes)
#
#     return index
#
# =============================================================================


def create_loads(net, buses, p_mw, q_mvar=0, const_z_percent=0, const_i_percent=0, sn_mva=nan,
                 name=None, scaling=1., index=None, in_service=True, type=None, max_p_mw=nan, min_p_mw=nan,
                 max_q_mvar=nan, min_q_mvar=nan, controllable=nan):
    """
    Adds a number of loads in table net["load"].

    All loads are modelled in the consumer system, meaning load is positive and generation is
    negative active power. Please pay attention to the correct signing of the reactive power as
    well.

    INPUT:
        **net** - The net within this load should be created

        **buses** (list of int) - A list of bus ids to which the loads are connected

    OPTIONAL:
        **p_mw** (list of floats) - The real power of the loads

        - postive value   -> load
        - negative value  -> generation

        **q_mvar** (list of floats, default 0) - The reactive power of the loads

        **const_z_percent** (list of floats, default 0) - percentage of p_mw and q_mvar that will \
            be associated to constant impedance loads at rated voltage

        **const_i_percent** (list of floats, default 0) - percentage of p_mw and q_mvar that will \
            be associated to constant current load at rated voltage

        **sn_mva** (list of floats, default None) - Nominal power of the loads

        **name** (list of strings, default None) - The name for this load

        **scaling** (list of floats, default 1.) - An OPTIONAL scaling factor to be set customly

        **type** (string, None) -  type variable to classify the load

        **index** (list of int, None) - Force a specified ID if it is available. If None, the index\
            is set to a range between one higher than the highest already existing index and the \
            length of loads that shall be created.

        **in_service** (list of boolean) - True for in_service or False for out of service

        **max_p_mw** (list of floats, default NaN) - Maximum active power load - necessary for \
            controllable loads in for OPF

        **min_p_mw** (list of floats, default NaN) - Minimum active power load - necessary for \
            controllable loads in for OPF

        **max_q_mvar** (list of floats, default NaN) - Maximum reactive power load - necessary for \
            controllable loads in for OPF

        **min_q_mvar** (list of floats, default NaN) - Minimum reactive power load - necessary for \
            controllable loads in OPF

        **controllable** (list of boolean, default NaN) - States, whether a load is controllable \
            or not. Only respected for OPF
            Defaults to False if "controllable" column exists in DataFrame

    OUTPUT:
        **index** (int) - The unique IDs of the created elements

    EXAMPLE:
        create_loads(net, buses=[0, 2], p_mw=[10., 5.], q_mvar=[2., 0.])

    """
    if np_any(~isin(buses, net["bus"].index.values)):
        raise UserWarning("Cannot attach to buses %s, they does not exist"
                          % net["bus"].index.values[~isin(net["bus"].index.values, buses)])

    if index is None:
        bid = get_free_id(net["load"])
        index = arange(bid, bid + len(buses), 1)
    elif np_any(isin(index, net["load"].index.values)):
        raise UserWarning("Loads with the ids %s already exists"
                          % net["load"].index.values[isin(net["load"].index.values, index)])

    # store dtypes
    dtypes = net.load.dtypes

    dd = pd.DataFrame(index=index, columns=net.load.columns)
    dd["bus"] = buses
    dd["p_mw"] = p_mw
    dd["q_mvar"] = q_mvar
    dd["sn_mva"] = sn_mva
    dd["const_z_percent"] = const_z_percent
    dd["const_i_percent"] = const_i_percent
    dd["scaling"] = scaling
    dd["in_service"] = in_service
    dd["name"] = name
    dd["type"] = type
    net["load"] = net["load"].append(dd)[net["load"].columns.tolist()]

    # and preserve dtypes
    _preserve_dtypes(net.load, dtypes)

    if not isnan(min_p_mw):
        if "min_p_mw" not in net.load.columns:
            net.load.loc[:, "min_p_mw"] = pd.Series()

        net.load.loc[index, "min_p_mw"] = min_p_mw.astype(float64)

    if not isnan(max_p_mw):
        if "max_p_mw" not in net.load.columns:
            net.load.loc[:, "max_p_mw"] = pd.Series()

        net.load.loc[index, "max_p_mw"] = max_p_mw.astype(float64)

    if not isnan(min_q_mvar):
        if "min_q_mvar" not in net.load.columns:
            net.load.loc[:, "min_q_mvar"] = pd.Series()

        net.load.loc[index, "min_q_mvar"] = min_q_mvar.astype(float64)

    if not isnan(max_q_mvar):
        if "max_q_mvar" not in net.load.columns:
            net.load.loc[:, "max_q_mvar"] = pd.Series()

        net.load.loc[index, "max_q_mvar"] = max_q_mvar.astype(float64)

    if not np_all(isnan(controllable)):
        if "controllable" not in net.load.columns:
            net.load.loc[:, "controllable"] = False

        net.load.loc[index, "controllable"] = controllable.astype(bool)
    else:
        if "controllable" in net.load.columns:
            net.load.loc[index, "controllable"] = False

    return index


def create_load_from_cosphi(net, bus, sn_mva, cos_phi, mode, **kwargs):

    """
    Creates a load element from rated power and power factor cos(phi).

    INPUT:
        **net** - The net within this static generator should be created

        **bus** (int) - The bus id to which the load is connected

        **sn_mva** (float) - rated power of the load

        **cos_phi** (float) - power factor cos_phi

        **mode** (str) - "ind" for inductive or "cap" for capacitive behaviour

        **kwargs are passed on to the create_load function

    OUTPUT:
        **index** (int) - The unique ID of the created load

    All elements are modeled from a consumer point of view. Active power will therefore always be
    positive, reactive power will be negative for inductive behaviour and positive for capacitive
    behaviour.
    """
    from pandapower.toolbox import pq_from_cosphi
    p_mw, q_mvar = pq_from_cosphi(sn_mva, cos_phi, qmode=mode, pmode="load")
    return create_load(net, bus, sn_mva=sn_mva, p_mw=p_mw, q_mvar=q_mvar, **kwargs)


def create_sgen(net, bus, p_mw, q_mvar=0, sn_mva=nan, name=None, index=None,
                scaling=1., type='wye', in_service=True, max_p_mw=nan, min_p_mw=nan,
                max_q_mvar=nan, min_q_mvar=nan, controllable=nan, k=nan, rx=nan,
                current_source=True):
    """
    Adds one static generator in table net["sgen"].

    Static generators are modelled as positive and constant PQ power. This element is used to model generators
    with a constant active and reactive power feed-in. If you want to model a voltage controlled
    generator, use the generator element instead.

    gen, sgen and ext_grid in the grid are modelled in the generator system!
    If you want to model the generation of power, you have to assign a positive active power
    to the generator. Please pay attention to the correct signing of the
    reactive power as well (positive for injection and negative for consumption).

    INPUT:
        **net** - The net within this static generator should be created

        **bus** (int) - The bus id to which the static generator is connected

        **p_mw** (float) - The real power of the static generator  (positive for generation!)

    OPTIONAL:

        **q_mvar** (float, 0) - The reactive power of the sgen

        **sn_mva** (float, None) - Nominal power of the sgen

        **name** (string, None) - The name for this sgen

        **index** (int, None) - Force a specified ID if it is available. If None, the index one \
            higher than the highest already existing index is selected.

        **scaling** (float, 1.) - An OPTIONAL scaling factor to be set customly

        **type** (string, None) -  Three phase Connection type of the static generator: wye/delta

        **in_service** (boolean) - True for in_service or False for out of service

        **max_p_mw** (float, NaN) - Maximum active power injection - necessary for \
            controllable sgens in OPF

        **min_p_mw** (float, NaN) - Minimum active power injection - necessary for \
            controllable sgens in OPF

        **max_q_mvar** (float, NaN) - Maximum reactive power injection - necessary for \
            controllable sgens in OPF

        **min_q_mvar** (float, NaN) - Minimum reactive power injection - necessary for \
            controllable sgens in OPF

        **controllable** (bool, NaN) - Whether this generator is controllable by the optimal
        powerflow
            Defaults to False if "controllable" column exists in DataFrame

        **k** (float, NaN) - Ratio of nominal current to short circuit current

        **rx** (float, NaN) - R/X ratio for short circuit impedance. Only relevant if type is \
            specified as motor so that sgen is treated as asynchronous motor

        **current_source** (bool, True) - Model this sgen as a current source during short-\
            circuit calculations; useful in some cases, for example the simulation of full-\
            size converters per IEC 60909-0:2016.

    OUTPUT:
        **index** (int) - The unique ID of the created sgen

    EXAMPLE:
        create_sgen(net, 1, p_mw = -120)

    """
    if bus not in net["bus"].index.values:
        raise UserWarning("Cannot attach to bus %s, bus does not exist" % bus)

    if index is None:
        index = get_free_id(net["sgen"])

    if index in net["sgen"].index:
        raise UserWarning("A static generator with the id %s already exists" % index)

    # store dtypes
    dtypes = net.sgen.dtypes

    net.sgen.loc[index, ["name", "bus", "p_mw", "scaling",
                         "q_mvar", "sn_mva", "in_service", "type",
                         "current_source"]] = \
        [name, bus, p_mw, scaling, q_mvar, sn_mva, bool(in_service), type, current_source]

    # and preserve dtypes
    _preserve_dtypes(net.sgen, dtypes)

    if not isnan(min_p_mw):
        if "min_p_mw" not in net.sgen.columns:
            net.sgen.loc[:, "min_p_mw"] = pd.Series()

        net.sgen.loc[index, "min_p_mw"] = float(min_p_mw)

    if not isnan(max_p_mw):
        if "max_p_mw" not in net.sgen.columns:
            net.sgen.loc[:, "max_p_mw"] = pd.Series()

        net.sgen.loc[index, "max_p_mw"] = float(max_p_mw)

    if not isnan(min_q_mvar):
        if "min_q_mvar" not in net.sgen.columns:
            net.sgen.loc[:, "min_q_mvar"] = pd.Series()

        net.sgen.loc[index, "min_q_mvar"] = float(min_q_mvar)

    if not isnan(max_q_mvar):
        if "max_q_mvar" not in net.sgen.columns:
            net.sgen.loc[:, "max_q_mvar"] = pd.Series()

        net.sgen.loc[index, "max_q_mvar"] = float(max_q_mvar)

    if not isnan(controllable):
        if "controllable" not in net.sgen.columns:
            net.sgen.loc[:, "controllable"] = False

        net.sgen.loc[index, "controllable"] = bool(controllable)
    else:
        if "controllable" in net.sgen.columns:
            net.sgen.loc[index, "controllable"] = False

    if not isnan(k):
        if "k" not in net.sgen.columns:
            net.sgen.loc[:, "k"] = pd.Series()

        net.sgen.loc[index, "k"] = float(k)

    if not isnan(rx):
        if "rx" not in net.sgen.columns:
            net.sgen.loc[:, "rx"] = pd.Series()

        net.sgen.loc[index, "rx"] = float(rx)

    return index

# =============================================================================
# Create 3ph Sgen
# =============================================================================

def create_asymmetric_sgen(net, bus, p_a_mw=0,p_b_mw=0,p_c_mw=0, q_a_mvar=0, q_b_mvar=0, q_c_mvar=0, sn_mva=nan,
                    name=None, index=None, scaling=1., type='wye', in_service=True,
                     k=nan, rx=nan):
    """create_asymmetric_sgen(net, bus, p_a_mw=0, q_a_mvar=0,p_b_mw=0, q_b_mvar=0,\
				p_c_mw=0, q_c_mvar=0,sn_kva=nan, name=None, index=None, \
                scaling=1., type=None, in_service=True, max_p_mw=nan, min_p_kw=nan, \
                max_q_mvar=nan, min_q_kvar=nan, controllable=nan, k=nan, rx=nan)
    Adds one static generator in table net["asymmetric_sgen"].

    Static generators are modelled as negative  PQ loads. This element is used to model generators
    with a constant active and reactive power feed-in. If you want to model a voltage controlled
    generator, use the generator element instead.

    All elements in the grid are modelled in the consumer system, including generators!
    If you want to model the generation of power, you have to assign a negative active power
    to the generator. Please pay attention to the correct signing of the
    reactive power as well.

    INPUT:
        **net** - The net within this static generator should be created

        **bus** (int) - The bus id to which the static generator is connected

        **p_a_mw** (float) - The real power of the static generator : Phase A (negative for generation!)

        **p_b_mw** (float) - The real power of the static generator : Phase B(negative for generation!)

        **p_c_mw** (float) - The real power of the static generator : Phase C (negative for generation!)
    OPTIONAL:

        **q_a_mvar** (float, default 0) - The reactive power of the sgen : Phase A

        **q_b_mvar** (float, default 0) - The reactive power of the sgen : Phase B

        **q_c_mvar** (float, default 0) - The reactive power of the sgen : Phase C

        **sn_kva** (float, default None) - Nominal power of the sgen

        **name** (string, default None) - The name for this sgen

        **index** (int, None) - Force a specified ID if it is available. If None, the index one \
            higher than the highest already existing index is selected.

        **scaling** (float, 1.) - An OPTIONAL scaling factor to be set customly

        **type** (string, 'wye') -  Three phase Connection type of the static generator: wye/delta

        **in_service** (boolean) - True for in_service or False for out of service

        **k** (float, NaN) - Ratio of nominal current to short circuit current

        **rx** (float, NaN) - R/X ratio for short circuit impedance. Only relevant if type is \
            specified as motor so that sgen is treated as asynchronous motor

    OUTPUT:
        **index** (int) - The unique ID of the created sgen

    EXAMPLE:
        create_asymmetric_sgen(net, 1, p_b_mw = -120)

    """
    if bus not in net["bus"].index.values:
        raise UserWarning("Cannot attach to bus %s, bus does not exist" % bus)

    if index is None:
        index = get_free_id(net["asymmetric_sgen"])

    if index in net["asymmetric_sgen"].index:
        raise UserWarning("A static generator with the id %s already exists" % index)

    # store dtypes
    dtypes = net.asymmetric_sgen.dtypes

    net.asymmetric_sgen.loc[index, ["name", "bus", "p_a_mw","p_b_mw","p_c_mw", "scaling",
                         "q_a_mvar", "q_b_mvar", "q_c_mvar","sn_mva", "in_service", "type"]] = \
        [name, bus, p_a_mw, p_b_mw, p_c_mw, scaling, q_a_mvar, q_b_mvar, q_c_mvar, sn_mva, bool(in_service), type]

    # and preserve dtypes
    _preserve_dtypes(net.asymmetric_sgen, dtypes)

    if not isnan(k):
        if "k" not in net.asymmetric_sgen.columns:
            net.asymmetric_sgen.loc[:, "k"] = pd.Series()

        net.asymmetric_sgen.loc[index, "k"] = float(k)

    if not isnan(rx):
        if "rx" not in net.asymmetric_sgen.columns:
            net.asymmetric_sgen.loc[:, "rx"] = pd.Series()

        net.asymmetric_sgen.loc[index, "rx"] = float(rx)

    return index

def create_sgen_from_cosphi(net, bus, sn_mva, cos_phi, mode, **kwargs):
    """
    Creates an sgen element from rated power and power factor cos(phi).

    INPUT:
        **net** - The net within this static generator should be created

        **bus** (int) - The bus id to which the static generator is connected

        **sn_mva** (float) - rated power of the generator

        **cos_phi** (float) - power factor cos_phi

        **mode** (str) - "ind" for inductive or "cap" for capacitive behaviour

    OUTPUT:
        **index** (int) - The unique ID of the created sgen

    gen, sgen, and ext_grid are modelled in the generator point of view. Active power
    will therefore be postive por generation, and reactive power will be negative for consumption behaviour and
    positive for generation behaviour.
    """
    from pandapower.toolbox import pq_from_cosphi
    p_mw, q_mvar = pq_from_cosphi(sn_mva, cos_phi, qmode=mode, pmode="gen")
    return create_sgen(net, bus, sn_mva=sn_mva, p_mw=p_mw, q_mvar=q_mvar, **kwargs)


def create_storage(net, bus, p_mw, max_e_mwh, q_mvar=0, sn_mva=nan, soc_percent=nan, min_e_mwh=0.0,
                   name=None, index=None, scaling=1., type=None, in_service=True, max_p_mw=nan,
                   min_p_mw=nan, max_q_mvar=nan, min_q_mvar=nan, controllable=nan):
    """
    Adds a storage to the network.

    In order to simulate a storage system it is possible to use sgens or loads to model the
    discharging or charging state. The power of a storage can be positive or negative, so the use
    of either a sgen or a load is (per definition of the elements) not correct.
    To overcome this issue, a storage element can be created.

    As pandapower is not a time dependend simulation tool and there is no time domain parameter in
    default power flow calculations, the state of charge (SOC) is not updated during any power flow
    calculation.
    The implementation of energy content related parameters in the storage element allows to create
    customized, time dependend simulations by running several power flow calculations and updating
    variables manually.

    INPUT:
        **net** - The net within this storage should be created

        **bus** (int) - The bus id to which the storage is connected

        **p_mw** (float) - The momentary real power of the storage \
            (positive for charging, negative for discharging)

        **max_e_mwh** (float) - The maximum energy content of the storage \
            (maximum charge level)

    OPTIONAL:
        **q_mvar** (float, default 0) - The reactive power of the storage

        **sn_mva** (float, default None) - Nominal power of the storage

        **soc_percent** (float, NaN) - The state of charge of the storage

        **min_e_mwh** (float, 0) - The minimum energy content of the storage \
            (minimum charge level)

        **name** (string, default None) - The name for this storage

        **index** (int, None) - Force a specified ID if it is available. If None, the index one \
            higher than the highest already existing index is selected.

        **scaling** (float, 1.) - An OPTIONAL scaling factor to be set customly

        **type** (string, None) -  type variable to classify the storage

        **in_service** (boolean) - True for in_service or False for out of service

        **max_p_mw** (float, NaN) - Maximum active power injection - necessary for a \
            controllable storage in OPF

        **min_p_mw** (float, NaN) - Minimum active power injection - necessary for a \
            controllable storage in OPF

        **max_q_mvar** (float, NaN) - Maximum reactive power injection - necessary for a \
            controllable storage in OPF

        **min_q_mvar** (float, NaN) - Minimum reactive power injection - necessary for a \
            controllable storage in OPF

        **controllable** (bool, NaN) - Whether this storage is controllable by the optimal
        powerflow
            Defaults to False if "controllable" column exists in DataFrame

    OUTPUT:
        **index** (int) - The unique ID of the created storage

    EXAMPLE:
        create_storage(net, 1, p_mw = -30, max_e_mwh = 60, soc_percent = 1.0, min_e_mwh = 5)

    """
    if bus not in net["bus"].index.values:
        raise UserWarning("Cannot attach to bus %s, bus does not exist" % bus)

    if index is None:
        index = get_free_id(net["storage"])

    if index in net["storage"].index:
        raise UserWarning("A storage with the id %s already exists" % index)

    # store dtypes
    dtypes = net.storage.dtypes

    net.storage.loc[index, ["name", "bus", "p_mw", "q_mvar", "sn_mva", "scaling",
                            "soc_percent", "min_e_mwh", "max_e_mwh", "in_service", "type"]] = \
        [name, bus, p_mw, q_mvar, sn_mva, scaling,
         soc_percent, min_e_mwh, max_e_mwh, bool(in_service), type]

    # and preserve dtypes
    _preserve_dtypes(net.storage, dtypes)

    # check for OPF parameters and add columns to network table
    if not isnan(min_p_mw):
        if "min_p_mw" not in net.storage.columns:
            net.storage.loc[:, "min_p_mw"] = pd.Series()

        net.storage.loc[index, "min_p_mw"] = float(min_p_mw)

    if not isnan(max_p_mw):
        if "max_p_mw" not in net.storage.columns:
            net.storage.loc[:, "max_p_mw"] = pd.Series()

        net.storage.loc[index, "max_p_mw"] = float(max_p_mw)

    if not isnan(min_q_mvar):
        if "min_q_mvar" not in net.storage.columns:
            net.storage.loc[:, "min_q_mvar"] = pd.Series()

        net.storage.loc[index, "min_q_mvar"] = float(min_q_mvar)

    if not isnan(max_q_mvar):
        if "max_q_mvar" not in net.storage.columns:
            net.storage.loc[:, "max_q_mvar"] = pd.Series()

        net.storage.loc[index, "max_q_mvar"] = float(max_q_mvar)

    if not isnan(controllable):
        if "controllable" not in net.storage.columns:
            net.storage.loc[:, "controllable"] = False

        net.storage.loc[index, "controllable"] = bool(controllable)
    else:
        if "controllable" in net.storage.columns:
            net.storage.loc[index, "controllable"] = False

    return index


def _create_column_and_set_value(net, index, variable, column, element, default_val=nan):
    # if variable (e.g. p_mw) is not None and column (e.g. "p_mw") doesn't exist in element (e.g. "gen") table
    # create this column and write the value of variable to the index of this element
    if not isnan(variable):
        if column not in net[element].columns:
            net[element].loc[:, column] = float(default_val)
        net[element].at[index, column] = float(variable)
    return net


def create_gen(net, bus, p_mw, vm_pu=1., sn_mva=nan, name=None, index=None, max_q_mvar=nan,
               min_q_mvar=nan, min_p_mw=nan, max_p_mw=nan, min_vm_pu=nan, max_vm_pu=nan,
               scaling=1., type=None, slack=False, controllable=nan, vn_kv=nan,
               xdss_pu=nan, rdss_pu=nan, cos_phi=nan, in_service=True):
    """
    Adds a generator to the network.

    Generators are always modelled as voltage controlled PV nodes, which is why the input parameter
    is active power and a voltage set point. If you want to model a generator as PQ load with fixed
    reactive power and variable voltage, please use a static generator instead.

    INPUT:
        **net** - The net within this generator should be created

        **bus** (int) - The bus id to which the generator is connected

    OPTIONAL:
        **p_mw** (float, default 0) - The real power of the generator (positive for generation!)

        **vm_pu** (float, default 0) - The voltage set point of the generator.

        **sn_mva** (float, None) - Nominal power of the generator

        **name** (string, None) - The name for this generator

        **index** (int, None) - Force a specified ID if it is available. If None, the index one \
            higher than the highest already existing index is selected.

        **scaling** (float, 1.0) - scaling factor which for the active power of the generator

        **type** (string, None) - type variable to classify generators

        **controllable** (bool, NaN) - True: p_mw, q_mvar and vm_pu limits are enforced for this generator in OPF
                                        False: p_mw and vm_pu setpoints are enforced and *limits are ignored*.
                                        defaults to True if "controllable" column exists in DataFrame
        powerflow

        **vn_kv** (float, NaN) - Rated voltage of the generator for short-circuit calculation

        **xdss_pu** (float, NaN) - Subtransient generator reactance for short-circuit calculation

        **rdss_pu** (float, NaN) - Subtransient generator resistance for short-circuit calculation

        **cos_phi** (float, NaN) - Rated cosine phi of the generator for short-circuit calculation

        **in_service** (bool, True) - True for in_service or False for out of service

        **max_p_mw** (float, default NaN) - Maximum active power injection - necessary for OPF

        **min_p_mw** (float, default NaN) - Minimum active power injection - necessary for OPF

        **max_q_mvar** (float, default NaN) - Maximum reactive power injection - necessary for OPF

        **min_q_mvar** (float, default NaN) - Minimum reactive power injection - necessary for OPF

        **min_vm_pu** (float, default NaN) - Minimum voltage magnitude. If not set the bus voltage limit is taken.
                                           - necessary for OPF.

        **max_vm_pur** (float, default NaN) - Maximum voltage magnitude. If not set the bus voltage limit is taken.
                                            - necessary for OPF

    OUTPUT:
        **index** (int) - The unique ID of the created generator

    EXAMPLE:
        create_gen(net, 1, p_mw = 120, vm_pu = 1.02)

    """
    if bus not in net["bus"].index.values:
        raise UserWarning("Cannot attach to bus %s, bus does not exist" % bus)

    if index is None:
        index = get_free_id(net["gen"])

    if index in net["gen"].index:
        raise UserWarning("A generator with the id %s already exists" % index)

    # store dtypes
    dtypes = net.gen.dtypes

    columns = ["name", "bus", "p_mw", "vm_pu", "sn_mva", "type", "slack", "in_service",
               "scaling"]
    variables = [name, bus, p_mw, vm_pu, sn_mva, type, slack, bool(in_service), scaling]
    net.gen.loc[index, columns] = variables

    # and preserve dtypes
    _preserve_dtypes(net.gen, dtypes)

    # OPF limits
    if not isnan(controllable):
        if "controllable" not in net.gen.columns:
            net.gen.loc[:, "controllable"] = True
        net.gen.at[index, "controllable"] = bool(controllable)
    elif "controllable" in net.gen.columns:
        net.gen.at[index, "controllable"] = True
    # P limits for OPF if controllable == True
    net = _create_column_and_set_value(net, index, min_p_mw, "min_p_mw", "gen")
    net = _create_column_and_set_value(net, index, max_p_mw, "max_p_mw", "gen")
    # Q limits for OPF if controllable == True
    net = _create_column_and_set_value(net, index, min_q_mvar, "min_q_mvar", "gen")
    net = _create_column_and_set_value(net, index, max_q_mvar, "max_q_mvar", "gen")
    # V limits for OPF if controllable == True
    net = _create_column_and_set_value(net, index, max_vm_pu, "max_vm_pu", "gen", default_val=2.)
    net = _create_column_and_set_value(net, index, min_vm_pu, "min_vm_pu", "gen", default_val=0.)

    # Short circuit calculation limits
    net = _create_column_and_set_value(net, index, vn_kv, "vn_kv", "gen")
    net = _create_column_and_set_value(net, index, cos_phi, "cos_phi", "gen")

    if not isnan(xdss_pu):
        if "xdss_pu" not in net.gen.columns:
            net.gen.loc[:, "xdss_pu"] = pd.Series()
        if "rdss_pu" not in net.gen.columns:
            net.gen.loc[:, "rdss_pu"] = pd.Series()
        net.gen.at[index, "xdss_pu"] = float(xdss_pu)

    net = _create_column_and_set_value(net, index, rdss_pu, "rdss_pu", "gen")

    return index


def create_ext_grid(net, bus, vm_pu=1.0, va_degree=0., name=None, in_service=True,
                    s_sc_max_mva=nan, s_sc_min_mva=nan, rx_max=nan, rx_min=nan,
                    max_p_mw=nan, min_p_mw=nan, max_q_mvar=nan, min_q_mvar=nan,
                    index=None,r0x0_max=nan,x0x_max=nan, **kwargs):
    """
    Creates an external grid connection.

    External grids represent the higher level power grid connection and are modelled as the slack
    bus in the power flow calculation.

    INPUT:
        **net** - pandapower network

        **bus** (int) - bus where the slack is connected

    OPTIONAL:
        **vm_pu** (float, default 1.0) - voltage at the slack node in per unit

        **va_degree** (float, default 0.) - voltage angle at the slack node in degrees*

        **name** (string, default None) - name of of the external grid

        **in_service** (boolean) - True for in_service or False for out of service

        **s_sc_max_mva** (float, NaN) - maximal short circuit apparent power to calculate internal \
            impedance of ext_grid for short circuit calculations

        **s_sc_min_mva** (float, NaN) - minimal short circuit apparent power to calculate internal \
            impedance of ext_grid for short circuit calculations

        **rx_max** (float, NaN) - maximal R/X-ratio to calculate internal impedance of ext_grid \
            for short circuit calculations

        **rx_min** (float, NaN) - minimal R/X-ratio to calculate internal impedance of ext_grid \
            for short circuit calculations

        **max_p_mw** (float, NaN) - Maximum active power injection. Only respected for OPF

        **min_p_mw** (float, NaN) - Minimum active power injection. Only respected for OPF

        **max_q_mvar** (float, NaN) - Maximum reactive power injection. Only respected for OPF

        **min_q_mvar** (float, NaN) - Minimum reactive power injection. Only respected for OPF

        **r0x0_max** (float, NaN) - maximal R/X-ratio to calculate Zero sequence
        internal impedance of ext_grid

        **x0x_max** (float, NaN) - maximal X0/X-ratio to calculate Zero sequence
        internal impedance of ext_grid

        ** only considered in loadflow if calculate_voltage_angles = True

    EXAMPLE:
        create_ext_grid(net, 1, voltage = 1.03)

        For three phase load flow

        create_ext_grid(net, 1, voltage = 1.03,s_sc_max_mva= 1000, rx_max=0.1,r0x0_max=0.1,x0x_max= 1.0 )
    """
    if bus not in net["bus"].index.values:
        raise UserWarning("Cannot attach to bus %s, bus does not exist" % bus)

    if index is not None and index in net["ext_grid"].index:
        raise UserWarning("An external grid with with index %s already exists" % index)

    if index is None:
        index = get_free_id(net["ext_grid"])

    # store dtypes
    dtypes = net.ext_grid.dtypes

    net.ext_grid.loc[index, ["bus", "name", "vm_pu", "va_degree", "in_service"]] = \
        [bus, name, vm_pu, va_degree, bool(in_service)]

    if not isnan(s_sc_max_mva):
        if "s_sc_max_mva" not in net.ext_grid.columns:
            net.ext_grid.loc[:, "s_sc_max_mva"] = pd.Series()

        net.ext_grid.at[index, "s_sc_max_mva"] = float(s_sc_max_mva)

    if not isnan(s_sc_min_mva):
        if "s_sc_min_mva" not in net.ext_grid.columns:
            net.ext_grid.loc[:, "s_sc_min_mva"] = pd.Series()

        net.ext_grid.at[index, "s_sc_min_mva"] = float(s_sc_min_mva)

    if not isnan(rx_min):
        if "rx_min" not in net.ext_grid.columns:
            net.ext_grid.loc[:, "rx_min"] = pd.Series()

        net.ext_grid.at[index, "rx_min"] = float(rx_min)

    if not isnan(rx_max):
        if "rx_max" not in net.ext_grid.columns:
            net.ext_grid.loc[:, "rx_max"] = pd.Series()

        net.ext_grid.at[index, "rx_max"] = float(rx_max)

    if not isnan(min_p_mw):
        if "min_p_mw" not in net.ext_grid.columns:
            net.ext_grid.loc[:, "min_p_mw"] = pd.Series()

        net.ext_grid.loc[index, "min_p_mw"] = float(min_p_mw)

    if not isnan(max_p_mw):
        if "max_p_mw" not in net.ext_grid.columns:
            net.ext_grid.loc[:, "max_p_mw"] = pd.Series()

        net.ext_grid.loc[index, "max_p_mw"] = float(max_p_mw)

    if not isnan(min_q_mvar):
        if "min_q_mvar" not in net.ext_grid.columns:
            net.ext_grid.loc[:, "min_q_mvar"] = pd.Series()

        net.ext_grid.loc[index, "min_q_mvar"] = float(min_q_mvar)

    if not isnan(max_q_mvar):
        if "max_q_mvar" not in net.ext_grid.columns:
            net.ext_grid.loc[:, "max_q_mvar"] = pd.Series()

        net.ext_grid.loc[index, "max_q_mvar"] = float(max_q_mvar)
    if not isnan(x0x_max):
        if "x0x_max" not in net.ext_grid.columns:
            net.ext_grid.loc[:, "x0x_max"] = pd.Series()

        net.ext_grid.loc[index, "x0x_max"] = float(x0x_max)
    if not isnan(r0x0_max):
        if "r0x0_max" not in net.ext_grid.columns:
            net.ext_grid.loc[:, "r0x0_max"] = pd.Series()

        net.ext_grid.loc[index, "r0x0_max"] = float(r0x0_max)
        # and preserve dtypes
    _preserve_dtypes(net.ext_grid, dtypes)
    return index


def create_line(net, from_bus, to_bus, length_km, std_type, name=None, index=None, geodata=None,
                df=1., parallel=1, in_service=True, max_loading_percent=nan, alpha=None,
                temperature_degree_celsius=None):
    """
    Creates a line element in net["line"]
    The line parameters are defined through the standard type library.


    INPUT:
        **net** - The net within this line should be created

        **from_bus** (int) - ID of the bus on one side which the line will be connected with

        **to_bus** (int) - ID of the bus on the other side which the line will be connected with

        **length_km** (float) - The line length in km

        **std_type** (string) - Name of a standard linetype :

                                - Pre-defined in standard_linetypes

                                **or**

                                - Customized std_type made using **create_std_type()**

    OPTIONAL:
        **name** (string, None) - A custom name for this line

        **index** (int, None) - Force a specified ID if it is available. If None, the index one \
            higher than the highest already existing index is selected.

        **geodata**
        (array, default None, shape= (,2L)) -
        The linegeodata of the line. The first row should be the coordinates
        of bus a and the last should be the coordinates of bus b. The points
        in the middle represent the bending points of the line

        **in_service** (boolean, True) - True for in_service or False for out of service

        **df** (float, 1) - derating factor: maximal current of line in relation to nominal current \
            of line (from 0 to 1)

        **parallel** (integer, 1) - number of parallel line systems

        **max_loading_percent (float)** - maximum current loading (only needed for OPF)

    OUTPUT:
        **index** (int) - The unique ID of the created line

    EXAMPLE:
        create_line(net, "line1", from_bus = 0, to_bus = 1, length_km=0.1,  std_type="NAYY 4x50 SE")

    """

    # check if bus exist to attach the line to
    for b in [from_bus, to_bus]:
        if b not in net["bus"].index.values:
            raise UserWarning("Line %s tries to attach to non-existing bus %s" % (name, b))

    if index is None:
        index = get_free_id(net["line"])

    if index in net["line"].index:
        raise UserWarning("A line with index %s already exists" % index)

    v = {
        "name": name, "length_km": length_km, "from_bus": from_bus,
        "to_bus": to_bus, "in_service": bool(in_service), "std_type": std_type,
        "df": df, "parallel": parallel
    }

    lineparam = load_std_type(net, std_type, "line")
    v.update({
        "r_ohm_per_km": lineparam["r_ohm_per_km"],
        "x_ohm_per_km": lineparam["x_ohm_per_km"],
        "c_nf_per_km": lineparam["c_nf_per_km"],
        "max_i_ka": lineparam["max_i_ka"]
    })
    v["g_us_per_km"] = lineparam["g_us_per_km"] if "g_us_per_km" in lineparam else 0.

    if "type" in lineparam:
        v["type"] = lineparam["type"]

    # if net.line column already has alpha, add it from std_type
    if "alpha" in net.line.columns and "alpha" in lineparam:
        v["alpha"] = lineparam["alpha"]

    # store dtypes
    dtypes = net.line.dtypes

    net.line.loc[index, list(v.keys())] = list(v.values())

    # and preserve dtypes
    _preserve_dtypes(net.line, dtypes)

    if geodata is not None:
        net["line_geodata"].loc[index, "coords"] = None
        net["line_geodata"].at[index, "coords"] = geodata

    if not isnan(max_loading_percent):
        if "max_loading_percent" not in net.line.columns:
            net.line.loc[:, "max_loading_percent"] = pd.Series()

        net.line.loc[index, "max_loading_percent"] = float(max_loading_percent)

    if alpha is not None:
        if "alpha" not in net.line.columns:
            net.line.loc[:, "alpha"] = pd.Series()
        net.line.loc[index, "alpha"] = alpha

    if temperature_degree_celsius is not None:
        if "temperature_degree_celsius" not in net.line.columns:
            net.line.loc[:, "temperature_degree_celsius"] = pd.Series()
        net.line.loc[index, "temperature_degree_celsius"] = temperature_degree_celsius

    return index


def create_line_from_parameters(net, from_bus, to_bus, length_km, r_ohm_per_km, x_ohm_per_km,
                                c_nf_per_km, max_i_ka,
                                name=None, index=None, type=None,
                                geodata=None, in_service=True, df=1.,
                                parallel=1, g_us_per_km=0.,
                                max_loading_percent=nan, alpha=None,
                                temperature_degree_celsius=None,
                                r0_ohm_per_km= nan, x0_ohm_per_km=nan,
                                c0_nf_per_km=nan,g0_us_per_km=0, **kwargs):
    """
    Creates a line element in net["line"] from line parameters.

    INPUT:
        **net** - The net within this line should be created

        **from_bus** (int) - ID of the bus on one side which the line will be connected with

        **to_bus** (int) - ID of the bus on the other side which the line will be connected with

        **length_km** (float) - The line length in km

        **r_ohm_per_km** (float) - line resistance in ohm per km

        **x_ohm_per_km** (float) - line reactance in ohm per km

        **c_nf_per_km** (float) - line capacitance in nano Farad per km

        **r0_ohm_per_km** (float) - zero sequence line resistance in ohm per km

        **x0_ohm_per_km** (float) - zero sequence line reactance in ohm per km

        **c0_nf_per_km** (float) - zero sequence line capacitance in nano Farad per km

        **max_i_ka** (float) - maximum thermal current in kilo Ampere

    OPTIONAL:
        **name** (string, None) - A custom name for this line

        **index** (int, None) - Force a specified ID if it is available. If None, the index one \
            higher than the highest already existing index is selected.

        **in_service** (boolean, True) - True for in_service or False for out of service

        **type** (str, None) - type of line ("ol" for overhead line or "cs" for cable system)

        **df** (float, 1) - derating factor: maximal current of line in relation to nominal current \
            of line (from 0 to 1)

        **g_us_per_km** (float, 0) - dielectric conductance in micro Siemens per km

        **g0_us_per_km** (float, 0) - zero sequence dielectric conductance in micro Siemens per km

        **parallel** (integer, 1) - number of parallel line systems

        **geodata**
        (array, default None, shape= (,2L)) -
        The linegeodata of the line. The first row should be the coordinates
        of bus a and the last should be the coordinates of bus b. The points
        in the middle represent the bending points of the line

        **max_loading_percent (float)** - maximum current loading (only needed for OPF)

    OUTPUT:
        **index** (int) - The unique ID of the created line

    EXAMPLE:
        create_line_from_parameters(net, "line1", from_bus = 0, to_bus = 1, lenght_km=0.1,
        r_ohm_per_km = .01, x_ohm_per_km = 0.05, c_nf_per_km = 10,
        max_i_ka = 0.4)

    """

    # check if bus exist to attach the line to
    for b in [from_bus, to_bus]:
        if b not in net["bus"].index.values:
            raise UserWarning("Line %s tries to attach to non-existing bus %s"
                              % (name, b))

    if index is None:
        index = get_free_id(net["line"])
    if index in net["line"].index:
        raise UserWarning("A line with index %s already exists" % index)

    # store dtypes
    dtypes = net.line.dtypes
    v = {
        "name": name, "length_km": length_km, "from_bus": from_bus,
        "to_bus": to_bus, "in_service": bool(in_service), "std_type": None,
        "df": df, "r_ohm_per_km": r_ohm_per_km, "x_ohm_per_km": x_ohm_per_km,
        "c_nf_per_km": c_nf_per_km, "max_i_ka": max_i_ka, "parallel": parallel, "type": type,
        "g_us_per_km": g_us_per_km
    }

    net.line.loc[index, list(v.keys())] = list(v.values())

    if not (isnan(r0_ohm_per_km) and isnan(x0_ohm_per_km) and isnan(c0_nf_per_km)):
        if "r0_ohm_per_km" not in net.line.columns:
            net.line.loc[:, "r0_ohm_per_km"] = pd.Series()

        net.line.loc[index, "r0_ohm_per_km"] = float(r0_ohm_per_km)
        if "x0_ohm_per_km" not in net.line.columns:
            net.line.loc[:, "x0_ohm_per_km"] = pd.Series()

        net.line.loc[index, "x0_ohm_per_km"] = float(x0_ohm_per_km)
        if "c0_nf_per_km" not in net.line.columns:
            net.line.loc[:, "c0_nf_per_km"] = pd.Series()

        net.line.loc[index, "c0_nf_per_km"] = float(c0_nf_per_km)

    # and preserve dtypes
    _preserve_dtypes(net.line, dtypes)




    if geodata is not None:
        net["line_geodata"].loc[index, "coords"] = None
        net["line_geodata"].at[index, "coords"] = geodata

    if not isnan(max_loading_percent):
        if "max_loading_percent" not in net.line.columns:
            net.line.loc[:, "max_loading_percent"] = pd.Series()

        net.line.loc[index, "max_loading_percent"] = float(max_loading_percent)

    if alpha is not None:
        if "alpha" not in net.line.columns:
            net.line.loc[:, "alpha"] = pd.Series()
        net.line.loc[index, "alpha"] = alpha

    if temperature_degree_celsius is not None:
        if "temperature_degree_celsius" not in net.line.columns:
            net.line.loc[:, "temperature_degree_celsius"] = pd.Series()
        net.line.loc[index, "temperature_degree_celsius"] = temperature_degree_celsius

    return index


def create_lines(net, from_buses, to_buses, length_km, std_type, name=None, index=None, geodata=None,
                 df=1., parallel=1, in_service=True, max_loading_percent=nan):
    """ Convenience function for creating many lines at once. Parameters 'from_buses' and 'to_buses'
        must be arrays of equal length. Other parameters may be either arrays of the same length or
        single or values. In any case the line parameters are defined through a single standard
        type, so all lines have the same standard type.


        INPUT:
            **net** - The net within this line should be created

            **from_buses** (list of int) - ID of the bus on one side which the line will be connected with

            **to_buses** (list of int) - ID of the bus on the other side which the line will be connected with

            **length_km** (list of float) - The line length in km

            **std_type** (string) - The linetype of the lines.

        OPTIONAL:
            **name** (list of string, None) - A custom name for this line

            **index** (list of int, None) - Force a specified ID if it is available. If None, the index one \
                higher than the highest already existing index is selected.

            **geodata**
            (list of arrays, default None, shape of arrays (,2L)) -
            The linegeodata of the line. The first row should be the coordinates
            of bus a and the last should be the coordinates of bus b. The points
            in the middle represent the bending points of the line

            **in_service** (list of boolean, True) - True for in_service or False for out of service

            **df** (list of float, 1) - derating factor: maximal current of line in relation to nominal current \
                of line (from 0 to 1)

            **parallel** (list of integer, 1) - number of parallel line systems

            **max_loading_percent (list of float)** - maximum current loading (only needed for OPF)

        OUTPUT:
            **index** (list of int) - The unique ID of the created line

        EXAMPLE:
            create_line(net, "line1", from_bus = 0, to_bus = 1, length_km=0.1,  std_type="NAYY 4x50 SE")

    """

    nr_lines = len(from_buses)
    if index is not None:
        for idx in index:
            if idx in net.line.index:
                raise UserWarning("A line with index %s already exists" % index)
    else:
        lid = get_free_id(net["line"])
        index = arange(lid, lid + nr_lines, 1)

    dtypes = net.line.dtypes

    dd = pd.DataFrame(index=index, columns=net.line.columns)

    # user defined params
    dd["from_bus"] = from_buses
    dd["to_bus"] = to_buses
    dd["length_km"] = length_km
    dd["std_type"] = std_type

    # add std type data
    lineparam = load_std_type(net, std_type, "line")
    dd["r_ohm_per_km"] = lineparam["r_ohm_per_km"]
    dd["x_ohm_per_km"] = lineparam["x_ohm_per_km"]
    dd["c_nf_per_km"] = lineparam["c_nf_per_km"]
    dd["max_i_ka"] = lineparam["max_i_ka"]
    dd["g_us_per_km"] = lineparam["g_us_per_km"] if "g_us_per_km" in lineparam else 0.
    if "type" in lineparam:
        dd["type"] = lineparam["type"]

    # optional params
    dd["name"] = name
    dd["df"] = df
    dd["parallel"] = parallel
    dd["in_service"] = in_service

    # extend the lines by the frame we just created
    if version.parse(pd.__version__) >= version.parse("0.23"):
        net["line"] = net["line"].append(dd, sort=False)
    else:
        # prior to pandas 0.23 there was no explicit parameter (instead it was standard behavior)
        net["line"] = net["line"].append(dd)

    if hasattr(max_loading_percent, "__iter__"):
        if "max_loading_percent" not in net.line.columns:
            net.line["max_loading_percent"] = pd.Series(index=net.line.index)
        net.line.loc[index, "max_loading_percent"] = [0 if isnan(ml) else float(ml) for ml in max_loading_percent]
    else:
        if not isnan(max_loading_percent):
            if "max_loading_percent" not in net.line.columns:
                net.line["max_loading_percent"] = pd.Series(index=net.line.index)
            net.line.loc[index, "max_loading_percent"] = max_loading_percent

    _preserve_dtypes(net.line, dtypes)

    if geodata is not None:
        dtypes = net.line_geodata.dtypes
        df = pd.DataFrame(index=index, columns=net.line_geodata.columns)
        # works with single or multiple lists of coordinates
        if len(geodata[0]) == 2 and not hasattr(geodata[0][0], "__iter__"):
            # geodata is a single list of coordinates
            df["coords"] = [geodata] * len(index)
        else:
            # geodata is multiple lists of coordinates
            df["coords"] = geodata

        if version.parse(pd.__version__) >= version.parse("0.23"):
            net.line_geodata = net.line_geodata.append(df, sort=False)
        else:
            # prior to pandas 0.23 there was no explicit parameter (instead it was standard behavior)
            net.line_geodata = net.line_geodata.append(df)

        _preserve_dtypes(net.line_geodata, dtypes)

    return index


def create_transformer(net, hv_bus, lv_bus, std_type, name=None, tap_pos=nan, in_service=True,
                       index=None, max_loading_percent=nan, parallel=1, df=1.):
    """
    Creates a two-winding transformer in table net["trafo"].
    The trafo parameters are defined through the standard type library.

    INPUT:
        **net** - The net within this transformer should be created

        **hv_bus** (int) - The bus on the high-voltage side on which the transformer will be \
            connected to

        **lv_bus** (int) - The bus on the low-voltage side on which the transformer will be \
            connected to

        **std_type** -  The used standard type from the standard type library

    **Zero sequence parameters** (Added through std_type For Three phase load flow) :

        **vk0_percent** - zero sequence relative short-circuit voltage

        **vkr0_percent** - real part of zero sequence relative short-circuit voltage

        **mag0_percent** - ratio between magnetizing and short circuit impedance (zero sequence)

                            z_mag0 / z0

        **mag0_rx**  - zero sequence magnetizing r/x  ratio

        **si0_hv_partial** - zero sequence short circuit impedance  distribution in hv side

    OPTIONAL:
        **name** (string, None) - A custom name for this transformer

        **tap_pos** (int, nan) - current tap position of the transformer. Defaults to the medium \
            position (tap_neutral)

        **in_service** (boolean, True) - True for in_service or False for out of service

        **index** (int, None) - Force a specified ID if it is available. If None, the index one \
            higher than the highest already existing index is selected.

        **max_loading_percent (float)** - maximum current loading (only needed for OPF)

        **parallel** (integer) - number of parallel transformers

        **df** (float) - derating factor: maximal current of transformer in relation to nominal \
            current of transformer (from 0 to 1)

    OUTPUT:
        **index** (int) - The unique ID of the created transformer

    EXAMPLE:
        create_transformer(net, hv_bus = 0, lv_bus = 1, name = "trafo1", std_type = \
            "0.4 MVA 10/0.4 kV")
    """

    # Check if bus exist to attach the trafo to
    for b in [hv_bus, lv_bus]:
        if b not in net["bus"].index.values:
            raise UserWarning("Trafo tries to attach to bus %s" % b)

    if df <= 0:
        raise UserWarning("raiting factor df must be positive: df = %.3f" % df)

    v = {
        "name": name, "hv_bus": hv_bus, "lv_bus": lv_bus,
        "in_service": bool(in_service), "std_type": std_type
    }
    ti = load_std_type(net, std_type, "trafo")

    if index is None:
        index = get_free_id(net["trafo"])

    if index in net["trafo"].index:
        raise UserWarning("A transformer with index %s already exists" % index)

    v.update({
        "sn_mva": ti["sn_mva"],
        "vn_hv_kv": ti["vn_hv_kv"],
        "vn_lv_kv": ti["vn_lv_kv"],
        "vk_percent": ti["vk_percent"],
        "vkr_percent": ti["vkr_percent"],
        "pfe_kw": ti["pfe_kw"],
        "i0_percent": ti["i0_percent"],
        "parallel": parallel,
        "df": df,
        "shift_degree": ti["shift_degree"] if "shift_degree" in ti else 0,
        "tap_phase_shifter": ti["tap_phase_shifter"] if "tap_phase_shifter" in ti
                                                        and pd.notnull(ti["tap_phase_shifter"]) else False
    })
    for tp in ("tap_neutral", "tap_max", "tap_min", "tap_side", "tap_step_percent", "tap_step_degree"):
        if tp in ti:
            v.update({tp: ti[tp]})
    if ("tap_neutral" in v) and (tap_pos is nan):
        v["tap_pos"] = v["tap_neutral"]
    else:
        v["tap_pos"] = tap_pos
        if isinstance(tap_pos, float):
            net.trafo.tap_pos = net.trafo.tap_pos.astype(float)
    # store dtypes
    dtypes = net.trafo.dtypes

    net.trafo.loc[index, list(v.keys())] = list(v.values())

    if not isnan(max_loading_percent):
        if "max_loading_percent" not in net.trafo.columns:
            net.trafo.loc[:, "max_loading_percent"] = pd.Series()

        net.trafo.loc[index, "max_loading_percent"] = float(max_loading_percent)

    # tap_phase_shifter default False
    net.trafo.tap_phase_shifter.fillna(False, inplace=True)

    # and preserve dtypes
    _preserve_dtypes(net.trafo, dtypes)

    return index


def create_transformer_from_parameters(net, hv_bus, lv_bus, sn_mva, vn_hv_kv, vn_lv_kv,
                                       vkr_percent, vk_percent, pfe_kw, i0_percent,
                                       shift_degree=0,
                                       tap_side=None, tap_neutral=nan, tap_max=nan,
                                       tap_min=nan, tap_step_percent=nan, tap_step_degree=nan,
                                       tap_pos=nan, tap_phase_shifter=False, in_service=True,
                                       name=None, vector_group=nan,index=None,
                                       max_loading_percent=nan, parallel=1,
                                       df=1.,vk0_percent=nan, vkr0_percent=nan,
                                       mag0_percent=nan,mag0_rx=nan,
                                       si0_hv_partial=nan, **kwargs):
    """
    Creates a two-winding transformer in table net["trafo"].
    The trafo parameters are defined through the standard type library.

    INPUT:
        **net** - The net within this transformer should be created

        **hv_bus** (int) - The bus on the high-voltage side on which the transformer will be \
            connected to

        **lv_bus** (int) - The bus on the low-voltage side on which the transformer will be \
            connected to

        **sn_mva** (float) - rated apparent power

        **vn_hv_kv** (float) - rated voltage on high voltage side

        **vn_lv_kv** (float) - rated voltage on low voltage side

        **vkr_percent** (float) - real part of relative short-circuit voltage

        **vk_percent** (float) - relative short-circuit voltage

        **pfe_kw** (float)  - iron losses in kW

        **i0_percent** (float) - open loop losses in percent of rated current

        **vector_group** (String) - Vector group of the transformer

            HV side is Uppercase letters
            and LV side is lower case

        **vk0_percent** (float) - zero sequence relative short-circuit voltage

        **vkr0_percent** - real part of zero sequence relative short-circuit voltage

        **mag0_percent** - zero sequence magnetizing impedance/ vk0

        **mag0_rx**  - zero sequence magnitizing R/X ratio

        **si0_hv_partial** - Distribution of zero sequence leakage impedances for HV side


    OPTIONAL:

        **in_service** (boolean) - True for in_service or False for out of service

        **parallel** (integer) - number of parallel transformers

        **name** (string) - A custom name for this transformer

        **shift_degree** (float) - Angle shift over the transformer*

        **tap_side** (string) - position of tap changer ("hv", "lv")

        **tap_pos** (int, nan) - current tap position of the transformer. Defaults to the medium \
            position (tap_neutral)

        **tap_neutral** (int, nan) - tap position where the transformer ratio is equal to the ration of \
            the rated voltages

        **tap_max** (int, nan) - maximal allowed tap position

        **tap_min** (int, nan):  minimal allowed tap position

        **tap_step_percent** (float) - tap step size for voltage magnitude in percent

        **tap_step_degree** (float) - tap step size for voltage angle in degree*

        **tap_phase_shifter** (bool) - whether the transformer is an ideal phase shifter*

        **index** (int, None) - Force a specified ID if it is available. If None, the index one \
            higher than the highest already existing index is selected.

        **max_loading_percent (float)** - maximum current loading (only needed for OPF)

        **df** (float) - derating factor: maximal current of transformer in relation to nominal \
            current of transformer (from 0 to 1)

        ** only considered in loadflow if calculate_voltage_angles = True

    OUTPUT:
        **index** (int) - The unique ID of the created transformer

    EXAMPLE:
        create_transformer_from_parameters(net, hv_bus=0, lv_bus=1, name="trafo1", sn_mva=40, \
            vn_hv_kv=110, vn_lv_kv=10, vk_percent=10, vkr_percent=0.3, pfe_kw=30, \
            i0_percent=0.1, shift_degree=30)
    """

    # Check if bus exist to attach the trafo to
    for b in [hv_bus, lv_bus]:
        if b not in net["bus"].index.values:
            raise UserWarning("Trafo tries to attach to bus %s" % b)

    if df <= 0:
        raise UserWarning("derating factor df must be positive: df = %.3f" % df)

    if index is None:
        index = get_free_id(net["trafo"])

    if index in net["trafo"].index:
        raise UserWarning("A transformer with index %s already exists" % index)

    if tap_pos is nan:
        tap_pos = tap_neutral
        # store dtypes
    dtypes = net.trafo.dtypes

    v = {
        "name": name, "hv_bus": hv_bus, "lv_bus": lv_bus,
        "in_service": bool(in_service), "std_type": None, "sn_mva": sn_mva, "vn_hv_kv": vn_hv_kv,
        "vn_lv_kv": vn_lv_kv, "vk_percent": vk_percent, "vkr_percent": vkr_percent,
        "pfe_kw": pfe_kw, "i0_percent": i0_percent,"tap_neutral": tap_neutral,
        "tap_max": tap_max, "tap_min": tap_min, "shift_degree": shift_degree,
        "tap_side": tap_side, "tap_step_percent": tap_step_percent, "tap_step_degree": tap_step_degree,
        "tap_phase_shifter": tap_phase_shifter, "parallel": parallel, "df": df
    }

    if ("tap_neutral" in v) and (tap_pos is nan):
        v["tap_pos"] = v["tap_neutral"]
    else:
        v["tap_pos"] = tap_pos
        if type(tap_pos) == float:
            net.trafo.tap_pos = net.trafo.tap_pos.astype(float)
    net.trafo.loc[index, list(v.keys())] = list(v.values())

    if not(isnan(vk0_percent) and isnan(vkr0_percent)and isnan(mag0_percent) \
           and isnan(mag0_rx)and isnan(si0_hv_partial)and isnan(vector_group)):
        if "vk0_percent" not in net.trafo.columns:
            net.trafo.loc[:, "vk0_percent"] = pd.Series()

        net.trafo.loc[index, "vk0_percent"] = float(vk0_percent)
        if "vkr0_percent" not in net.trafo.columns:
            net.trafo.loc[:, "vkr0_percent"] = pd.Series()

        net.trafo.loc[index, "vkr0_percent"] = float(vkr0_percent)
        if "mag0_percent" not in net.trafo.columns:
            net.trafo.loc[:, "mag0_percent"] = pd.Series()

        net.trafo.loc[index, "mag0_percent"] = float(mag0_percent)
        if "mag0_rx" not in net.trafo.columns:
            net.trafo.loc[:, "mag0_rx"] = pd.Series()

        net.trafo.loc[index, "mag0_rx"] = float(mag0_rx)
        if "si0_hv_partial" not in net.trafo.columns:
            net.trafo.loc[:, "si0_hv_partial"] = pd.Series()

        net.trafo.loc[index, "si0_hv_partial"] = float(si0_hv_partial)
        if "vector_group" not in net.trafo.columns:
            net.trafo.loc[:, "vector_group"] = pd.Series()

        net.trafo.loc[index, "vector_group"] = str(vector_group)
    if not isnan(max_loading_percent):
        if "max_loading_percent" not in net.trafo.columns:
            net.trafo.loc[:, "max_loading_percent"] = pd.Series()

        net.trafo.loc[index, "max_loading_percent"] = float(max_loading_percent)
    # and preserve dtypes
    _preserve_dtypes(net.trafo, dtypes)

    return index


def create_transformer3w(net, hv_bus, mv_bus, lv_bus, std_type, name=None, tap_pos=nan,
                         in_service=True, index=None, max_loading_percent=nan,
                         tap_at_star_point=False):
    """
    Creates a three-winding transformer in table net["trafo3w"].
    The trafo parameters are defined through the standard type library.

    INPUT:
        **net** - The net within this transformer should be created

        **hv_bus** (int) - The bus on the high-voltage side on which the transformer will be \
            connected to

        **mv_bus** (int) - The medium voltage bus on which the transformer will be connected to

        **lv_bus** (int) - The bus on the low-voltage side on which the transformer will be \
            connected to

        **std_type** -  The used standard type from the standard type library

    OPTIONAL:
        **name** (string) - A custom name for this transformer

        **tap_pos** (int, nan) - current tap position of the transformer. Defaults to the medium \
            position (tap_neutral)

        **tap_at_star_point** (boolean) - Whether tap changer is located at the star point of the \
            3W-transformer or at the bus

        **in_service** (boolean) - True for in_service or False for out of service

        **index** (int, None) - Force a specified ID if it is available. If None, the index one \
            higher than the highest already existing index is selected.

        **max_loading_percent (float)** - maximum current loading (only needed for OPF)

        **tap_at_star_point (bool)** - whether tap changer is modelled at star point or at the bus

    OUTPUT:
        **index** (int) - The unique ID of the created transformer

    EXAMPLE:
        create_transformer3w(net, hv_bus = 0, mv_bus = 1, lv_bus = 2, name = "trafo1", std_type = \
            "63/25/38 MVA 110/20/10 kV")
    """

    # Check if bus exist to attach the trafo to
    for b in [hv_bus, mv_bus, lv_bus]:
        if b not in net["bus"].index.values:
            raise UserWarning("Trafo tries to attach to bus %s" % b)

    v = {
        "name": name, "hv_bus": hv_bus, "mv_bus": mv_bus, "lv_bus": lv_bus,
        "in_service": bool(in_service), "std_type": std_type
    }
    ti = load_std_type(net, std_type, "trafo3w")

    if index is None:
        index = get_free_id(net["trafo3w"])

    if index in net["trafo3w"].index:
        raise UserWarning("A three winding transformer with index %s already exists" % index)

    v.update({
        "sn_hv_mva": ti["sn_hv_mva"],
        "sn_mv_mva": ti["sn_mv_mva"],
        "sn_lv_mva": ti["sn_lv_mva"],
        "vn_hv_kv": ti["vn_hv_kv"],
        "vn_mv_kv": ti["vn_mv_kv"],
        "vn_lv_kv": ti["vn_lv_kv"],
        "vk_hv_percent": ti["vk_hv_percent"],
        "vk_mv_percent": ti["vk_mv_percent"],
        "vk_lv_percent": ti["vk_lv_percent"],
        "vkr_hv_percent": ti["vkr_hv_percent"],
        "vkr_mv_percent": ti["vkr_mv_percent"],
        "vkr_lv_percent": ti["vkr_lv_percent"],
        "pfe_kw": ti["pfe_kw"],
        "i0_percent": ti["i0_percent"],
        "shift_mv_degree": ti["shift_mv_degree"] if "shift_mv_degree" in ti else 0,
        "shift_lv_degree": ti["shift_lv_degree"] if "shift_lv_degree" in ti else 0,
        "tap_at_star_point": tap_at_star_point
    })
    for tp in ("tap_neutral", "tap_max", "tap_min", "tap_side", "tap_step_percent", "tap_step_degree"):
        if tp in ti:
            v.update({tp: ti[tp]})

    if ("tap_neutral" in v) and (tap_pos is nan):
        v["tap_pos"] = v["tap_neutral"]
    else:
        v["tap_pos"] = tap_pos
        if type(tap_pos) == float:
            net.trafo3w.tap_pos = net.trafo3w.tap_pos.astype(float)

    dd = pd.DataFrame(v, index=[index])
    if version.parse(pd.__version__) < version.parse("0.21"):
        net["trafo3w"] = net["trafo3w"].append(dd).reindex_axis(net["trafo3w"].columns, axis=1)
    elif version.parse(pd.__version__) < version.parse("0.23"):
        net["trafo3w"] = net["trafo3w"].append(dd).reindex(net["trafo3w"].columns, axis=1)
    else:
        net["trafo3w"] = net["trafo3w"].append(dd, sort=True).reindex(net["trafo3w"].columns, axis=1)

    if not isnan(max_loading_percent):
        if "max_loading_percent" not in net.trafo3w.columns:
            net.trafo3w.loc[:, "max_loading_percent"] = pd.Series()

        net.trafo3w.loc[index, "max_loading_percent"] = float(max_loading_percent)

    return index


def create_transformer3w_from_parameters(net, hv_bus, mv_bus, lv_bus, vn_hv_kv, vn_mv_kv, vn_lv_kv,
                                         sn_hv_mva, sn_mv_mva, sn_lv_mva, vk_hv_percent,
                                         vk_mv_percent, vk_lv_percent, vkr_hv_percent,
                                         vkr_mv_percent, vkr_lv_percent, pfe_kw, i0_percent,
                                         shift_mv_degree=0., shift_lv_degree=0., tap_side=None,
                                         tap_step_percent=nan, tap_step_degree=nan, tap_pos=nan,
                                         tap_neutral=nan, tap_max=nan,
                                         tap_min=nan, name=None, in_service=True, index=None,
                                         max_loading_percent=nan, tap_at_star_point=False):
    """
    Adds a three-winding transformer in table net["trafo3w"].

    Input:
        **net** (pandapowerNet) - The net within this transformer should be created

        **hv_bus** (int) - The bus on the high-voltage side on which the transformer will be \
            connected to

        **mv_bus** (int) - The bus on the middle-voltage side on which the transformer will be \
            connected to

        **lv_bus** (int) - The bus on the low-voltage side on which the transformer will be \
            connected to

        **vn_hv_kv** (float) rated voltage on high voltage side

        **vn_mv_kv** (float) rated voltage on medium voltage side

        **vn_lv_kv** (float) rated voltage on low voltage side

        **sn_hv_mva** (float) - rated apparent power on high voltage side

        **sn_mv_mva** (float) - rated apparent power on medium voltage side

        **sn_lv_mva** (float) - rated apparent power on low voltage side

        **vk_hv_percent** (float) - short circuit voltage from high to medium voltage

        **vk_mv_percent** (float) - short circuit voltage from medium to low voltage

        **vk_lv_percent** (float) - short circuit voltage from high to low voltage

        **vkr_hv_percent** (float) - real part of short circuit voltage from high to medium voltage

        **vkr_mv_percent** (float) - real part of short circuit voltage from medium to low voltage

        **vkr_lv_percent** (float) - real part of short circuit voltage from high to low voltage

        **pfe_kw** (float) - iron losses in kW

        **i0_percent** (float) - open loop losses

    OPTIONAL:
        **shift_mv_degree** (float, 0) - angle shift to medium voltage side*

        **shift_lv_degree** (float, 0) - angle shift to low voltage side*

        **tap_step_percent** (float) - Tap step in percent

        **tap_step_degree** (float) - Tap phase shift angle in degrees

        **tap_side** (string, None) - "hv", "mv", "lv"

        **tap_neutral** (int, nan) - default tap position

        **tap_min** (int, nan) - Minimum tap position

        **tap_max** (int, nan) - Maximum tap position

        **tap_pos** (int, nan) - current tap position of the transformer. Defaults to the \
            medium position (tap_neutral)

        **tap_at_star_point** (boolean) - Whether tap changer is located at the star point of the \
            3W-transformer or at the bus

        **name** (string, None) - Name of the 3-winding transformer

        **in_service** (boolean, True) - True for in_service or False for out of service

        ** only considered in loadflow if calculate_voltage_angles = True
        **The model currently only supports one tap-changer per 3W Transformer.

        **max_loading_percent (float)** - maximum current loading (only needed for OPF)

    OUTPUT:
        **trafo_id** - The unique trafo_id of the created 3W transformer

    Example:
        create_transformer3w_from_parameters(net, hv_bus=0, mv_bus=1, lv_bus=2, name="trafo1",
        sn_hv_mva=40, sn_mv_mva=20, sn_lv_mva=20, vn_hv_kv=110, vn_mv_kv=20, vn_lv_kv=10,
        vk_hv_percent=10,vk_mv_percent=11, vk_lv_percent=12, vkr_hv_percent=0.3,
        vkr_mv_percent=0.31, vkr_lv_percent=0.32, pfe_kw=30, i0_percent=0.1, shift_mv_degree=30,
        shift_lv_degree=30)

    """

    # Check if bus exist to attach the trafo to
    for b in [hv_bus, mv_bus, lv_bus]:
        if b not in net["bus"].index.values:
            raise UserWarning("Trafo tries to attach to non-existent bus %s" % b)

    if index is None:
        index = get_free_id(net["trafo3w"])

    if index in net["trafo3w"].index:
        raise UserWarning("A three winding transformer with index %s already exists" % index)

    if tap_pos is nan:
        tap_pos = tap_neutral

    # store dtypes
    dtypes = net.trafo3w.dtypes

    net.trafo3w.loc[index, ["lv_bus", "mv_bus", "hv_bus", "vn_hv_kv", "vn_mv_kv", "vn_lv_kv",
                            "sn_hv_mva", "sn_mv_mva", "sn_lv_mva", "vk_hv_percent",
                            "vk_mv_percent", "vk_lv_percent", "vkr_hv_percent",
                            "vkr_mv_percent", "vkr_lv_percent", "pfe_kw", "i0_percent",
                            "shift_mv_degree", "shift_lv_degree", "tap_side", "tap_step_percent",
                            "tap_step_degree", "tap_pos", "tap_neutral", "tap_max", "tap_min", "in_service",
                            "name", "std_type", "tap_at_star_point"]] = \
        [lv_bus, mv_bus, hv_bus, vn_hv_kv, vn_mv_kv, vn_lv_kv,
         sn_hv_mva, sn_mv_mva, sn_lv_mva, vk_hv_percent, vk_mv_percent,
         vk_lv_percent, vkr_hv_percent, vkr_mv_percent, vkr_lv_percent,
         pfe_kw, i0_percent, shift_mv_degree, shift_lv_degree,
         tap_side, tap_step_percent, tap_step_degree, tap_pos, tap_neutral, tap_max,
         tap_min, bool(in_service), name, None, tap_at_star_point]

    # and preserve dtypes
    _preserve_dtypes(net.trafo3w, dtypes)

    if not isnan(max_loading_percent):
        if "max_loading_percent" not in net.trafo3w.columns:
            net.trafo3w.loc[:, "max_loading_percent"] = pd.Series()

        net.trafo3w.loc[index, "max_loading_percent"] = float(max_loading_percent)

    return index


def create_switch(net, bus, element, et, closed=True, type=None, name=None, index=None, z_ohm=0):
    """
    Adds a switch in the net["switch"] table.

    Switches can be either between two buses (bus-bus switch) or at the end of a line or transformer
    element (bus-element switch).

    Two buses that are connected through a closed bus-bus switches are fused in the power flow if
    the switch is closed or separated if the switch is open.

    An element that is connected to a bus through a bus-element switch is connected to the bus
    if the switch is closed or disconnected if the switch is open.

    INPUT:
        **net** (pandapowerNet) - The net within which this switch should be created

        **bus** - The bus that the switch is connected to

        **element** - index of the element: bus id if et == "b", line id if et == "l", trafo id if \
            et == "t"

        **et** - (string) element type: "l" = switch between bus and line, "t" = switch between
            bus and transformer, "t3" = switch between bus and transformer3w, "b" = switch between
            two buses

    OPTIONAL:
        **closed** (boolean, True) - switch position: False = open, True = closed

        **type** (int, None) - indicates the type of switch: "LS" = Load Switch, "CB" = \
            Circuit Breaker, "LBS" = Load Break Switch or "DS" = Disconnecting Switch

        **z_ohm** (float, 0) - indicates the resistance of the switch, which has effect only on
            bus-bus switches, if sets to 0, the buses will be fused like before, if larger than
            0 a branch will be created for the switch which has also effects on the bus mapping

        **name** (string, default None) - The name for this switch

    OUTPUT:
        **sid** - The unique switch_id of the created switch

    EXAMPLE:
        create_switch(net, bus =  0, element = 1, et = 'b', type ="LS", z_ohm = 0.1)

        create_switch(net, bus = 0, element = 1, et = 'l')

    """
    if bus not in net["bus"].index:
        raise UserWarning("Unknown bus index")
    if et == "l":
        elm_tab = 'line'
        if element not in net[elm_tab].index:
            raise UserWarning("Unknown line index")
        if (not net[elm_tab]["from_bus"].loc[element] == bus and
                not net[elm_tab]["to_bus"].loc[element] == bus):
            raise UserWarning("Line %s not connected to bus %s" % (element, bus))
    elif et == "t":
        elm_tab = 'trafo'
        if element not in net[elm_tab].index:
            raise UserWarning("Unknown bus index")
        if (not net[elm_tab]["hv_bus"].loc[element] == bus and
                not net[elm_tab]["lv_bus"].loc[element] == bus):
            raise UserWarning("Trafo %s not connected to bus %s" % (element, bus))
    elif et == "t3":
        elm_tab = 'trafo3w'
        if element not in net[elm_tab].index:
            raise UserWarning("Unknown trafo3w index")
        if (not net[elm_tab]["hv_bus"].loc[element] == bus and
                not net[elm_tab]["mv_bus"].loc[element] == bus and
                not net[elm_tab]["lv_bus"].loc[element] == bus):
            raise UserWarning("Trafo3w %s not connected to bus %s" % (element, bus))
    elif et == "b":
        if element not in net["bus"].index:
            raise UserWarning("Unknown bus index")
    else:
        raise UserWarning("Unknown element type")

    if index is None:
        index = get_free_id(net["switch"])
    if index in net["switch"].index:
        raise UserWarning("A switch with index %s already exists" % index)

    # store dtypes
    dtypes = net.switch.dtypes

    net.switch.loc[index, ["bus", "element", "et", "closed", "type", "name", "z_ohm"]] = \
        [bus, element, et, closed, type, name, z_ohm]

    # and preserve dtypes
    _preserve_dtypes(net.switch, dtypes)

    return index


def create_shunt(net, bus, q_mvar, p_mw=0., vn_kv=None, step=1, max_step=1, name=None,
                 in_service=True, index=None):
    """
    Creates a shunt element

    INPUT:
        **net** (pandapowerNet) - The pandapower network in which the element is created

        **bus** - bus number of bus to whom the shunt is connected to

        **p_mw** - shunt active power in kW at v= 1.0 p.u.

        **q_mvar** - shunt susceptance in kVAr at v= 1.0 p.u.

    OPTIONAL:
        **vn_kv** (float, None) - rated voltage of the shunt. Defaults to rated voltage of \
            connected bus

        **step** (int, 1) - step of shunt with which power values are multiplied

        **max_step** (boolean, True) - True for in_service or False for out of service

        **name** (str, None) - element name

        **in_service** (boolean, True) - True for in_service or False for out of service

        **index** (int, None) - Force a specified ID if it is available. If None, the index one \
            higher than the highest already existing index is selected.

    OUTPUT:
        **index** (int) - The unique ID of the created shunt

    EXAMPLE:
        create_shunt(net, 0, 20)
    """
    if bus not in net["bus"].index.values:
        raise UserWarning("Cannot attach to bus %s, bus does not exist" % bus)

    if index is None:
        index = get_free_id(net["shunt"])

    if index in net["shunt"].index:
        raise UserWarning("A shunt with index %s already exists" % index)

    if vn_kv is None:
        vn_kv = net.bus.vn_kv.at[bus]
    # store dtypes
    dtypes = net.shunt.dtypes

    net.shunt.loc[index, ["bus", "name", "p_mw", "q_mvar", "vn_kv", "step", "max_step",
                          "in_service"]] = [bus, name, p_mw, q_mvar, vn_kv, step, max_step,
                                            in_service]

    # and preserve dtypes
    _preserve_dtypes(net.shunt, dtypes)

    return index


def create_shunt_as_capacitor(net, bus, q_mvar, loss_factor, **kwargs):
    """
    Creates a shunt element representing a capacitor bank.

    INPUT:

        **net** (pandapowerNet) - The pandapower network in which the element is created

        **bus** - bus number of bus to whom the shunt is connected to

        **q_mvar** (float) - reactive power of the capacitor bank at rated voltage

        **loss_factor** (float) - loss factor tan(delta) of the capacitor bank

        **kwargs are passed to the create_shunt function


    OUTPUT:
        **index** (int) - The unique ID of the created shunt
    """
    q_mvar = -abs(q_mvar)  # q is always negative for capacitor
    p_mw = abs(q_mvar * loss_factor)  # p is always positive for active power losses
    return create_shunt(net, bus, q_mvar=q_mvar, p_mw=p_mw, **kwargs)


def create_impedance(net, from_bus, to_bus, rft_pu, xft_pu, sn_mva, rtf_pu=None, xtf_pu=None,
                     name=None, in_service=True, index=None):
    """
    Creates an per unit impedance element

    INPUT:
        **net** (pandapowerNet) - The pandapower network in which the element is created

        **from_bus** (int) - starting bus of the impedance

        **to_bus** (int) - ending bus of the impedance

        **r_pu** (float) - real part of the impedance in per unit

        **x_pu** (float) - imaginary part of the impedance in per unit

        **sn_mva** (float) - rated power of the impedance in kVA

    OUTPUT:

        impedance id
    """
    for b in [from_bus, to_bus]:
        if b not in net["bus"].index.values:
            raise UserWarning("Impedance %s tries to attach to non-existing bus %s" % (name, b))

    if index is None:
        index = get_free_id(net.impedance)

    if index in net["impedance"].index:
        raise UserWarning("An impedance with index %s already exists" % index)

        # store dtypes
    dtypes = net.impedance.dtypes
    if rtf_pu is None:
        rtf_pu = rft_pu
    if xtf_pu is None:
        xtf_pu = xft_pu
    net.impedance.loc[index, ["from_bus", "to_bus", "rft_pu", "xft_pu", "rtf_pu", "xtf_pu",
                              "name", "sn_mva", "in_service"]] = \
        [from_bus, to_bus, rft_pu, xft_pu, rtf_pu, xtf_pu, name, sn_mva, in_service]

    # and preserve dtypes
    _preserve_dtypes(net.impedance, dtypes)

    return index


def create_series_reactor_as_impedance(net, from_bus, to_bus, r_ohm, x_ohm, sn_mva,
                                       name=None, in_service=True, index=None):
    """
    Creates a series reactor as per-unit impedance
    :param net: (pandapowerNet) - The pandapower network in which the element is created
    :param from_bus: (int) - starting bus of the series reactor
    :param to_bus: (int) - ending bus of the series reactor
    :param r_ohm: (float) - real part of the impedance in Ohm
    :param x_ohm: (float) - imaginary part of the impedance in Ohm
    :param sn_mva: (float) - rated power of the series reactor in kVA
    :param vn_kv: (float) - rated voltage of the series reactor in kV
    :return: index of the created element
    """
    for b in [from_bus, to_bus]:
        if b not in net["bus"].index.values:
            raise UserWarning(
                "Series reactor %s tries to attach to non-existing bus %s" % (name, b))

    if net.bus.at[from_bus, 'vn_kv'] == net.bus.at[to_bus, 'vn_kv']:
        vn_kv = net.bus.at[from_bus, 'vn_kv']
    else:
        raise UserWarning('Unable to infer rated voltage vn_kv for series reactor %s due to '
                          'different rated voltages of from_bus %d (%.3f p.u.) and '
                          'to_bus %d (%.3f p.u.)' % (name, from_bus, net.bus.at[from_bus, 'vn_kv'],
                                                     to_bus, net.bus.at[to_bus, 'vn_kv']))

    base_z_ohm = vn_kv ** 2 / sn_mva
    rft_pu = r_ohm / base_z_ohm
    xft_pu = x_ohm / base_z_ohm

    index = create_impedance(net, from_bus=from_bus, to_bus=to_bus, rft_pu=rft_pu, xft_pu=xft_pu,
                             sn_mva=sn_mva, name=name, in_service=in_service,
                             index=index)
    return index


def create_ward(net, bus, ps_mw, qs_mvar, pz_mw, qz_mvar, name=None, in_service=True, index=None):
    """
    Creates a ward equivalent.

    A ward equivalent is a combination of an impedance load and a PQ load.

    INPUT:
        **net** (pandapowernet) - The pandapower net within the element should be created

        **bus** (int) -  bus of the ward equivalent

        **ps_mw** (float) - active power of the PQ load

        **qs_mvar** (float) - reactive power of the PQ load

        **pz_mw** (float) - active power of the impedance load in kW at 1.pu voltage

        **qz_mvar** (float) - reactive power of the impedance load in kVar at 1.pu voltage

    OUTPUT:
        ward id
    """
    if bus not in net["bus"].index.values:
        raise UserWarning("Cannot attach to bus %s, bus does not exist" % bus)

    if index is None:
        index = get_free_id(net.ward)

    if index in net["ward"].index:
        raise UserWarning("A ward equivalent with index %s already exists" % index)

    # store dtypes
    dtypes = net.ward.dtypes

    net.ward.loc[index, ["bus", "ps_mw", "qs_mvar", "pz_mw", "qz_mvar", "name", "in_service"]] = \
        [bus, ps_mw, qs_mvar, pz_mw, qz_mvar, name, in_service]

    # and preserve dtypes
    _preserve_dtypes(net.ward, dtypes)

    return index


def create_xward(net, bus, ps_mw, qs_mvar, pz_mw, qz_mvar, r_ohm, x_ohm, vm_pu, in_service=True,
                 name=None, index=None):
    """
    Creates an extended ward equivalent.

    A ward equivalent is a combination of an impedance load, a PQ load and as voltage source with
    an internal impedance.

    INPUT:
        **net** - The pandapower net within the impedance should be created

        **bus** (int) -  bus of the ward equivalent

        **ps_mw** (float) - active power of the PQ load

        **qs_mvar** (float) - reactive power of the PQ load

        **pz_mw** (float) - active power of the impedance load in kW at 1.pu voltage

        **qz_mvar** (float) - reactive power of the impedance load in kVar at 1.pu voltage

        **r_ohm** (float) - internal resistance of the voltage source

        **x_ohm** (float) - internal reactance of the voltage source

        **vm_pu** (float) - voltage magnitude at the additional PV-node

    OUTPUT:
        xward id
    """
    if bus not in net["bus"].index.values:
        raise UserWarning("Cannot attach to bus %s, bus does not exist" % bus)

    if index is None:
        index = get_free_id(net.xward)

    if index in net["xward"].index:
        raise UserWarning("An extended ward equivalent with index %s already exists" % index)

    # store dtypes
    dtypes = net.xward.dtypes

    net.xward.loc[index, ["bus", "ps_mw", "qs_mvar", "pz_mw", "qz_mvar", "r_ohm", "x_ohm", "vm_pu",
                          "name", "in_service"]] = \
        [bus, ps_mw, qs_mvar, pz_mw, qz_mvar, r_ohm, x_ohm, vm_pu, name, in_service]

    # and preserve dtypes
    _preserve_dtypes(net.xward, dtypes)

    return index


def create_dcline(net, from_bus, to_bus, p_mw, loss_percent, loss_mw, vm_from_pu, vm_to_pu,
                  index=None, name=None, max_p_mw=nan, min_q_from_mvar=nan,
                  min_q_to_mvar=nan, max_q_from_mvar=nan, max_q_to_mvar=nan,
                  in_service=True):
    """
    Creates a dc line.

    INPUT:
        **from_bus** (int) - ID of the bus on one side which the line will be connected with

        **to_bus** (int) - ID of the bus on the other side which the line will be connected with

        **p_mw** - (float) Active power transmitted from 'from_bus' to 'to_bus'

        **loss_percent** - (float) Relative transmission loss in percent of active power
            transmission

        **loss_mw** - (float) Total transmission loss in kW

        **vm_from_pu** - (float) Voltage setpoint at from bus

        **vm_to_pu** - (float) Voltage setpoint at to bus

    OPTIONAL:
        **index** (int, None) - Force a specified ID if it is available. If None, the index one \
            higher than the highest already existing index is selected.

        **name** (str, None) - A custom name for this dc line

        **in_service** (boolean) - True for in_service or False for out of service

        **max_p_mw** - Maximum active power flow. Only respected for OPF

        **min_q_from_mvar** - Minimum reactive power at from bus. Necessary for OPF

        **min_q_to_mvar** - Minimum reactive power at to bus. Necessary for OPF

        **max_q_from_mvar** - Maximum reactive power at from bus. Necessary for OPF

        **max_q_to_mvar ** - Maximum reactive power at to bus. Necessary for OPF

    OUTPUT:
        **index** (int) - The unique ID of the created element

    EXAMPLE:
        create_dcline(net, from_bus=0, to_bus=1, p_mw=1e4, loss_percent=1.2, loss_mw=25, \
            vm_from_pu=1.01, vm_to_pu=1.02)
    """
    for bus in [from_bus, to_bus]:
        if bus not in net["bus"].index.values:
            raise UserWarning("Cannot attach to bus %s, bus does not exist" % bus)

    if index is None:
        index = get_free_id(net["dcline"])

    if index in net["dcline"].index:
        raise UserWarning("A dcline with the id %s already exists" % index)

    # store dtypes
    dtypes = net.dcline.dtypes

    net.dcline.loc[index, ["name", "from_bus", "to_bus", "p_mw", "loss_percent", "loss_mw",
                           "vm_from_pu", "vm_to_pu", "max_p_mw", "min_q_from_mvar",
                           "min_q_to_mvar", "max_q_from_mvar", "max_q_to_mvar", "in_service"]] \
        = [name, from_bus, to_bus, p_mw, loss_percent, loss_mw, vm_from_pu, vm_to_pu,
           max_p_mw, min_q_from_mvar, min_q_to_mvar, max_q_from_mvar, max_q_to_mvar, in_service]

    # and preserve dtypes
    _preserve_dtypes(net.dcline, dtypes)

    return index


def create_measurement(net, meas_type, element_type, value, std_dev, element, side=None,
                       check_existing=True, index=None, name=None):
    """
    Creates a measurement, which is used by the estimation module. Possible types of measurements
    are: v, p, q, i, va, ia

    INPUT:
        **meas_type** (string) - Type of measurement. "v", "p", "q", "i", "va", "ia" are possible

        **element_type** (string) - Clarifies which element is measured. "bus", "line",
        "trafo", and "trafo3w" are possible

        **value** (float) - Measurement value. Units are "MW" for P, "MVar" for Q, "p.u." for V,
        "kA" for I. Generation is a positive bus power injection, consumption negative

        **std_dev** (float) - Standard deviation in the same unit as the measurement

        **element** (int) - Index of the measured element (either bus index, line index, trafo index, trafo3w index)

        **side** (int, string, default: None) - Only used for measured lines or transformers. Side defines at which end
        of the branch the measurement is gathered. For lines this may be "from", "to" to denote the side with the
        from_bus or to_bus. It can also the be index of the from_bus or to_bus. For transformers, it can be "hv", "mv"
        or "lv" or the corresponding bus index, respectively

    OPTIONAL:
        **check_existing** (bool, default: None) - Check for and replace existing measurements for this bus,
        type and element_type. Set it to false for performance improvements which can cause unsafe
        behaviour

        **index** (int, default: None) - Index of the measurement in the measurement table. Should not exist already.

        **name** (str, default: None) - Name of measurement

    OUTPUT:
        (int) Index of measurement

    EXAMPLES:
        2 MW load measurement with 0.05 MW standard deviation on bus 0:
        create_measurement(net, "p", "bus", 0, -2., 0.05.)

        4.5 MVar line measurement with 0.1 MVar standard deviation on the "to_bus" side of line 2
        create_measurement(net, "q", "line", 2, 4.5, 0.1, "to")
    """

    if meas_type not in ("v", "p", "q", "i", "va", "ia"):
        raise UserWarning("Invalid measurement type ({})".format(meas_type))

    if side is None and element_type in ("line", "trafo"):
        raise UserWarning("The element type {} requires a value in 'element'".format(element_type))

    if meas_type in ("v", "va"):
        element_type = "bus"

    if element_type not in ("bus", "line", "trafo", "trafo3w"):
        raise UserWarning("Invalid element type ({})".format(element_type))

    if element_type == "bus" and element not in net["bus"].index.values:
        raise UserWarning("Bus with index={} does not exist".format(element))

    if element is not None and element_type == "line" and element not in net["line"].index.values:
        raise UserWarning("Line with index={} does not exist".format(element))

    if element is not None and element_type == "trafo" and element not in \
            net["trafo"].index.values:
        raise UserWarning("Trafo with index={} does not exist".format(element))

    if element is not None and element_type == "trafo3w" and element not in \
            net["trafo3w"].index.values:
        raise UserWarning("Trafo3w with index={} does not exist".format(element))

    if index is None:
        index = get_free_id(net.measurement)

    if index in net["measurement"].index:
        raise UserWarning("A measurement with index={} already exists".format(index))

    if meas_type in ("i", "ia") and element_type == "bus":
        raise UserWarning("Line current measurements cannot be placed at buses")

    if meas_type in ("v", "va") and element_type in ("line", "trafo", "trafo3w"):
        raise UserWarning("Voltage measurements can only be placed at buses, not at {}".format(element_type))

    if check_existing:
        if side is None:
            existing = net.measurement[(net.measurement.measurement_type == meas_type) &
                                       (net.measurement.element_type == element_type) &
                                       (net.measurement.element == element) &
                                       (pd.isnull(net.measurement.side))].index
        else:
            existing = net.measurement[(net.measurement.measurement_type == meas_type) &
                                       (net.measurement.element_type == element_type) &
                                       (net.measurement.element == element) &
                                       (net.measurement.side == side)].index
        if len(existing) == 1:
            index = existing[0]
        elif len(existing) > 1:
            raise UserWarning("More than one measurement of this type exists")

    dtypes = net.measurement.dtypes
    columns = ["name", "measurement_type", "element_type", "element", "value", "std_dev", "side"]
    net.measurement.loc[index, columns] = \
        [name, meas_type.lower(), element_type, element, value, std_dev, side]
    _preserve_dtypes(net.measurement, dtypes)
    return index


def create_pwl_cost(net, element, et, points, power_type="p", index=None):
    """
    Creates an entry for piecewise linear costs for an element. The currently supported elements are
     - Generator
     - External Grid
     - Static Generator
     - Load
     - Dcline
     - Storage

    INPUT:
        **element** (int) - ID of the element in the respective element table

        **et** (string) - element type, one of "gen", "sgen", "ext_grid", "load", "dcline", "storage"]

        **points** - (list) list of lists with [[p1, p2, c1], [p2, p3, c2], ...] where c(n) defines the costs between p(n) and p(n+1)

    OPTIONAL:
        **type** - (string) - Type of cost ["p", "q"] are allowed for active or reactive power

        **index** (int, index) - Force a specified ID if it is available. If None, the index one \
            higher than the highest already existing index is selected.

    OUTPUT:
        **index** (int) - The unique ID of created cost entry

    EXAMPLE:
        The cost function is given by the x-values p1 and p2 with the slope m between those points. The constant part
        b of a linear function y = m*x + b can be neglected for OPF purposes. The intervals have to be continuous (the
        starting point of an interval has to be equal to the end point of the previous interval).

        To create a gen with costs of 1€/MW between 0 and 20 MW and 2€/MW between 20 and 30:

        create_pwl_cost(net, 0, "gen", [[0, 20, 1], [20, 30, 2]])
    """

    if index is None:
        index = get_free_id(net["pwl_cost"])

    if index in net["pwl_cost"].index:
        raise UserWarning("A piecewise_linear_cost with the id %s already exists" % index)

    dtypes = net.pwl_cost.dtypes
    net.pwl_cost.loc[index, ["power_type", "element", "et"]] = \
        [power_type, element, et]
    net.pwl_cost.points.loc[index] = points
    _preserve_dtypes(net.pwl_cost, dtypes)
    return index


def create_poly_cost(net, element, et, cp1_eur_per_mw, cp0_eur=0, cq1_eur_per_mvar=0,
                     cq0_eur=0, cp2_eur_per_mw2=0, cq2_eur_per_mvar2=0, index=None):
    """
    Creates an entry for polynimoal costs for an element. The currently supported elements are:
     - Generator ("gen")
     - External Grid ("ext_grid")
     - Static Generator ("sgen")
     - Load ("load")
     - Dcline ("dcline")
     - Storage ("storage")

    INPUT:
        **element** (int) - ID of the element in the respective element table

        **et** (string) - Type of element ["gen", "sgen", "ext_grid", "load", "dcline", "storage"] \
            are possible

        **cp1_eur_per_mw** (float) - Linear costs per MW

        **cp0_eur=0** (float) - Offset active power costs in euro

        **cq1_eur_per_mvar=0** (float) - Linear costs per Mvar

        **cq0_eur=0** (float) - Offset reactive power costs in euro

        **cp2_eur_per_mw2=0** (float) - Quadratic costs per MW

        **cq2_eur_per_mvar2=0** (float) - Quadratic costs per Mvar

    OPTIONAL:

        **index** (int, index) - Force a specified ID if it is available. If None, the index one \
            higher than the highest already existing index is selected.

    OUTPUT:
        **index** (int) - The unique ID of created cost entry

    EXAMPLE:
        The polynomial cost function is given by the linear and quadratic cost coefficients.

        create_poly_cost(net, 0, "load", cp1_eur_per_mw = 0.1)
    """

    if index is None:
        index = get_free_id(net["poly_cost"])
    columns = ["element", "et", "cp0_eur", "cp1_eur_per_mw", "cq0_eur", "cq1_eur_per_mvar",
               "cp2_eur_per_mw2", "cq2_eur_per_mvar2"]
    variables = [element, et, cp0_eur, cp1_eur_per_mw, cq0_eur, cq1_eur_per_mvar,
                 cp2_eur_per_mw2, cq2_eur_per_mvar2]
    dtypes = net.poly_cost.dtypes
    net.poly_cost.loc[index, columns] = variables
    _preserve_dtypes(net.poly_cost, dtypes)
    return index<|MERGE_RESOLUTION|>--- conflicted
+++ resolved
@@ -485,14 +485,7 @@
         "f_hz": f_hz,
         "sn_mva": sn_mva
     })
-<<<<<<< HEAD
-    net._empty_res_line_sc = net._empty_res_line
-    net._empty_res_trafo_sc = net._empty_res_trafo
-    net._empty_res_trafo3w_sc = net._empty_res_trafo3w
-
-=======
-    
->>>>>>> 1f317d03
+
     net._empty_res_load_3ph = net._empty_res_load
     net._empty_res_sgen_3ph = net._empty_res_sgen
     net._empty_res_storage_3ph = net._empty_res_storage
