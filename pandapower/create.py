# -*- coding: utf-8 -*-

# Copyright (c) 2016-2024 by University of Kassel and Fraunhofer Institute for Energy Economics
# and Energy System Technology (IEE), Kassel. All rights reserved.


from operator import itemgetter
from typing import Tuple, List, Union, Iterable

import pandas as pd
from numpy import nan, zeros, isnan, arange, dtype, isin, any as np_any, array, bool_, \
    all as np_all, float64, intersect1d, unique as uni
from pandas import isnull
from pandas.api.types import is_object_dtype

from pandapower._version import __version__, __format_version__
from pandapower.auxiliary import pandapowerNet, get_free_id, _preserve_dtypes, ensure_iterability, \
    empty_defaults_per_dtype
from pandapower.results import reset_results
from pandapower.std_types import add_basic_std_types, load_std_type
import numpy as np

try:
    import pandaplan.core.pplog as logging
except ImportError:
    import logging

logger = logging.getLogger(__name__)


def create_empty_network(name="", f_hz=50., sn_mva=1, add_stdtypes=True):
    """
    This function initializes the pandapower datastructure.

    OPTIONAL:
        **f_hz** (float, 50.) - power system frequency in hertz

        **name** (string, None) - name for the network

        **sn_mva** (float, 1e3) - reference apparent power for per unit system

        **add_stdtypes** (boolean, True) - Includes standard types to net

    OUTPUT:
        **net** (attrdict) - PANDAPOWER attrdict with empty tables:

    EXAMPLE:
        net = create_empty_network()

    """
    net = pandapowerNet({
        # structure data
        "bus": [('name', dtype(object)),
                ('vn_kv', 'f8'),
                ('type', dtype(object)),
                ('zone', dtype(object)),
                ('in_service', 'bool'),
                ('geo', dtype(str))],
        "bus_dc": [('name', dtype(object)),
                   ('vn_kv', 'f8'),
                   ('type', dtype(object)),
                   ('zone', dtype(object)),
                   ('in_service', 'bool'),
                   ('geo', dtype(str))],
        "load": [("name", dtype(object)),
                 ("bus", "u4"),
                 ("p_mw", "f8"),
                 ("q_mvar", "f8"),
                 ("const_z_percent", "f8"),
                 ("const_i_percent", "f8"),
                 ("sn_mva", "f8"),
                 ("scaling", "f8"),
                 ("in_service", 'bool'),
                 ("type", dtype(object))],
        "sgen": [("name", dtype(object)),
                 ("bus", "i8"),
                 ("p_mw", "f8"),
                 ("q_mvar", "f8"),
                 ("sn_mva", "f8"),
                 ("scaling", "f8"),
                 ("in_service", 'bool'),
                 ("type", dtype(object)),
                 ("current_source", "bool")],
        "motor": [("name", dtype(object)),
                  ("bus", "i8"),
                  ("pn_mech_mw", "f8"),
                  ("loading_percent", "f8"),
                  ("cos_phi", "f8"),
                  ("cos_phi_n", "f8"),
                  ("efficiency_percent", "f8"),
                  ("efficiency_n_percent", "f8"),
                  ("lrc_pu", "f8"),
                  ("vn_kv", "f8"),
                  ("scaling", "f8"),
                  ("in_service", 'bool'),
                  ("rx", 'f8')
                  ],
        "asymmetric_load": [("name", dtype(object)),
                            ("bus", "u4"),
                            ("p_a_mw", "f8"),
                            ("q_a_mvar", "f8"),
                            ("p_b_mw", "f8"),
                            ("q_b_mvar", "f8"),
                            ("p_c_mw", "f8"),
                            ("q_c_mvar", "f8"),
                            ("sn_mva", "f8"),
                            ("scaling", "f8"),
                            ("in_service", 'bool'),
                            ("type", dtype(object))],

        "asymmetric_sgen": [("name", dtype(object)),
                            ("bus", "i8"),
                            ("p_a_mw", "f8"),
                            ("q_a_mvar", "f8"),
                            ("p_b_mw", "f8"),
                            ("q_b_mvar", "f8"),
                            ("p_c_mw", "f8"),
                            ("q_c_mvar", "f8"),
                            ("sn_mva", "f8"),
                            ("scaling", "f8"),
                            ("in_service", 'bool'),
                            ("type", dtype(object)),
                            ("current_source", "bool")],
        "storage": [("name", dtype(object)),
                    ("bus", "i8"),
                    ("p_mw", "f8"),
                    ("q_mvar", "f8"),
                    ("sn_mva", "f8"),
                    ("soc_percent", "f8"),
                    ("min_e_mwh", "f8"),
                    ("max_e_mwh", "f8"),
                    ("scaling", "f8"),
                    ("in_service", 'bool'),
                    ("type", dtype(object))],
        "gen": [("name", dtype(object)),
                ("bus", "u4"),
                ("p_mw", "f8"),
                ("vm_pu", "f8"),
                ("sn_mva", "f8"),
                ("min_q_mvar", "f8"),
                ("max_q_mvar", "f8"),
                ("scaling", "f8"),
                ("slack", "bool"),
                ("in_service", 'bool'),
                ("slack_weight", 'f8'),
                ("type", dtype(object))],
        "switch": [("bus", "i8"),
                   ("element", "i8"),
                   ("et", dtype(object)),
                   ("type", dtype(object)),
                   ("closed", "bool"),
                   ("name", dtype(object)),
                   ("z_ohm", "f8"),
                   ("in_ka", "f8")],
        "shunt": [("bus", "u4"),
                  ("name", dtype(object)),
                  ("q_mvar", "f8"),
                  ("p_mw", "f8"),
                  ("vn_kv", "f8"),
                  ("step", "u4"),
                  ("max_step", "u4"),
                  ('id_characteristic_table', 'u4'),
                  ('step_dependency_table', 'bool'),
                  ("in_service", "bool")],
        "svc": [("name", dtype(object)),
                ("bus", "u4"),
                ("x_l_ohm", "f8"),
                ("x_cvar_ohm", "f8"),
                ("set_vm_pu", "f8"),
                ("thyristor_firing_angle_degree", "f8"),
                ("controllable", "bool"),
                ("in_service", "bool"),
                ("min_angle_degree", "f8"),
                ("max_angle_degree", "f8")],
        "ssc": [("name", dtype(object)),
                ("bus", "u4"),
                ("r_ohm", "f8"),
                ("x_ohm", "f8"),
                ("vm_internal_pu", "f8"),
                ("va_internal_degree", "f8"),
                ("set_vm_pu", "f8"),
                ("controllable", "bool"),
                ("in_service", "bool")],
        "vsc": [("name", dtype(object)),
                ("bus", "u4"),
                ("bus_dc", "u4"),
                ("r_ohm", "f8"),
                ("x_ohm", "f8"),
                ("r_dc_ohm", "f8"),
                ("pl_dc_mw", "f8"),
                ("control_mode_ac", dtype(object)),
                ("control_value_ac", "f8"),
                ("control_mode_dc", dtype(object)),
                ("control_value_dc", "f8"),
                ("controllable", "bool"),
                ("in_service", "bool")],
        "ext_grid": [("name", dtype(object)),
                     ("bus", "u4"),
                     ("vm_pu", "f8"),
                     ("va_degree", "f8"),
                     ("slack_weight", 'f8'),
                     ("in_service", 'bool')],
        "line": [("name", dtype(object)),
                 ("std_type", dtype(object)),
                 ("from_bus", "u4"),
                 ("to_bus", "u4"),
                 ("length_km", "f8"),
                 ("r_ohm_per_km", "f8"),
                 ("x_ohm_per_km", "f8"),
                 ("c_nf_per_km", "f8"),
                 ("g_us_per_km", "f8"),
                 ("max_i_ka", "f8"),
                 ("df", "f8"),
                 ("parallel", "u4"),
                 ("type", dtype(object)),
                 ("in_service", 'bool'),
                 ("geo", dtype(str))],
        "line_dc": [("name", dtype(object)),
                    ("std_type", dtype(object)),
                    ("from_bus_dc", "u4"),
                    ("to_bus_dc", "u4"),
                    ("length_km", "f8"),
                    ("r_ohm_per_km", "f8"),
                    ("g_us_per_km", "f8"),  # TODO: check if DC lines also have any shunt components
                    ("max_i_ka", "f8"),
                    ("df", "f8"),
                    ("parallel", "u4"),
                    ("type", dtype(object)),
                    ("in_service", 'bool'),
                    ('geo', dtype(str))],
        "trafo": [("name", dtype(object)),
                  ("std_type", dtype(object)),
                  ("hv_bus", "u4"),
                  ("lv_bus", "u4"),
                  ("sn_mva", "f8"),
                  ("vn_hv_kv", "f8"),
                  ("vn_lv_kv", "f8"),
                  ("vk_percent", "f8"),
                  ("vkr_percent", "f8"),
                  ("pfe_kw", "f8"),
                  ("i0_percent", "f8"),
                  ("shift_degree", "f8"),
                  ("tap_side", dtype(object)),
                  ("tap_neutral", "i4"),
                  ("tap_min", "i4"),
                  ("tap_max", "i4"),
                  ("tap_step_percent", "f8"),
                  ("tap_step_degree", "f8"),
                  ("tap_pos", "i4"),
                  ("tap_changer_type", dtype(object)),
                  ('id_characteristic_table', 'u4'),
                  ('tap_dependency_table', 'bool'),
                  ("parallel", "u4"),
                  ("df", "f8"),
                  ("in_service", 'bool')],
        "trafo3w": [("name", dtype(object)),
                    ("std_type", dtype(object)),
                    ("hv_bus", "u4"),
                    ("mv_bus", "u4"),
                    ("lv_bus", "u4"),
                    ("sn_hv_mva", "f8"),
                    ("sn_mv_mva", "f8"),
                    ("sn_lv_mva", "f8"),
                    ("vn_hv_kv", "f8"),
                    ("vn_mv_kv", "f8"),
                    ("vn_lv_kv", "f8"),
                    ("vk_hv_percent", "f8"),
                    ("vk_mv_percent", "f8"),
                    ("vk_lv_percent", "f8"),
                    ("vkr_hv_percent", "f8"),
                    ("vkr_mv_percent", "f8"),
                    ("vkr_lv_percent", "f8"),
                    ("pfe_kw", "f8"),
                    ("i0_percent", "f8"),
                    ("shift_mv_degree", "f8"),
                    ("shift_lv_degree", "f8"),
                    ("tap_side", dtype(object)),
                    ("tap_neutral", "i4"),
                    ("tap_min", "i4"),
                    ("tap_max", "i4"),
                    ("tap_step_percent", "f8"),
                    ("tap_step_degree", "f8"),
                    ("tap_pos", "i4"),
                    ("tap_at_star_point", 'bool'),
                    ("tap_changer_type", dtype(object)),
                    ('id_characteristic_table', 'u4'),
                    ('tap_dependency_table', 'bool'),
                    ("in_service", 'bool')],
        "impedance": [("name", dtype(object)),
                      ("from_bus", "u4"),
                      ("to_bus", "u4"),
                      ("rft_pu", "f8"),
                      ("xft_pu", "f8"),
                      ("rtf_pu", "f8"),
                      ("xtf_pu", "f8"),
                      ("gf_pu", "f8"),
                      ("bf_pu", "f8"),
                      ("gt_pu", "f8"),
                      ("bt_pu", "f8"),
                      ("sn_mva", "f8"),
                      ("in_service", 'bool')],
        "tcsc": [("name", dtype(object)),
                 ("from_bus", "u4"),
                 ("to_bus", "u4"),
                 ("x_l_ohm", "f8"),
                 ("x_cvar_ohm", "f8"),
                 ("set_p_to_mw", "f8"),
                 ("thyristor_firing_angle_degree", "f8"),
                 ("controllable", "bool"),
                 ("in_service", "bool")],
        "dcline": [("name", dtype(object)),
                   ("from_bus", "u4"),
                   ("to_bus", "u4"),
                   ("p_mw", "f8"),
                   ("loss_percent", 'f8'),
                   ("loss_mw", 'f8'),
                   ("vm_from_pu", "f8"),
                   ("vm_to_pu", "f8"),
                   ("max_p_mw", "f8"),
                   ("min_q_from_mvar", "f8"),
                   ("min_q_to_mvar", "f8"),
                   ("max_q_from_mvar", "f8"),
                   ("max_q_to_mvar", "f8"),
                   ("in_service", 'bool')],
        "ward": [("name", dtype(object)),
                 ("bus", "u4"),
                 ("ps_mw", "f8"),
                 ("qs_mvar", "f8"),
                 ("qz_mvar", "f8"),
                 ("pz_mw", "f8"),
                 ("in_service", "bool")],
        "xward": [("name", dtype(object)),
                  ("bus", "u4"),
                  ("ps_mw", "f8"),
                  ("qs_mvar", "f8"),
                  ("qz_mvar", "f8"),
                  ("pz_mw", "f8"),
                  ("r_ohm", "f8"),
                  ("x_ohm", "f8"),
                  ("vm_pu", "f8"),
                  ("slack_weight", 'f8'),
                  ("in_service", "bool")],
        "measurement": [("name", dtype(object)),
                        ("measurement_type", dtype(object)),
                        ("element_type", dtype(object)),
                        ("element", "uint32"),
                        ("value", "float64"),
                        ("std_dev", "float64"),
                        ("side", dtype(object))],
        "pwl_cost": [("power_type", dtype(object)),
                     ("element", "u4"),
                     ("et", dtype(object)),
                     ("points", dtype(object))],
        "poly_cost": [("element", "u4"),
                      ("et", dtype(object)),
                      ("cp0_eur", dtype("f8")),
                      ("cp1_eur_per_mw", dtype("f8")),
                      ("cp2_eur_per_mw2", dtype("f8")),
                      ("cq0_eur", dtype("f8")),
                      ("cq1_eur_per_mvar", dtype("f8")),
                      ("cq2_eur_per_mvar2", dtype("f8"))
                      ],
        'controller': [
            ('object', dtype(object)),
            ('in_service', "bool"),
            ('order', "float64"),
            ('level', dtype(object)),
            ('initial_run', "bool"),
            ("recycle", dtype(object))
        ],
        'group': [
            ('name', dtype(object)),
            ('element_type', dtype(object)),
            ('element_index', dtype(object)),
            ('reference_column', dtype(object)),
        ],
        # geodata (now as line.geo, bus.geo, bus_dc.geo, line_dc.geo)
        # "bus_geodata": [("x", "f8"), ("y", "f8"), ("coords", dtype(object))],
        # "bus_dc_geodata": [("x", "f8"), ("y", "f8"), ("coords", dtype(object))],
        # "line_geodata": [("coords", dtype(object))],
        # "line_dc_geodata": [("coords", dtype(object))],

        # result tables
        "_empty_res_bus": [("vm_pu", "f8"),
                           ("va_degree", "f8"),
                           ("p_mw", "f8"),
                           ("q_mvar", "f8")],
        "_empty_res_bus_dc": [("vm_pu", "f8"),
                              ("p_mw", "f8")],
        "_empty_res_ext_grid": [("p_mw", "f8"),
                                ("q_mvar", "f8")],
        "_empty_res_line": [("p_from_mw", "f8"),
                            ("q_from_mvar", "f8"),
                            ("p_to_mw", "f8"),
                            ("q_to_mvar", "f8"),
                            ("pl_mw", "f8"),
                            ("ql_mvar", "f8"),
                            ("i_from_ka", "f8"),
                            ("i_to_ka", "f8"),
                            ("i_ka", "f8"),
                            ("vm_from_pu", "f8"),
                            ("va_from_degree", "f8"),
                            ("vm_to_pu", "f8"),
                            ("va_to_degree", "f8"),
                            ("loading_percent", "f8")],
        "_empty_res_line_dc": [("p_from_mw", "f8"),
                               ("p_to_mw", "f8"),
                               ("pl_mw", "f8"),
                               ("i_from_ka", "f8"),
                               ("i_to_ka", "f8"),
                               ("i_ka", "f8"),
                               ("vm_from_pu", "f8"),
                               ("vm_to_pu", "f8"),
                               ("loading_percent", "f8")],
        "_empty_res_trafo": [("p_hv_mw", "f8"),
                             ("q_hv_mvar", "f8"),
                             ("p_lv_mw", "f8"),
                             ("q_lv_mvar", "f8"),
                             ("pl_mw", "f8"),
                             ("ql_mvar", "f8"),
                             ("i_hv_ka", "f8"),
                             ("i_lv_ka", "f8"),
                             ("vm_hv_pu", "f8"),
                             ("va_hv_degree", "f8"),
                             ("vm_lv_pu", "f8"),
                             ("va_lv_degree", "f8"),
                             ("loading_percent", "f8")],
        "_empty_res_load": [("p_mw", "f8"),
                            ("q_mvar", "f8")],
        "_empty_res_asymmetric_load": [("p_mw", "f8"),
                                       ("q_mvar", "f8")],
        "_empty_res_asymmetric_sgen": [("p_mw", "f8"),
                                       ("q_mvar", "f8")],
        "_empty_res_motor": [("p_mw", "f8"),
                             ("q_mvar", "f8")],
        "_empty_res_sgen": [("p_mw", "f8"),
                            ("q_mvar", "f8")],
        "_empty_res_shunt": [("p_mw", "f8"),
                             ("q_mvar", "f8"),
                             ("vm_pu", "f8")],
        "_empty_res_svc": [("thyristor_firing_angle_degree", "f8"),
                           ("x_ohm", "f8"),
                           ("q_mvar", "f8"),
                           ("vm_pu", "f8"),
                           ("va_degree", "f8")],
        "_empty_res_ssc": [("q_mvar", "f8"),
                           ("vm_internal_pu", "f8"),
                           ("va_internal_degree", "f8"),
                           ("vm_pu", "f8"),
                           ("va_degree", "f8")],
        "_empty_res_vsc": [("p_mw", "f8"),
                           ("q_mvar", "f8"),
                           ("p_dc_mw", "f8"),
                           ("vm_internal_pu", "f8"),
                           ("va_internal_degree", "f8"),
                           ("vm_pu", "f8"),
                           ("va_degree", "f8"),
                           ("vm_internal_dc_pu", "f8"),
                           ("vm_dc_pu", "f8")],
        "_empty_res_switch": [("i_ka", "f8"),
                              ("loading_percent", "f8"),
                              ("p_from_mw", "f8"),
                              ("q_from_mvar", "f8"),
                              ("p_to_mw", "f8"),
                              ("q_to_mvar", "f8")],
        "_empty_res_impedance": [("p_from_mw", "f8"),
                                 ("q_from_mvar", "f8"),
                                 ("p_to_mw", "f8"),
                                 ("q_to_mvar", "f8"),
                                 ("pl_mw", "f8"),
                                 ("ql_mvar", "f8"),
                                 ("i_from_ka", "f8"),
                                 ("i_to_ka", "f8")],
        "_empty_res_tcsc": [("thyristor_firing_angle_degree", "f8"),
                            ("x_ohm", "f8"),
                            ("p_from_mw", "f8"),
                            ("q_from_mvar", "f8"),
                            ("p_to_mw", "f8"),
                            ("q_to_mvar", "f8"),
                            ("pl_mw", "f8"),
                            ("ql_mvar", "f8"),
                            ("i_ka", "f8"),
                            ("vm_from_pu", "f8"),
                            ("va_from_degree", "f8"),
                            ("vm_to_pu", "f8"),
                            ("va_to_degree", "f8")],
        "_empty_res_dcline": [("p_from_mw", "f8"),
                              ("q_from_mvar", "f8"),
                              ("p_to_mw", "f8"),
                              ("q_to_mvar", "f8"),
                              ("pl_mw", "f8"),
                              ("vm_from_pu", "f8"),
                              ("va_from_degree", "f8"),
                              ("vm_to_pu", "f8"),
                              ("va_to_degree", "f8")],
        "_empty_res_ward": [("p_mw", "f8"),
                            ("q_mvar", "f8"),
                            ("vm_pu", "f8")],
        "_empty_res_xward": [("p_mw", "f8"),
                             ("q_mvar", "f8"),
                             ("vm_pu", "f8"),
                             ("va_internal_degree", "f8"),
                             ("vm_internal_pu", "f8")],

        "_empty_res_trafo_3ph": [("p_a_hv_mw", "f8"),
                                 ("q_a_hv_mvar", "f8"),
                                 ("p_b_hv_mw", "f8"),
                                 ("q_b_hv_mvar", "f8"),
                                 ("p_c_hv_mw", "f8"),
                                 ("q_c_hv_mvar", "f8"),
                                 ("p_a_lv_mw", "f8"),
                                 ("q_a_lv_mvar", "f8"),
                                 ("p_b_lv_mw", "f8"),
                                 ("q_b_lv_mvar", "f8"),
                                 ("p_c_lv_mw", "f8"),
                                 ("q_c_lv_mvar", "f8"),
                                 ("p_a_l_mw", "f8"),
                                 ("q_a_l_mvar", "f8"),
                                 ("p_b_l_mw", "f8"),
                                 ("q_b_l_mvar", "f8"),
                                 ("p_c_l_mw", "f8"),
                                 ("q_c_l_mvar", "f8"),
                                 ("i_a_hv_ka", "f8"),
                                 ("i_a_lv_ka", "f8"),
                                 ("i_b_hv_ka", "f8"),
                                 ("i_b_lv_ka", "f8"),
                                 ("i_c_hv_ka", "f8"),
                                 ("i_c_lv_ka", "f8"),
                                 # ("i_n_hv_ka", "f8"),
                                 # ("i_n_lv_ka", "f8"),
                                 ("loading_a_percent", "f8"),
                                 ("loading_b_percent", "f8"),
                                 ("loading_c_percent", "f8"),
                                 ("loading_percent", "f8")],
        "_empty_res_trafo3w": [("p_hv_mw", "f8"),
                               ("q_hv_mvar", "f8"),
                               ("p_mv_mw", "f8"),
                               ("q_mv_mvar", "f8"),
                               ("p_lv_mw", "f8"),
                               ("q_lv_mvar", "f8"),
                               ("pl_mw", "f8"),
                               ("ql_mvar", "f8"),
                               ("i_hv_ka", "f8"),
                               ("i_mv_ka", "f8"),
                               ("i_lv_ka", "f8"),
                               ("vm_hv_pu", "f8"),
                               ("va_hv_degree", "f8"),
                               ("vm_mv_pu", "f8"),
                               ("va_mv_degree", "f8"),
                               ("vm_lv_pu", "f8"),
                               ("va_lv_degree", "f8"),
                               ("va_internal_degree", "f8"),
                               ("vm_internal_pu", "f8"),
                               ("loading_percent", "f8")],
        "_empty_res_bus_3ph": [("vm_a_pu", "f8"),
                               ("va_a_degree", "f8"),
                               ("vm_b_pu", "f8"),
                               ("va_b_degree", "f8"),
                               ("vm_c_pu", "f8"),
                               ("va_c_degree", "f8"),
                               ("p_a_mw", "f8"),
                               ("q_a_mvar", "f8"),
                               ("p_b_mw", "f8"),
                               ("q_b_mvar", "f8"),
                               ("p_c_mw", "f8"),
                               ("q_c_mvar", "f8")],
        "_empty_res_ext_grid_3ph": [("p_a_mw", "f8"),
                                    ("q_a_mvar", "f8"),
                                    ("p_b_mw", "f8"),
                                    ("q_b_mvar", "f8"),
                                    ("p_c_mw", "f8"),
                                    ("q_c_mvar", "f8")],
        "_empty_res_line_3ph": [("p_a_from_mw", "f8"),
                                ("q_a_from_mvar", "f8"),
                                ("p_b_from_mw", "f8"),
                                ("q_b_from_mvar", "f8"),
                                ("q_c_from_mvar", "f8"),
                                ("p_a_to_mw", "f8"),
                                ("q_a_to_mvar", "f8"),
                                ("p_b_to_mw", "f8"),
                                ("q_b_to_mvar", "f8"),
                                ("p_c_to_mw", "f8"),
                                ("q_c_to_mvar", "f8"),
                                ("p_a_l_mw", "f8"),
                                ("q_a_l_mvar", "f8"),
                                ("p_b_l_mw", "f8"),
                                ("q_b_l_mvar", "f8"),
                                ("p_c_l_mw", "f8"),
                                ("q_c_l_mvar", "f8"),
                                ("i_a_from_ka", "f8"),
                                ("i_a_to_ka", "f8"),
                                ("i_b_from_ka", "f8"),
                                ("i_b_to_ka", "f8"),
                                ("i_c_from_ka", "f8"),
                                ("i_c_to_ka", "f8"),
                                ("i_a_ka", "f8"),
                                ("i_b_ka", "f8"),
                                ("i_c_ka", "f8"),
                                ("i_n_from_ka", "f8"),
                                ("i_n_to_ka", "f8"),
                                ("i_n_ka", "f8"),
                                ("loading_a_percent", "f8"),
                                ("loading_b_percent", "f8"),
                                ("loading_c_percent", "f8")],
        "_empty_res_asymmetric_load_3ph": [("p_a_mw", "f8"),
                                           ("q_a_mvar", "f8"),
                                           ("p_b_mw", "f8"),
                                           ("q_b_mvar", "f8"),
                                           ("p_c_mw", "f8"),
                                           ("q_c_mvar", "f8")],
        "_empty_res_asymmetric_sgen_3ph": [("p_a_mw", "f8"),
                                           ("q_a_mvar", "f8"),
                                           ("p_b_mw", "f8"),
                                           ("q_b_mvar", "f8"),
                                           ("p_c_mw", "f8"),
                                           ("q_c_mvar", "f8")],
        "_empty_res_storage": [("p_mw", "f8"),
                               ("q_mvar", "f8")],
        "_empty_res_storage_3ph": [("p_a_mw", "f8"), ("p_b_mw", "f8"), ("p_c_mw", "f8"),
                                   ("q_a_mvar", "f8"), ("q_b_mvar", "f8"), ("q_c_mvar", "f8")],
        "_empty_res_gen": [("p_mw", "f8"),
                           ("q_mvar", "f8"),
                           ("va_degree", "f8"),
                           ("vm_pu", "f8")],
        "_empty_res_protection": [("switch_id", "f8"),
                                  ("prot_type", dtype(object)),
                                  ("trip_melt", "bool"),
                                  ("act_param", dtype(object)),
                                  ("act_param_val", "f8"),
                                  ("trip_melt_time_s", "f8")],

        # internal
        "_ppc": None,
        "_ppc0": None,
        "_ppc1": None,
        "_ppc2": None,
        "_is_elements": None,
        "_pd2ppc_lookups": {"bus": None,
                            "bus_dc": None,
                            "ext_grid": None,
                            "gen": None,
                            "branch": None,
                            "branch_dc": None},
        "version": __version__,
        "format_version": __format_version__,
        "converged": False,
        "OPF_converged": False,
        "name": name,
        "f_hz": f_hz,
        "sn_mva": sn_mva
    })

    net._empty_res_load_3ph = net._empty_res_load
    net._empty_res_sgen_3ph = net._empty_res_sgen
    net._empty_res_storage_3ph = net._empty_res_storage

    if add_stdtypes:
        add_basic_std_types(net)
    else:
        net.std_types = {"line": {}, "line_dc": {}, "trafo": {}, "trafo3w": {}, "fuse": {}}
    for mode in ["pf", "se", "sc", "pf_3ph"]:
        reset_results(net, mode)
    net['user_pf_options'] = dict()
    return net


def create_bus(net, vn_kv, name=None, index=None, geodata=None, type="b", zone=None,
               in_service=True, max_vm_pu=nan, min_vm_pu=nan, coords=None, **kwargs):
    """
    Adds one bus in table net["bus"].

    Busses are the nodes of the network that all other elements connect to.

    INPUT:
        **net** (pandapowerNet) - The pandapower network in which the element is created

        **vn_kv** (float) - The grid voltage level.

    OPTIONAL:
        **name** (string, default None) - the name for this bus

        **index** (int, default None) - Force a specified ID if it is available. If None, the \
            index one higher than the highest already existing index is selected.

        **geodata** ((x,y)-tuple, default None) - coordinates used for plotting

        **type** (string, default "b") - Type of the bus. "n" - node,
        "b" - busbar, "m" - muff

        **zone** (string, None) - grid region

        **in_service** (boolean) - True for in_service or False for out of service

        **max_vm_pu** (float, NAN) - Maximum bus voltage in p.u. - necessary for OPF

        **min_vm_pu** (float, NAN) - Minimum bus voltage in p.u. - necessary for OPF

        **coords** (list (len=2) of tuples (len=2), default None) - busbar coordinates to plot
        the bus with multiple points. coords is typically a list of tuples (start and endpoint of
        the busbar) - Example: [(x1, y1), (x2, y2)]

    OUTPUT:
        **index** (int) - The unique ID of the created element

    EXAMPLE:
        create_bus(net, name = "bus1")
    """
    index = _get_index_with_check(net, "bus", index)

    if geodata is not None:
        if isinstance(geodata, tuple):
            if len(geodata) != 2:
                raise UserWarning("geodata must be given as (x, y) tuple")
            geo = f'{{"coordinates":[{geodata[0]},{geodata[1]}], "type":"Point"}}'
        else:
            raise UserWarning("geodata must be a valid coordinate tuple")
    else:
        geo = None

    if coords is not None:
        raise UserWarning("busbar plotting is not implemented fully and will likely be removed in the future")
    entries = dict(zip(["name", "vn_kv", "type", "zone", "in_service", "geo"],
                       [name, vn_kv, type, zone, bool(in_service), geo]))

    _set_entries(net, "bus", index, True, **entries, **kwargs)

    # column needed by OPF. 0. and 2. are the default maximum / minimum voltages
    _set_value_if_not_nan(net, index, min_vm_pu, "min_vm_pu", "bus", default_val=0.)
    _set_value_if_not_nan(net, index, max_vm_pu, "max_vm_pu", "bus", default_val=2.)

    return index


def create_bus_dc(net, vn_kv, name=None, index=None, geodata=None, type="b", zone=None,
                  in_service=True, max_vm_pu=nan, min_vm_pu=nan, coords=None, **kwargs):
    """
    Adds one dc bus in table net["bus_dc"].

    Busses are the nodes of the network that all other elements connect to.

    INPUT:
        **net** (pandapowerNet) - The pandapower network in which the element is created

        **vn_kv** (float) - The grid voltage level.

    OPTIONAL:
        **name** (string, default None) - the name for this dc bus

        **index** (int, default None) - Force a specified ID if it is available. If None, the \
            index one higher than the highest already existing index is selected.

        **geodata** ((x,y)-tuple, default None) - coordinates used for plotting

        **type** (string, default "b") - Type of the bus. "n" - node,
        "b" - busbar, "m" - muff

        **zone** (string, None) - grid region

        **in_service** (boolean) - True for in_service or False for out of service

        **max_vm_pu** (float, NAN) - Maximum dc bus voltage in p.u. - necessary for OPF

        **min_vm_pu** (float, NAN) - Minimum dc bus voltage in p.u. - necessary for OPF

        **coords** (list (len=2) of tuples (len=2), default None) - busbar coordinates to plot
        the dc bus with multiple points. coords is typically a list of tuples (start and endpoint of
        the busbar) - Example: [(x1, y1), (x2, y2)]

    OUTPUT:
        **index** (int) - The unique ID of the created element

    EXAMPLE:
        create_bus_dc(net, name = "bus1")
    """
    index = _get_index_with_check(net, "bus_dc", index)

    if geodata is not None:
        if isinstance(geodata, tuple):
            if len(geodata) != 2:
                raise UserWarning("geodata must be given as (x, y) tuple")
            geo = f'{{"coordinates":[{geodata[0]},{geodata[1]}], "type":"Point"}}'
        else:
            raise UserWarning("geodata must be a valid coordinate tuple")
    else:
        geo = None

    if coords is not None:
        raise UserWarning("busbar plotting is not implemented fully and will likely be removed in the future")

    entries = dict(zip(["name", "vn_kv", "type", "zone", "in_service", "geo"],
                       [name, vn_kv, type, zone, bool(in_service), geo]))

    _set_entries(net, "bus_dc", index, True, **entries, **kwargs)

    # column needed by OPF. 0. and 2. are the default maximum / minimum voltages
    _set_value_if_not_nan(net, index, min_vm_pu, "min_vm_pu", "bus_dc", default_val=0.)
    _set_value_if_not_nan(net, index, max_vm_pu, "max_vm_pu", "bus_dc", default_val=2.)

    return index


def create_buses(net, nr_buses, vn_kv, index=None, name=None, type="b", geodata=None,
                 zone=None, in_service=True, max_vm_pu=nan, min_vm_pu=nan, coords=None, **kwargs):
    """
    Adds several buses in table net["bus"] at once.

    Busses are the nodal points of the network that all other elements connect to.

    Input:
        **net** (pandapowerNet) - The pandapower network in which the element is created

        **nr_buses** (int) - The number of buses that is created

    OPTIONAL:
        **name** (string, default None) - the name for this bus

        **index** (int, default None) - Force specified IDs if available. If None, the indices \
            higher than the highest already existing index are selected.

        **vn_kv** (float) - The grid voltage level.

        **geodata** ((x,y)-tuple or Iterable of (x, y)-tuples with length == nr_buses,
            default None) - coordinates used for plotting

        **type** (string, default "b") - Type of the bus. "n" - auxiliary node,
        "b" - busbar, "m" - muff

        **zone** (string, None) - grid region

        **in_service** (boolean) - True for in_service or False for out of service

        **max_vm_pu** (float, NAN) - Maximum bus voltage in p.u. - necessary for OPF

        **min_vm_pu** (float, NAN) - Minimum bus voltage in p.u. - necessary for OPF

        **coords** (list (len=nr_buses) of list (len=2) of tuples (len=2), default None) - busbar
            coordinates to plot the bus with multiple points. coords is typically a list of tuples
            (start and endpoint of the busbar) - Example for 3 buses:
            [[(x11, y11), (x12, y12)], [(x21, y21), (x22, y22)], [(x31, y31), (x32, y32)]]


    OUTPUT:
        **index** (int) - The unique indices ID of the created elements
    """
    index = _get_multiple_index_with_check(net, "bus", index, nr_buses)

    def _geodata_to_geo_series(data: Union[Iterable[Tuple[float, float]], Tuple[int, int]]) -> List[str]:
        geo = []
        for g in data:
            if isinstance(g, tuple):
                if len(g) != 2:
                    raise ValueError("geodata tuples must be of length 2")
                x, y = g
                geo.append(f'{{"coordinates": [{x}, {y}], "type": "Point"}}')
            else:
                raise ValueError("geodata must be iterable of tuples of (x, y) coordinates")
        if len(geo) == 1:
            geo = [geo[0]] * nr_buses
        if len(geo) != nr_buses:
            raise ValueError("geodata must be a single point or have the same length as nr_buses")
        return geo

    if geodata:
        if isinstance(geodata, tuple) and (isinstance(geodata[0], int) or isinstance(geodata[0], float)):
            geo = _geodata_to_geo_series([geodata])
        else:
            assert hasattr(geodata, "__iter__"), "geodata must be an iterable"
            geo = _geodata_to_geo_series(geodata)
    else:
        geo = [None] * nr_buses

    if coords:
        raise UserWarning("busbar plotting is not implemented fully and will likely be removed in the future")

    entries = {"vn_kv": vn_kv, "type": type, "zone": zone, "in_service": in_service, "name": name, "geo": geo}
    _add_to_entries_if_not_nan(net, "bus", entries, index, "min_vm_pu", min_vm_pu)
    _add_to_entries_if_not_nan(net, "bus", entries, index, "max_vm_pu", max_vm_pu)
    _set_multiple_entries(net, "bus", index, **entries, **kwargs)
    net.bus.loc[net.bus.geo == "", "geo"] = None # overwrite
    # empty_defaults_per_dtype() applied in _set_multiple_entries()

    return index


def create_buses_dc(net, nr_buses_dc, vn_kv, index=None, name=None, type="b", geodata=None,
                    zone=None, in_service=True, max_vm_pu=nan, min_vm_pu=nan, coords=None, **kwargs):
    """
    Adds several dc buses in table net["bus_dc"] at once.

    Busses are the nodal points of the network that all other elements connect to.

    Input:
        **net** (pandapowerNet) - The pandapower network in which the element is created

        **nr_buses_dc** (int) - The number of dc buses that is created

    OPTIONAL:
        **name** (list of string, default None) - the name for this dc bus

        **index** (list of int, default None) - Force specified IDs if available. If None, the indices \
            higher than the highest already existing index are selected.

        **vn_kv** (float) - The grid voltage level.

        **geodata** ((x,y)-tuple or list of tuples with length == nr_buses_dc, default None) -
        coordinates used for plotting

        **type** (string, default "b") - Type of the dc bus. "n" - auxiliary node,
        "b" - busbar, "m" - muff

        **zone** (string, None) - grid region

        **in_service** (list of boolean) - True for in_service or False for out of service

        **max_vm_pu** (list of float, NAN) - Maximum bus voltage in p.u. - necessary for OPF

        **min_vm_pu** (list of float, NAN) - Minimum bus voltage in p.u. - necessary for OPF

        **coords** (list (len=nr_buses_dc) of list (len=2) of tuples (len=2), default None) - busbar
        coordinates to plot the dc bus with multiple points. coords is typically a list of tuples
        (start and endpoint of the busbar) - Example for 3 dc buses:
        [[(x11, y11), (x12, y12)], [(x21, y21), (x22, y22)], [(x31, y31), (x32, y32)]]


    OUTPUT:
        **index** (int) - The unique indices ID of the created elements

    EXAMPLE:
        create_buses_dc(net, name = ["bus1","bus2"])
    """
    index = _get_multiple_index_with_check(net, "bus_dc", index, nr_buses_dc)

    entries = {"vn_kv": vn_kv, "type": type, "zone": zone, "in_service": in_service, "name": name}
    _add_to_entries_if_not_nan(net, "bus_dc", entries, index, "min_vm_pu", min_vm_pu)
    _add_to_entries_if_not_nan(net, "bus_dc", entries, index, "max_vm_pu", max_vm_pu)
    _set_multiple_entries(net, "bus_dc", index, **entries, **kwargs)

    if geodata is not None:
        # works with a 2-tuple or a matching array
        net.bus_dc_geodata = pd.concat([
            net.bus_dc_geodata,
            pd.DataFrame(zeros((len(index), len(net.bus_dc_geodata.columns)), dtype=np.int64),
                         index=index, columns=net.bus_dc_geodata.columns)])
        net.bus_dc_geodata.loc[index, :] = nan
        net.bus_dc_geodata.loc[index, ["x", "y"]] = geodata
    if coords is not None:
        net.bus_dc_geodata = pd.concat(
            [net.bus_dc_geodata, pd.DataFrame(index=index, columns=net.bus_dc_geodata.columns)])
        net["bus_dc_geodata"].loc[index, "coords"] = coords
    return index


def create_load(net, bus, p_mw, q_mvar=0, const_z_percent=0, const_i_percent=0, sn_mva=nan,
                name=None, scaling=1., index=None, in_service=True, type='wye', max_p_mw=nan,
                min_p_mw=nan, max_q_mvar=nan, min_q_mvar=nan, controllable=nan, **kwargs):
    """
    Adds one load in table net["load"].

    All loads are modelled in the consumer system, meaning load is positive and generation is
    negative active power. Please pay attention to the correct signing of the reactive power as
    well.

    INPUT:
        **net** - The net within this load should be created

        **bus** (int) - The bus id to which the load is connected

    OPTIONAL:
        **p_mw** (float, default 0) - The active power of the load

        - positive value -> load
        - negative value -> generation

        **q_mvar** (float, default 0) - The reactive power of the load

        **const_z_percent** (float, default 0) - percentage of p_mw and q_mvar that will be \
            associated to constant impedance load at rated voltage

        **const_i_percent** (float, default 0) - percentage of p_mw and q_mvar that will be \
            associated to constant current load at rated voltage

        **sn_mva** (float, default None) - Nominal power of the load

        **name** (string, default None) - The name for this load

        **scaling** (float, default 1.) - An OPTIONAL scaling factor.
        Multiplies with p_mw and q_mvar.

        **type** (string, 'wye') -  type variable to classify the load: wye/delta

        **index** (int, None) - Force a specified ID if it is available. If None, the index one \
            higher than the highest already existing index is selected.

        **in_service** (boolean) - True for in_service or False for out of service

        **max_p_mw** (float, default NaN) - Maximum active power load - necessary for controllable \
            loads in for OPF

        **min_p_mw** (float, default NaN) - Minimum active power load - necessary for controllable \
            loads in for OPF

        **max_q_mvar** (float, default NaN) - Maximum reactive power load - necessary for \
            controllable loads in for OPF

        **min_q_mvar** (float, default NaN) - Minimum reactive power load - necessary for \
            controllable loads in OPF

        **controllable** (boolean, default NaN) - States, whether a load is controllable or not. \
            Only respected for OPF; defaults to False if "controllable" column exists in DataFrame

    OUTPUT:
        **index** (int) - The unique ID of the created element

    EXAMPLE:
        create_load(net, bus=0, p_mw=10., q_mvar=2.)

    """
    _check_node_element(net, bus)

    index = _get_index_with_check(net, "load", index)

    entries = dict(zip(["name", "bus", "p_mw", "const_z_percent", "const_i_percent", "scaling",
                        "q_mvar", "sn_mva", "in_service", "type"],
                       [name, bus, p_mw, const_z_percent, const_i_percent, scaling, q_mvar, sn_mva,
                        bool(in_service), type]))

    _set_entries(net, "load", index, True, **entries, **kwargs)

    _set_value_if_not_nan(net, index, min_p_mw, "min_p_mw", "load")
    _set_value_if_not_nan(net, index, max_p_mw, "max_p_mw", "load")
    _set_value_if_not_nan(net, index, min_q_mvar, "min_q_mvar", "load")
    _set_value_if_not_nan(net, index, max_q_mvar, "max_q_mvar", "load")
    _set_value_if_not_nan(net, index, controllable, "controllable", "load", dtype=bool_,
                          default_val=False)

    return index


def create_loads(net, buses, p_mw, q_mvar=0, const_z_percent=0, const_i_percent=0, sn_mva=nan,
                 name=None, scaling=1., index=None, in_service=True, type='wye', max_p_mw=nan,
                 min_p_mw=nan, max_q_mvar=nan, min_q_mvar=nan, controllable=nan, **kwargs):
    """
    Adds a number of loads in table net["load"].

    All loads are modelled in the consumer system, meaning load is positive and generation is
    negative active power. Please pay attention to the correct signing of the reactive power as
    well.

    INPUT:
        **net** - The net within this load should be created

        **buses** (list of int) - A list of bus ids to which the loads are connected

    OPTIONAL:
        **p_mw** (list of floats) - The active power of the loads

        - positive value   -> load
        - negative value  -> generation

        **q_mvar** (list of floats, default 0) - The reactive power of the loads

        **const_z_percent** (list of floats, default 0) - percentage of p_mw and q_mvar that will \
            be associated to constant impedance loads at rated voltage

        **const_i_percent** (list of floats, default 0) - percentage of p_mw and q_mvar that will \
            be associated to constant current load at rated voltage

        **sn_mva** (list of floats, default None) - Nominal power of the loads

        **name** (list of strings, default None) - The name for this load

        **scaling** (list of floats, default 1.) - An OPTIONAL scaling factor to be set customly.
        Multiplies with p_mw and q_mvar.

        **type** (string, None) -  type variable to classify the load

        **index** (list of int, None) - Force a specified ID if it is available. If None, the index\
            is set to a range between one higher than the highest already existing index and the \
            length of loads that shall be created.

        **in_service** (list of boolean) - True for in_service or False for out of service

        **max_p_mw** (list of floats, default NaN) - Maximum active power load - necessary for \
            controllable loads in for OPF

        **min_p_mw** (list of floats, default NaN) - Minimum active power load - necessary for \
            controllable loads in for OPF

        **max_q_mvar** (list of floats, default NaN) - Maximum reactive power load - necessary for \
            controllable loads in for OPF

        **min_q_mvar** (list of floats, default NaN) - Minimum reactive power load - necessary for \
            controllable loads in OPF

        **controllable** (list of boolean, default NaN) - States, whether a load is controllable \
            or not. Only respected for OPF
            Defaults to False if "controllable" column exists in DataFrame

    OUTPUT:
        **index** (int) - The unique IDs of the created elements

    EXAMPLE:
        create_loads(net, buses=[0, 2], p_mw=[10., 5.], q_mvar=[2., 0.])

    """
    _check_multiple_node_elements(net, buses)

    index = _get_multiple_index_with_check(net, "load", index, len(buses))

    entries = {"bus": buses, "p_mw": p_mw, "q_mvar": q_mvar, "sn_mva": sn_mva,
               "const_z_percent": const_z_percent, "const_i_percent": const_i_percent,
               "scaling": scaling, "in_service": in_service, "name": name, "type": type}

    _add_to_entries_if_not_nan(net, "load", entries, index, "min_p_mw", min_p_mw)
    _add_to_entries_if_not_nan(net, "load", entries, index, "max_p_mw", max_p_mw)
    _add_to_entries_if_not_nan(net, "load", entries, index, "min_q_mvar", min_q_mvar)
    _add_to_entries_if_not_nan(net, "load", entries, index, "max_q_mvar", max_q_mvar)
    _add_to_entries_if_not_nan(net, "load", entries, index, "controllable", controllable, dtype=bool_,
                               default_val=False)
    defaults_to_fill = [("controllable", False)]

    _set_multiple_entries(net, "load", index, defaults_to_fill=defaults_to_fill, **entries,
                          **kwargs)

    return index


def create_asymmetric_load(net, bus, p_a_mw=0, p_b_mw=0, p_c_mw=0, q_a_mvar=0, q_b_mvar=0,
                           q_c_mvar=0, sn_mva=nan, name=None, scaling=1., index=None,
                           in_service=True, type="wye", **kwargs):
    """
    Adds one 3 phase load in table net["asymmetric_load"].

    All loads are modelled in the consumer system, meaning load is positive and generation is
    negative active power. Please pay attention to the correct signing of the reactive power as
    well.

    INPUT:
        **net** - The net within this load should be created

        **bus** (int) - The bus id to which the load is connected

    OPTIONAL:
        **p_a_mw** (float, default 0) - The active power for Phase A load

        **p_b_mw** (float, default 0) - The active power for Phase B load

        **p_c_mw** (float, default 0) - The active power for Phase C load

        **q_a_mvar** float, default 0) - The reactive power for Phase A load

        **q_b_mvar** float, default 0) - The reactive power for Phase B load

        **q_c_mvar** (float, default 0) - The reactive power for Phase C load

        **sn_mva** (float, default: None) - Nominal power of the load

        **name** (string, default: None) - The name for this load

        **scaling** (float, default: 1.) - An OPTIONAL scaling factor to be set customly
        Multiplies with p_mw and q_mvar of all phases.

        **type** (string,default: wye) -  type variable to classify three ph load: delta/wye

        **index** (int,default: None) - Force a specified ID if it is available. If None, the index\
            one higher than the highest already existing index is selected.

        **in_service** (boolean) - True for in_service or False for out of service

    OUTPUT:
        **index** (int) - The unique ID of the created element

    EXAMPLE:
        **create_asymmetric_load(net, bus=0, p_c_mw = 9., q_c_mvar = 1.8)**

    """
    _check_node_element(net, bus)

    index = _get_index_with_check(net, "asymmetric_load", index, name="3 phase asymmetric_load")

    entries = dict(zip(["name", "bus", "p_a_mw", "p_b_mw", "p_c_mw", "scaling", "q_a_mvar",
                        "q_b_mvar", "q_c_mvar", "sn_mva", "in_service", "type"],
                       [name, bus, p_a_mw, p_b_mw, p_c_mw, scaling, q_a_mvar, q_b_mvar, q_c_mvar,
                        sn_mva, bool(in_service), type]))

    _set_entries(net, "asymmetric_load", index, True, **entries, **kwargs)

    return index


# =============================================================================
# def create_impedance_load(net, bus, r_A , r_B , r_C, x_A=0, x_B=0, x_C=0,
#                      sn_mva=nan, name=None, scaling=1.,
#                     index=None, in_service=True, type=None,
#                     ):
#     """
#     Creates a constant impedance load element ABC.
#
#     INPUT:
#         **net** - The net within this constant impedance load should be created
#
#         **bus** (int) - The bus id to which the load is connected
#
#         **sn_mva** (float) - rated power of the load
#
#         **r_A** (float) - Resistance in Phase A
#         **r_B** (float) - Resistance in Phase B
#         **r_C** (float) - Resistance in Phase C
#         **x_A** (float) - Reactance in Phase A
#         **x_B** (float) - Reactance in Phase B
#         **x_C** (float) - Reactance in Phase C
#
#
#         **kwargs are passed on to the create_load function
#
#     OUTPUT:
#         **index** (int) - The unique ID of the created load
#
#     Load elements are modeled from a consumer point of view. Active power will therefore always be
#     positive, reactive power will be positive for under-excited behavior (Q absorption, decreases voltage) and
#     negative for over-excited behavior (Q injection, increases voltage)
#     """
#     if bus not in net["bus"].index.values:
#         raise UserWarning("Cannot attach to bus %s, bus does not exist" % bus)
#
#     if index is None:
#         index = get_free_id(net["asymmetric_load"])
#     if index in net["impedance_load"].index:
#         raise UserWarning("A 3 phase asymmetric_load with the id %s already exists" % index)
#
#     # store dtypes
#     dtypes = net.impedance_load.dtypes
#
#     net.impedance_load.loc[index, ["name", "bus", "r_A","r_B","r_C", "scaling",
#                       "x_A","x_B","x_C","sn_mva", "in_service", "type"]] = \
#     [name, bus, r_A,r_B,r_C, scaling,
#       x_A,x_B,x_C,sn_mva, bool(in_service), type]
#
#     # and preserve dtypes
#     _preserve_dtypes(net.impedance_load, dtypes)
#
#     return index
#
# =============================================================================


def create_load_from_cosphi(net, bus, sn_mva, cos_phi, mode, **kwargs):
    """
    Creates a load element from rated power and power factor cos(phi).

    INPUT:
        **net** - The net within this static generator should be created

        **bus** (int) - The bus id to which the load is connected

        **sn_mva** (float) - rated power of the load

        **cos_phi** (float) - power factor cos_phi

        **mode** (str) - "underexcited" (Q absorption, decreases voltage) or "overexcited"
                         (Q injection, increases voltage)

    OPTIONAL:
        same as in create_load, keyword arguments are passed to the create_load function

    OUTPUT:
        **index** (int) - The unique ID of the created load

    Load elements are modeled from a consumer point of view. Active power will therefore always be
    positive, reactive power will be positive for underexcited behavior (Q absorption, decreases voltage) and negative
    for overexcited behavior (Q injection, increases voltage).
    """
    from pandapower.toolbox import pq_from_cosphi
    p_mw, q_mvar = pq_from_cosphi(sn_mva, cos_phi, qmode=mode, pmode="load")
    return create_load(net, bus, sn_mva=sn_mva, p_mw=p_mw, q_mvar=q_mvar, **kwargs)


def create_sgen(net, bus, p_mw, q_mvar=0, sn_mva=nan, name=None, index=None,
                scaling=1., type='wye', in_service=True, max_p_mw=nan, min_p_mw=nan,
                max_q_mvar=nan, min_q_mvar=nan, controllable=nan, k=nan, rx=nan,
                current_source=True, generator_type=None, max_ik_ka=nan, kappa=nan, lrc_pu=nan,
                **kwargs):
    """
    Adds one static generator in table net["sgen"].

    Static generators are modelled as positive and constant PQ power. This element is used to model
    generators with a constant active and reactive power feed-in. If you want to model a voltage
    controlled generator, use the generator element instead.

    gen, sgen and ext_grid in the grid are modelled in the generator system!
    If you want to model the generation of power, you have to assign a positive active power
    to the generator. Please pay attention to the correct signing of the
    reactive power as well (positive for injection and negative for consumption).

    INPUT:
        **net** - The net within this static generator should be created

        **bus** (int) - The bus id to which the static generator is connected

        **p_mw** (float) - The active power of the static generator  (positive for generation!)

    OPTIONAL:
        **q_mvar** (float, 0) - The reactive power of the sgen

        **sn_mva** (float, None) - Nominal power of the sgen

        **name** (string, None) - The name for this sgen

        **index** (int, None) - Force a specified ID if it is available. If None, the index one \
            higher than the highest already existing index is selected.

        **scaling** (float, 1.) - An OPTIONAL scaling factor to be set customly.
        Multiplies with p_mw and q_mvar.

        **type** (string, None) -  Three phase Connection type of the static generator: wye/delta

        **in_service** (boolean) - True for in_service or False for out of service

        **max_p_mw** (float, NaN) - Maximum active power injection - necessary for \
            controllable sgens in OPF

        **min_p_mw** (float, NaN) - Minimum active power injection - necessary for \
            controllable sgens in OPF

        **max_q_mvar** (float, NaN) - Maximum reactive power injection - necessary for \
            controllable sgens in OPF

        **min_q_mvar** (float, NaN) - Minimum reactive power injection - necessary for \
            controllable sgens in OPF

        **controllable** (bool, NaN) - Whether this generator is controllable by the optimal \
            powerflow; defaults to False if "controllable" column exists in DataFrame

        **k** (float, NaN) - Ratio of short circuit current to nominal current

        **rx** (float, NaN) - R/X ratio for short circuit impedance. Only relevant if type is \
            specified as motor so that sgen is treated as asynchronous motor. Relevant for \
            short-circuit calculation for all generator types

        **generator_type** (str, "None") - can be one of "current_source" \
            (full size converter), "async" (asynchronous generator), or "async_doubly_fed"\
            (doubly fed asynchronous generator, DFIG). Represents the type of the static \
            generator in the context of the short-circuit calculations of wind power station units. \
            If None, other short-circuit-related parameters are not set

        **lrc_pu** (float, nan) - locked rotor current in relation to the rated generator \
            current. Relevant if the generator_type is "async".

        **max_ik_ka (float, nan)** - the highest instantaneous short-circuit value in case \
            of a three-phase short-circuit (provided by the manufacturer). Relevant if the \
            generator_type is "async_doubly_fed".

        **kappa (float, nan)** - the factor for the calculation of the peak short-circuit \
            current, referred to the high-voltage side (provided by the manufacturer). \
            Relevant if the generator_type is "async_doubly_fed".
            If the superposition method is used (use_pre_fault_voltage=True), this parameter \
            is used to pass through the max. current limit of the machine in p.u.

        **current_source** (bool, True) - Model this sgen as a current source during short-\
            circuit calculations; useful in some cases, for example the simulation of full-\
            size converters per IEC 60909-0:2016.

    OUTPUT:
        **index** (int) - The unique ID of the created sgen

    EXAMPLE:
        create_sgen(net, 1, p_mw = -120)

    """
    _check_node_element(net, bus)

    index = _get_index_with_check(net, "sgen", index, name="static generator")

    entries = dict(zip(["name", "bus", "p_mw", "scaling", "q_mvar", "sn_mva", "in_service", "type",
                        "current_source"], [name, bus, p_mw, scaling, q_mvar, sn_mva,
                                            bool(in_service), type, current_source]))

    _set_entries(net, "sgen", index, True, **entries, **kwargs)

    _set_value_if_not_nan(net, index, min_p_mw, "min_p_mw", "sgen")
    _set_value_if_not_nan(net, index, max_p_mw, "max_p_mw", "sgen")
    _set_value_if_not_nan(net, index, min_q_mvar, "min_q_mvar", "sgen")
    _set_value_if_not_nan(net, index, max_q_mvar, "max_q_mvar", "sgen")
    _set_value_if_not_nan(net, index, controllable, "controllable", "sgen", dtype=bool_,
                          default_val=False)
    _set_value_if_not_nan(net, index, rx, "rx", "sgen")  # rx is always required
    if np.isfinite(kappa):
        _set_value_if_not_nan(net, index, kappa, "kappa", "sgen")
    _set_value_if_not_nan(net, index, generator_type, "generator_type", "sgen",
                          dtype="str", default_val="current_source")
    if generator_type == "current_source" or generator_type is None:
        _set_value_if_not_nan(net, index, k, "k", "sgen")
    elif generator_type == "async":
        _set_value_if_not_nan(net, index, lrc_pu, "lrc_pu", "sgen")
    elif generator_type == "async_doubly_fed":
        _set_value_if_not_nan(net, index, max_ik_ka, "max_ik_ka", "sgen")
    else:
        raise UserWarning(f"unknown sgen generator_type {generator_type}! "
                          f"Must be one of: None, 'current_source', 'async', 'async_doubly_fed'")

    return index


def create_sgens(net, buses, p_mw, q_mvar=0, sn_mva=nan, name=None, index=None,
                 scaling=1., type='wye', in_service=True, max_p_mw=nan, min_p_mw=nan,
                 max_q_mvar=nan, min_q_mvar=nan, controllable=nan, k=nan, rx=nan,
                 current_source=True, generator_type="current_source", max_ik_ka=nan,
                 kappa=nan, lrc_pu=nan, **kwargs):
    """
    Adds a number of sgens in table net["sgen"].

    Static generators are modelled as positive and constant PQ power. This element is used to model
    generators with a constant active and reactive power feed-in. If you want to model a voltage
    controlled generator, use the generator element instead.

    INPUT:
        **net** - The net within this load should be created

        **buses** (list of int) - A list of bus ids to which the loads are connected

    OPTIONAL:

        **p_mw** (list of floats) - The active power of the sgens

             - positive value   -> generation
             - negative value  -> load

        **q_mvar** (list of floats, default 0) - The reactive power of the sgens

        **sn_mva** (list of floats, default None) - Nominal power of the sgens

        **name** (list of strings, default None) - The name for this sgen

        **scaling** (list of floats, default 1.) - An OPTIONAL scaling factor to be set customly.
        Multiplies with p_mw and q_mvar.

        **type** (string, None) -  type variable to classify the sgen

        **index** (list of int, None) - Force a specified ID if it is available. If None, the index\
             is set to a range between one higher than the highest already existing index and the \
             length of sgens that shall be created.

        **in_service** (list of boolean) - True for in_service or False for out of service

        **max_p_mw** (list of floats, default NaN) - Maximum active power sgen - necessary for \
             controllable sgens in for OPF

        **min_p_mw** (list of floats, default NaN) - Minimum active power sgen - necessary for \
             controllable sgens in for OPF

        **max_q_mvar** (list of floats, default NaN) - Maximum reactive power sgen - necessary for \
             controllable sgens in for OPF

        **min_q_mvar** (list of floats, default NaN) - Minimum reactive power sgen - necessary for \
             controllable sgens in OPF

        **controllable** (list of boolean, default NaN) - States, whether a sgen is controllable \
             or not. Only respected for OPF
             Defaults to False if "controllable" column exists in DataFrame

        **k** (list of floats, None) - Ratio of nominal current to short circuit current

        **rx** (float, NaN) - R/X ratio for short circuit impedance. Only relevant if type is \
            specified as motor so that sgen is treated as asynchronous motor. Relevant for \
            short-circuit calculation for all generator types

        **generator_type** (str, "current_source") - can be one of "current_source" \
            (full size converter), "async" (asynchronous generator), or "async_doubly_fed"\
            (doubly fed asynchronous generator, DFIG). Represents the type of the static \
            generator in the context of the short-circuit calculations of wind power station units

        **lrc_pu** (float, nan) - locked rotor current in relation to the rated generator \
            current. Relevant if the generator_type is "async".

        **max_ik_ka (float, nan)** - the highest instantaneous short-circuit value in case \
            of a three-phase short-circuit (provided by the manufacturer). Relevant if the \
            generator_type is "async_doubly_fed".

        **kappa (float, nan)** - the factor for the calculation of the peak short-circuit \
            current, referred to the high-voltage side (provided by the manufacturer). \
            Relevant if the generator_type is "async_doubly_fed".

        **current_source** (list of bool, True) - Model this sgen as a current source during short-\
            circuit calculations; useful in some cases, for example the simulation of full-\
            size converters per IEC 60909-0:2016.

    OUTPUT:
        **index** (int) - The unique IDs of the created elements

    EXAMPLE:
        create_sgens(net, buses=[0, 2], p_mw=[10., 5.], q_mvar=[2., 0.])

    """
    _check_multiple_node_elements(net, buses)

    index = _get_multiple_index_with_check(net, "sgen", index, len(buses))

    entries = {"bus": buses, "p_mw": p_mw, "q_mvar": q_mvar, "sn_mva": sn_mva, "scaling": scaling,
               "in_service": in_service, "name": name, "type": type,
               'current_source': current_source}

    _add_to_entries_if_not_nan(net, "sgen", entries, index, "min_p_mw", min_p_mw)
    _add_to_entries_if_not_nan(net, "sgen", entries, index, "max_p_mw", max_p_mw)
    _add_to_entries_if_not_nan(net, "sgen", entries, index, "min_q_mvar", min_q_mvar)
    _add_to_entries_if_not_nan(net, "sgen", entries, index, "max_q_mvar", max_q_mvar)
    _add_to_entries_if_not_nan(net, "sgen", entries, index, "controllable", controllable, dtype=bool_,
                               default_val=False)
    _add_to_entries_if_not_nan(net, "sgen", entries, index, "rx", rx)  # rx is always required
    if np.isfinite(kappa):
        _add_to_entries_if_not_nan(net, "sgen", entries, index, "kappa",
                                   kappa)  # is used for Type C also as a max. current limit
    _add_to_entries_if_not_nan(net, "sgen", entries, index, "generator_type", generator_type,
                               dtype="str", default_val="current_source")
    gen_types = ['current_source', 'async', 'async_doubly_fed']
    gen_type_match = pd.concat([entries["generator_type"] == match for match in gen_types], axis=1,
                               keys=gen_types)
    if gen_type_match["current_source"].any():
        _add_to_entries_if_not_nan(net, "sgen", entries, index, "k", k)
    if gen_type_match["async"].any():
        _add_to_entries_if_not_nan(net, "sgen", entries, index, "lrc_pu", lrc_pu)
    if gen_type_match["async_doubly_fed"].any():
        _add_to_entries_if_not_nan(net, "sgen", entries, index, "max_ik_ka", max_ik_ka)
    if not gen_type_match.any(axis=1).all():
        raise UserWarning(f"unknown sgen generator_type '{generator_type}'! "
                          f"Must be one of: None, 'current_source', 'async', 'async_doubly_fed'")

    defaults_to_fill = [("controllable", False)]
    _set_multiple_entries(net, "sgen", index, defaults_to_fill=defaults_to_fill, **entries,
                          **kwargs)

    return index


# =============================================================================
# Create 3ph Sgen
# =============================================================================

def create_asymmetric_sgen(net, bus, p_a_mw=0, p_b_mw=0, p_c_mw=0, q_a_mvar=0, q_b_mvar=0,
                           q_c_mvar=0, sn_mva=nan, name=None, index=None, scaling=1., type='wye',
                           in_service=True, **kwargs):
    """

    Adds one static generator in table net["asymmetric_sgen"].

    Static generators are modelled as negative  PQ loads. This element is used to model generators
    with a constant active and reactive power feed-in. Positive active power means generation.

    INPUT:
        **net** - The net within this static generator should be created

        **bus** (int) - The bus id to which the static generator is connected

    OPTIONAL:

        **p_a_mw** (float, default 0) - The active power of the static generator : Phase A

        **p_b_mw** (float, default 0) - The active power of the static generator : Phase B

        **p_c_mw** (float, default 0) - The active power of the static generator : Phase C

        **q_a_mvar** (float, default 0) - The reactive power of the sgen : Phase A

        **q_b_mvar** (float, default 0) - The reactive power of the sgen : Phase B

        **q_c_mvar** (float, default 0) - The reactive power of the sgen : Phase C

        **sn_mva** (float, default None) - Nominal power of the sgen

        **name** (string, default None) - The name for this sgen

        **index** (int, None) - Force a specified ID if it is available. If None, the index one \
            higher than the highest already existing index is selected.

        **scaling** (float, 1.) - An OPTIONAL scaling factor to be set customly.
        Multiplies with p_mw and q_mvar of all phases.

        **type** (string, 'wye') -  Three phase Connection type of the static generator: wye/delta

        **in_service** (boolean) - True for in_service or False for out of service

    OUTPUT:
        **index** (int) - The unique ID of the created sgen

    EXAMPLE:
        create_asymmetric_sgen(net, 1, p_b_mw=0.12)

    """
    _check_node_element(net, bus)

    index = _get_index_with_check(net, "asymmetric_sgen", index,
                                  name="3 phase asymmetric static generator")

    entries = dict(zip(["name", "bus", "p_a_mw", "p_b_mw", "p_c_mw", "scaling", "q_a_mvar",
                        "q_b_mvar", "q_c_mvar", "sn_mva", "in_service", "type"],
                       [name, bus, p_a_mw, p_b_mw, p_c_mw, scaling, q_a_mvar, q_b_mvar, q_c_mvar,
                        sn_mva, bool(in_service), type]))

    _set_entries(net, "asymmetric_sgen", index, True, **entries, **kwargs)

    return index


def create_sgen_from_cosphi(net, bus, sn_mva, cos_phi, mode, **kwargs):
    """
    Creates an sgen element from rated power and power factor cos(phi).

    INPUT:
        **net** - The net within this static generator should be created

        **bus** (int) - The bus id to which the static generator is connected

        **sn_mva** (float) - rated power of the generator

        **cos_phi** (float) - power factor cos_phi

        **mode** (str) - "underexcited" (Q absorption, decreases voltage) or "overexcited"
                         (Q injection, increases voltage)

    OUTPUT:
        **index** (int) - The unique ID of the created sgen

    gen, sgen, and ext_grid are modelled in the generator point of view. Active power
    will therefore be positive for generation, and reactive power will be negative for
    underexcited behavior (Q absorption, decreases voltage) and
    positive for overexcited behavior (Q injection, increases voltage).
    """
    from pandapower.toolbox import pq_from_cosphi
    p_mw, q_mvar = pq_from_cosphi(sn_mva, cos_phi, qmode=mode, pmode="gen")
    return create_sgen(net, bus, sn_mva=sn_mva, p_mw=p_mw, q_mvar=q_mvar, **kwargs)


def create_storage(net, bus, p_mw, max_e_mwh, q_mvar=0, sn_mva=nan, soc_percent=nan, min_e_mwh=0.0,
                   name=None, index=None, scaling=1., type=None, in_service=True, max_p_mw=nan,
                   min_p_mw=nan, max_q_mvar=nan, min_q_mvar=nan, controllable=nan, **kwargs):
    """
    Adds a storage to the network.

    In order to simulate a storage system it is possible to use sgens or loads to model the
    discharging or charging state. The power of a storage can be positive or negative, so the use
    of either a sgen or a load is (per definition of the elements) not correct.
    To overcome this issue, a storage element can be created.

    As pandapower is not a time dependent simulation tool and there is no time domain parameter in
    default power flow calculations, the state of charge (SOC) is not updated during any power flow
    calculation.
    The implementation of energy content related parameters in the storage element allows to create
    customized, time dependent simulations by running several power flow calculations and updating
    variables manually.

    INPUT:
        **net** - The net within this storage should be created

        **bus** (int) - The bus id to which the storage is connected

        **p_mw** (float) - The momentary active power of the storage \
            (positive for charging, negative for discharging)

        **max_e_mwh** (float) - The maximum energy content of the storage \
            (maximum charge level)

    OPTIONAL:
        **q_mvar** (float, default 0) - The reactive power of the storage

        **sn_mva** (float, default None) - Nominal power of the storage

        **soc_percent** (float, NaN) - The state of charge of the storage

        **min_e_mwh** (float, 0) - The minimum energy content of the storage \
            (minimum charge level)

        **name** (string, default None) - The name for this storage

        **index** (int, None) - Force a specified ID if it is available. If None, the index one \
            higher than the highest already existing index is selected.

        **scaling** (float, 1.) - An OPTIONAL scaling factor to be set customly.
        Multiplies with p_mw and q_mvar.

        **type** (string, None) -  type variable to classify the storage

        **in_service** (boolean) - True for in_service or False for out of service

        **max_p_mw** (float, NaN) - Maximum active power injection - necessary for a \
            controllable storage in OPF

        **min_p_mw** (float, NaN) - Minimum active power injection - necessary for a \
            controllable storage in OPF

        **max_q_mvar** (float, NaN) - Maximum reactive power injection - necessary for a \
            controllable storage in OPF

        **min_q_mvar** (float, NaN) - Minimum reactive power injection - necessary for a \
            controllable storage in OPF

        **controllable** (bool, NaN) - Whether this storage is controllable by the optimal \
            powerflow; defaults to False if "controllable" column exists in DataFrame

    OUTPUT:
        **index** (int) - The unique ID of the created storage

    EXAMPLE:
        create_storage(net, 1, p_mw = -30, max_e_mwh = 60, soc_percent = 1.0, min_e_mwh = 5)

    """
    _check_node_element(net, bus)

    index = _get_index_with_check(net, "storage", index)

    entries = dict(zip(["name", "bus", "p_mw", "q_mvar", "sn_mva", "scaling", "soc_percent",
                        "min_e_mwh", "max_e_mwh", "in_service", "type"],
                       [name, bus, p_mw, q_mvar, sn_mva, scaling, soc_percent, min_e_mwh, max_e_mwh,
                        bool(in_service), type]))

    _set_entries(net, "storage", index, True, **entries, **kwargs)

    # check for OPF parameters and add columns to network table
    _set_value_if_not_nan(net, index, min_p_mw, "min_p_mw", "storage")
    _set_value_if_not_nan(net, index, max_p_mw, "max_p_mw", "storage")
    _set_value_if_not_nan(net, index, min_q_mvar, "min_q_mvar", "storage")
    _set_value_if_not_nan(net, index, max_q_mvar, "max_q_mvar", "storage")
    _set_value_if_not_nan(net, index, controllable, "controllable", "storage",
                          dtype=bool_, default_val=False)

    return index


def create_storages(
        net, buses, p_mw, max_e_mwh, q_mvar=0, sn_mva=nan, soc_percent=nan, min_e_mwh=0.0,
        name=None, index=None, scaling=1., type=None, in_service=True, max_p_mw=nan,
        min_p_mw=nan, max_q_mvar=nan, min_q_mvar=nan, controllable=nan, **kwargs):
    """
    Adds storages to the network.

    In order to simulate a storage system it is possible to use sgens or loads to model the
    discharging or charging state. The power of a storage can be positive or negative, so the use
    of either a sgen or a load is (per definition of the elements) not correct.
    To overcome this issue, a storage element can be created.

    As pandapower is not a time dependent simulation tool and there is no time domain parameter in
    default power flow calculations, the state of charge (SOC) is not updated during any power flow
    calculation.
    The implementation of energy content related parameters in the storage element allows to create
    customized, time dependent simulations by running several power flow calculations and updating
    variables manually.

    INPUT:
        **net** - The net within this storage should be created

        **buses** (list of int) - The bus ids to which the generators are connected

        **p_mw** (list of float) - The momentary active power of the storage \
            (positive for charging, negative for discharging)

        **max_e_mwh** (list of float) - The maximum energy content of the storage \
            (maximum charge level)

    OPTIONAL:
        **q_mvar** (list of float, default 0) - The reactive power of the storage

        **sn_mva** (list of float, default NaN) - Nominal power of the storage

        **soc_percent** (list of float, NaN) - The state of charge of the storage

        **min_e_mwh** (list of float, 0) - The minimum energy content of the storage \
            (minimum charge level)

        **name** (list of string, default None) - The name for this storage

        **index** (list of int, None) - Force a specified ID if it is available. If None, the index one \
            higher than the highest already existing index is selected.

        **scaling** (list of float, 1.) - An OPTIONAL scaling factor to be set customly.
        Multiplies with p_mw and q_mvar.

        **type** (list of string, None) -  type variable to classify the storage

        **in_service** (list of boolean, default True) - True for in_service or False for out of service

        **max_p_mw** (list of float, NaN) - Maximum active power injection - necessary for a \
            controllable storage in OPF

        **min_p_mw** (list of float, NaN) - Minimum active power injection - necessary for a \
            controllable storage in OPF

        **max_q_mvar** (list of float, NaN) - Maximum reactive power injection - necessary for a \
            controllable storage in OPF

        **min_q_mvar** (list of float, NaN) - Minimum reactive power injection - necessary for a \
            controllable storage in OPF

        **controllable** (list of bool, NaN) - Whether this storage is controllable by the optimal \
            powerflow; defaults to False if "controllable" column exists in DataFrame

    OUTPUT:
        **index** (int) - The unique ID of the created storage

    EXAMPLE:
        create_storage(net, 1, p_mw = -30, max_e_mwh = 60, soc_percent = 1.0, min_e_mwh = 5)

    """
    _check_multiple_node_elements(net, buses)

    index = _get_multiple_index_with_check(net, "storage", index, len(buses))

    entries = {"name": name, "bus": buses, "p_mw": p_mw, "q_mvar": q_mvar, "sn_mva": sn_mva,
               "scaling": scaling, "soc_percent": soc_percent, "min_e_mwh": min_e_mwh,
               "max_e_mwh": max_e_mwh, "in_service": in_service, "type": type}

    _add_to_entries_if_not_nan(net, "storage", entries, index, "min_p_mw", min_p_mw)
    _add_to_entries_if_not_nan(net, "storage", entries, index, "max_p_mw", max_p_mw)
    _add_to_entries_if_not_nan(net, "storage", entries, index, "min_q_mvar", min_q_mvar)
    _add_to_entries_if_not_nan(net, "storage", entries, index, "max_q_mvar", max_q_mvar)
    _add_to_entries_if_not_nan(net, "storage", entries, index, "controllable", controllable, dtype=bool_,
                               default_val=False)
    defaults_to_fill = [("controllable", False)]

    _set_multiple_entries(net, "storage", index, defaults_to_fill=defaults_to_fill, **entries,
                          **kwargs)

    return index


def create_gen(net, bus, p_mw, vm_pu=1., sn_mva=nan, name=None, index=None, max_q_mvar=nan,
               min_q_mvar=nan, min_p_mw=nan, max_p_mw=nan, min_vm_pu=nan, max_vm_pu=nan,
               scaling=1., type=None, slack=False, controllable=nan, vn_kv=nan,
               xdss_pu=nan, rdss_ohm=nan, cos_phi=nan, pg_percent=nan, power_station_trafo=nan,
               in_service=True, slack_weight=0.0, **kwargs):
    """
    Adds a generator to the network.

    Generators are always modelled as voltage controlled PV nodes, which is why the input parameter
    is active power and a voltage set point. If you want to model a generator as PQ load with fixed
    reactive power and variable voltage, please use a static generator instead.

    INPUT:
        **net** - The net within this generator should be created

        **bus** (int) - The bus id to which the generator is connected

        **p_mw** (float, default 0) - The active power of the generator (positive for generation!)

    OPTIONAL:
        **vm_pu** (float, default 0) - The voltage set point of the generator.

        **sn_mva** (float, NaN) - Nominal power of the generator

        **name** (string, None) - The name for this generator

        **index** (int, None) - Force a specified ID if it is available. If None, the index one \
            higher than the highest already existing index is selected.

        **scaling** (float, 1.0) - scaling factor which for the active power of the generator

        **type** (string, None) - type variable to classify generators

        **controllable** (bool, NaN) - True: p_mw, q_mvar and vm_pu limits are enforced for this \
                generator in OPF
                False: p_mw and vm_pu set points are enforced and *limits are ignored*.
                defaults to True if "controllable" column exists in DataFrame

        **slack_weight** (float, default 0.0) - Contribution factor for distributed slack power
        flow calculation (active power balancing)

        **vn_kv** (float, NaN) - Rated voltage of the generator for short-circuit calculation

        **xdss_pu** (float, NaN) - Subtransient generator reactance for short-circuit calculation

        **rdss_ohm** (float, NaN) - Subtransient generator resistance for short-circuit calculation

        **cos_phi** (float, NaN) - Rated cosine phi of the generator for short-circuit calculation

        **pg_percent** (float, NaN) - Rated pg (voltage control range) of the generator for
        short-circuit calculation

        **power_station_trafo** (int, None) - Index of the power station transformer for
        short-circuit calculation

        **in_service** (bool, True) - True for in_service or False for out of service

        **max_p_mw** (float, default NaN) - Maximum active power injection - necessary for OPF

        **min_p_mw** (float, default NaN) - Minimum active power injection - necessary for OPF

        **max_q_mvar** (float, default NaN) - Maximum reactive power injection - necessary for OPF

        **min_q_mvar** (float, default NaN) - Minimum reactive power injection - necessary for OPF

        **min_vm_pu** (float, default NaN) - Minimum voltage magnitude. If not set the bus voltage \
                                             limit is taken.
                                           - necessary for OPF.

        **max_vm_pu** (float, default NaN) - Maximum voltage magnitude. If not set the bus voltage\
                                              limit is taken.
                                            - necessary for OPF

    OUTPUT:
        **index** (int) - The unique ID of the created generator

    EXAMPLE:
        create_gen(net, 1, p_mw = 120, vm_pu = 1.02)

    """
    _check_node_element(net, bus)

    index = _get_index_with_check(net, "gen", index, name="generator")

    columns = ["name", "bus", "p_mw", "vm_pu", "sn_mva", "type", "slack", "in_service",
               "scaling", "slack_weight"]
    variables = [name, bus, p_mw, vm_pu, sn_mva, type, slack, bool(in_service), scaling,
                 slack_weight]

    _set_entries(net, "gen", index, True, **dict(zip(columns, variables)), **kwargs)

    # OPF limits
    _set_value_if_not_nan(net, index, controllable, "controllable", "gen",
                          dtype=bool_, default_val=True)
    # P limits for OPF if controllable == True
    _set_value_if_not_nan(net, index, min_p_mw, "min_p_mw", "gen")
    _set_value_if_not_nan(net, index, max_p_mw, "max_p_mw", "gen")
    # Q limits for OPF if controllable == True
    _set_value_if_not_nan(net, index, min_q_mvar, "min_q_mvar", "gen")
    _set_value_if_not_nan(net, index, max_q_mvar, "max_q_mvar", "gen")
    # V limits for OPF if controllable == True
    _set_value_if_not_nan(net, index, max_vm_pu, "max_vm_pu", "gen", default_val=2.)
    _set_value_if_not_nan(net, index, min_vm_pu, "min_vm_pu", "gen", default_val=0.)

    # Short circuit calculation variables
    _set_value_if_not_nan(net, index, vn_kv, "vn_kv", "gen")
    _set_value_if_not_nan(net, index, cos_phi, "cos_phi", "gen")
    _set_value_if_not_nan(net, index, xdss_pu, "xdss_pu", "gen")
    _set_value_if_not_nan(net, index, rdss_ohm, "rdss_ohm", "gen")
    _set_value_if_not_nan(net, index, pg_percent, "pg_percent", "gen")
    _set_value_if_not_nan(net, index, power_station_trafo,
                          "power_station_trafo", "gen", dtype="Int64")

    return index


def create_gens(net, buses, p_mw, vm_pu=1., sn_mva=nan, name=None, index=None, max_q_mvar=nan,
                min_q_mvar=nan, min_p_mw=nan, max_p_mw=nan, min_vm_pu=nan, max_vm_pu=nan,
                scaling=1., type=None, slack=False, controllable=nan, vn_kv=nan,
                xdss_pu=nan, rdss_ohm=nan, cos_phi=nan, pg_percent=nan, power_station_trafo=nan,
                in_service=True, slack_weight=0.0, **kwargs):
    """
    Adds generators to the specified buses network.

    Generators are always modelled as voltage controlled PV nodes, which is why the input parameter
    is active power and a voltage set point. If you want to model a generator as PQ load with fixed
    reactive power and variable voltage, please use a static generator instead.

    INPUT:
        **net** - The net within this generator should be created

        **buses** (list of int) - The bus ids to which the generators are connected

        **p_mw** (list of float) - The active power of the generator (positive for generation!)

    OPTIONAL:
        **vm_pu** (list of float, default 1) - The voltage set point of the generator.

        **sn_mva** (list of float, NaN) - Nominal power of the generator

        **name** (list of string, None) - The name for this generator

        **index** (list of int, None) - Force a specified ID if it is available. If None, the index\
            one higher than the highest already existing index is selected.

        **scaling** (list of float, 1.0) - scaling factor which for the active power of the\
            generator

        **type** (list of string, None) - type variable to classify generators

        **controllable** (bool, NaN) - True: p_mw, q_mvar and vm_pu limits are enforced for this \
                                       generator in OPF
                                       False: p_mw and vm_pu set points are enforced and \
                                       *limits are ignored*.
                                       defaults to True if "controllable" column exists in DataFrame
        powerflow

        **vn_kv** (list of float, NaN) - Rated voltage of the generator for short-circuit \
            calculation

        **xdss_pu** (list of float, NaN) - Subtransient generator reactance for short-circuit \
            calculation

        **rdss_ohm** (list of float, NaN) - Subtransient generator resistance for short-circuit \
            calculation

        **cos_phi** (list of float, NaN) - Rated cosine phi of the generator for short-circuit \
            calculation

        **pg_percent** (float, NaN) - Rated pg (voltage control range) of the generator for \
            short-circuit calculation

        **power_station_trafo** (int, NaN) - Index of the power station transformer for \
            short-circuit calculation

        **in_service** (bool, True) - True for in_service or False for out of service

        **slack_weight** (float, default 0.0) - Contribution factor for distributed slack power \
            flow calculation (active power balancing)

        **max_p_mw** (list of float, default NaN) - Maximum active power injection - necessary for\
            OPF

        **min_p_mw** (list of float, default NaN) - Minimum active power injection - necessary for \
            OPF

        **max_q_mvar** (list of float, default NaN) - Maximum reactive power injection - necessary\
            for OPF

        **min_q_mvar** (list of float, default NaN) - Minimum reactive power injection - necessary \
            for OPF

        **min_vm_pu** (list of float, default NaN) - Minimum voltage magnitude. If not set the \
                                                     bus voltage limit is taken.
                                                   - necessary for OPF.

        **max_vm_pu** (list of float, default NaN) - Maximum voltage magnitude. If not set the bus\
                                                      voltage limit is taken.
                                                    - necessary for OPF

    OUTPUT:
        **index** (int) - The unique ID of the created generator

    EXAMPLE:
        create_gen(net, 1, p_mw = 120, vm_pu = 1.02)

    """
    _check_multiple_node_elements(net, buses)

    index = _get_multiple_index_with_check(net, "gen", index, len(buses))

    entries = {"bus": buses, "p_mw": p_mw, "vm_pu": vm_pu, "sn_mva": sn_mva, "scaling": scaling,
               "in_service": in_service, "slack_weight": slack_weight, "name": name, "type": type,
               "slack": slack}

    _add_to_entries_if_not_nan(net, "gen", entries, index, "min_p_mw", min_p_mw)
    _add_to_entries_if_not_nan(net, "gen", entries, index, "max_p_mw", max_p_mw)
    _add_to_entries_if_not_nan(net, "gen", entries, index, "min_q_mvar", min_q_mvar)
    _add_to_entries_if_not_nan(net, "gen", entries, index, "max_q_mvar", max_q_mvar)
    _add_to_entries_if_not_nan(net, "gen", entries, index, "min_vm_pu", min_vm_pu)
    _add_to_entries_if_not_nan(net, "gen", entries, index, "max_vm_pu", max_vm_pu)
    _add_to_entries_if_not_nan(net, "gen", entries, index, "vn_kv", vn_kv)
    _add_to_entries_if_not_nan(net, "gen", entries, index, "cos_phi", cos_phi)
    _add_to_entries_if_not_nan(net, "gen", entries, index, "xdss_pu", xdss_pu)
    _add_to_entries_if_not_nan(net, "gen", entries, index, "rdss_ohm", rdss_ohm)
    _add_to_entries_if_not_nan(net, "gen", entries, index, "pg_percent", pg_percent)
    _add_to_entries_if_not_nan(net, "gen", entries, index, "power_station_trafo",
                               power_station_trafo, dtype="Int64")
    _add_to_entries_if_not_nan(net, "gen", entries, index, "controllable", controllable, dtype=bool_,
                               default_val=True)
    defaults_to_fill = [("controllable", True)]

    _set_multiple_entries(net, "gen", index, defaults_to_fill=defaults_to_fill, **entries,
                          **kwargs)

    return index


def create_motor(net, bus, pn_mech_mw, cos_phi, efficiency_percent=100., loading_percent=100.,
                 name=None, lrc_pu=nan, scaling=1.0, vn_kv=nan, rx=nan, index=None, in_service=True,
                 cos_phi_n=nan, efficiency_n_percent=nan, **kwargs):
    """
    Adds a motor to the network.


    INPUT:
        **net** - The net within this motor should be created

        **bus** (int) - The bus id to which the motor is connected

        **pn_mech_mw** (float) - Mechanical rated power of the motor

        **cos_phi** (float, nan) - cosine phi at current operating point

    OPTIONAL:

        **name** (string, None) - The name for this motor

        **efficiency_percent** (float, 100) - Efficiency in percent at current operating point

        **loading_percent** (float, 100) - The mechanical loading in percentage of the rated \
            mechanical power

        **scaling** (float, 1.0) - scaling factor which for the active power of the motor

        **cos_phi_n** (float, nan) - cosine phi at rated power of the motor for short-circuit \
            calculation

        **efficiency_n_percent** (float, 100) - Efficiency in percent at rated power for \
            short-circuit calculation

        **lrc_pu** (float, nan) - locked rotor current in relation to the rated motor current

        **rx** (float, nan) - R/X ratio of the motor for short-circuit calculation.

        **vn_kv** (float, NaN) - Rated voltage of the motor for short-circuit calculation

        **in_service** (bool, True) - True for in_service or False for out of service

        **index** (int, None) - Force a specified ID if it is available. If None, the index one \
            higher than the highest already existing index is selected.

    OUTPUT:
        **index** (int) - The unique ID of the created motor

    EXAMPLE:
        create_motor(net, 1, pn_mech_mw = 0.120, cos_ph=0.9, vn_kv=0.6, efficiency_percent=90, \
                     loading_percent=40, lrc_pu=6.0)

    """
    _check_node_element(net, bus)

    index = _get_index_with_check(net, "motor", index)

    columns = ["name", "bus", "pn_mech_mw", "cos_phi", "cos_phi_n", "vn_kv", "rx",
               "efficiency_n_percent", "efficiency_percent", "loading_percent",
               "lrc_pu", "scaling", "in_service"]
    variables = [name, bus, pn_mech_mw, cos_phi, cos_phi_n, vn_kv, rx, efficiency_n_percent,
                 efficiency_percent, loading_percent, lrc_pu, scaling, bool(in_service)]
    _set_entries(net, "motor", index, **dict(zip(columns, variables)), **kwargs)

    return index


def create_ext_grid(net, bus, vm_pu=1.0, va_degree=0., name=None, in_service=True,
                    s_sc_max_mva=nan, s_sc_min_mva=nan, rx_max=nan, rx_min=nan,
                    max_p_mw=nan, min_p_mw=nan, max_q_mvar=nan, min_q_mvar=nan,
                    index=None, r0x0_max=nan, x0x_max=nan, controllable=nan,
                    slack_weight=1.0, **kwargs):
    """
    Creates an external grid connection.

    External grids represent the higher level power grid connection and are modelled as the slack
    bus in the power flow calculation.

    INPUT:
        **net** - pandapower network

        **bus** (int) - bus where the slack is connected

    OPTIONAL:
        **vm_pu** (float, default 1.0) - voltage at the slack node in per unit

        **va_degree** (float, default 0.) - voltage angle at the slack node in degrees*

        **name** (string, default None) - name of the external grid

        **in_service** (boolean) - True for in_service or False for out of service

        **s_sc_max_mva** (float, NaN) - maximum short circuit apparent power to calculate internal \
            impedance of ext_grid for short circuit calculations

        **s_sc_min_mva** (float, NaN) - minimum short circuit apparent power to calculate internal \
            impedance of ext_grid for short circuit calculations

        **rx_max** (float, NaN) - maximum R/X-ratio to calculate internal impedance of ext_grid \
            for short circuit calculations

        **rx_min** (float, NaN) - minimum R/X-ratio to calculate internal impedance of ext_grid \
            for short circuit calculations

        **max_p_mw** (float, NaN) - Maximum active power injection. Only respected for OPF

        **min_p_mw** (float, NaN) - Minimum active power injection. Only respected for OPF

        **max_q_mvar** (float, NaN) - Maximum reactive power injection. Only respected for OPF

        **min_q_mvar** (float, NaN) - Minimum reactive power injection. Only respected for OPF

        **r0x0_max** (float, NaN) - maximum R/X-ratio to calculate Zero sequence
        internal impedance of ext_grid

        **x0x_max** (float, NaN) - maximum X0/X-ratio to calculate Zero sequence
        internal impedance of ext_grid

        **slack_weight** (float, default 1.0) - Contribution factor for distributed slack power flow calculation
                                                (active power balancing)

        ** only considered in load flow if calculate_voltage_angles = True

        **controllable** (bool, NaN) - True: p_mw, q_mvar and vm_pu limits are enforced for the \
                                             ext_grid in OPF. The voltage limits set in the \
                                             ext_grid bus are enforced.
                                       False: p_mw and vm_pu set points are enforced and *limits are\
                                              ignored*. The vm_pu set point is enforced and limits \
                                              of the bus table are ignored.
                                       defaults to False if "controllable" column exists in\
                                       DataFrame

    EXAMPLE:
        create_ext_grid(net, 1, voltage = 1.03)

        For three phase load flow

        create_ext_grid(net, 1, voltage=1.03, s_sc_max_mva=1000, rx_max=0.1, r0x0_max=0.1,\
                       x0x_max=1.0)
    """
    _check_node_element(net, bus)

    index = _get_index_with_check(net, "ext_grid", index, name="external grid")

    entries = dict(zip(["bus", "name", "vm_pu", "va_degree", "in_service", "slack_weight"],
                       [bus, name, vm_pu, va_degree, bool(in_service), slack_weight]))
    _set_entries(net, "ext_grid", index, **entries, **kwargs)

    # OPF limits
    _set_value_if_not_nan(net, index, min_p_mw, "min_p_mw", "ext_grid")
    _set_value_if_not_nan(net, index, max_p_mw, "max_p_mw", "ext_grid")
    _set_value_if_not_nan(net, index, min_q_mvar, "min_q_mvar", "ext_grid")
    _set_value_if_not_nan(net, index, max_q_mvar, "max_q_mvar", "ext_grid")
    _set_value_if_not_nan(net, index, controllable, "controllable", "ext_grid",
                          dtype=bool_, default_val=True)
    # others
    _set_value_if_not_nan(net, index, x0x_max, "x0x_max", "ext_grid")
    _set_value_if_not_nan(net, index, r0x0_max, "r0x0_max", "ext_grid")
    _set_value_if_not_nan(net, index, s_sc_max_mva, "s_sc_max_mva", "ext_grid")
    _set_value_if_not_nan(net, index, s_sc_min_mva, "s_sc_min_mva", "ext_grid")
    _set_value_if_not_nan(net, index, rx_min, "rx_min", "ext_grid")
    _set_value_if_not_nan(net, index, rx_max, "rx_max", "ext_grid")

    return index


def create_line(net, from_bus, to_bus, length_km, std_type, name=None, index=None, geodata=None,
                df=1., parallel=1, in_service=True, max_loading_percent=nan, alpha=nan,
                temperature_degree_celsius=nan, **kwargs):
    """
    Creates a line element in net["line"]
    The line parameters are defined through the standard type library.


    INPUT:
        **net** - The net within this line should be created

        **from_bus** (int) - ID of the bus on one side which the line will be connected with

        **to_bus** (int) - ID of the bus on the other side which the line will be connected with

        **length_km** (float) - The line length in km

        **std_type** (string) - Name of a standard line type:

                                - Pre-defined in standard_linetypes

                                **or**

                                - Customized std_type made using **create_std_type()**

    OPTIONAL:
        **name** (string, None) - A custom name for this line

        **index** (int, None) - Force a specified ID if it is available. If None, the index one \
            higher than the highest already existing index is selected.

        **geodata**
        (Iterable[Tuple[int, int]|Tuple[float, float]], default None) -
        The geodata of the line. The first element should be the coordinates
        of from_bus and the last should be the coordinates of to_bus. The points
        in the middle represent the bending points of the line

        **in_service** (boolean, True) - True for in_service or False for out of service

        **df** (float, 1) - derating factor: maximum current of line in relation to nominal current\
            of line (from 0 to 1)

        **parallel** (integer, 1) - number of parallel line systems

        **max_loading_percent (float)** - maximum current loading (only needed for OPF)

        **alpha (float)** - temperature coefficient of resistance: R(T) = R(T_0) * (1 + alpha * (T - T_0))

        **temperature_degree_celsius (float)** - line temperature for which line resistance is adjusted

        **tdpf (bool)** - whether the line is considered in the TDPF calculation

        **wind_speed_m_per_s (float)** - wind speed at the line in m/s (TDPF)

        **wind_angle_degree (float)** - angle of attack between the wind direction and the line (TDPF)

        **conductor_outer_diameter_m (float)** - outer diameter of the line conductor in m (TDPF)

        **air_temperature_degree_celsius (float)** - ambient temperature in °C (TDPF)

        **reference_temperature_degree_celsius (float)** - reference temperature in °C for which \
            r_ohm_per_km for the line is specified (TDPF)

        **solar_radiation_w_per_sq_m (float)** - solar radiation on horizontal plane in W/m² (TDPF)

        **solar_absorptivity (float)** - Albedo factor for absorptivity of the lines (TDPF)

        **emissivity (float)** - Albedo factor for emissivity of the lines (TDPF)

        **r_theta_kelvin_per_mw (float)** - thermal resistance of the line (TDPF, only for \
            simplified method)

        **mc_joule_per_m_k (float)** - specific mass of the conductor multiplied by the specific \
            thermal capacity of the material (TDPF, only for thermal inertia consideration with \
                tdpf_delay_s parameter)

    OUTPUT:
        **index** (int) - The unique ID of the created line

    EXAMPLE:
        create_line(net, "line1", from_bus = 0, to_bus = 1, length_km=0.1,  std_type="NAYY 4x50 SE")

    """

    # check if bus exist to attach the line to
    _check_branch_element(net, "Line", index, from_bus, to_bus)

    index = _get_index_with_check(net, "line", index)

    v = {
        "name": name, "length_km": length_km, "from_bus": from_bus,
        "to_bus": to_bus, "in_service": bool(in_service), "std_type": std_type,
        "df": df, "parallel": parallel
    }

    lineparam = load_std_type(net, std_type, "line")

    v.update({param: lineparam[param] for param in ["r_ohm_per_km", "x_ohm_per_km", "c_nf_per_km",
                                                    "max_i_ka"]})
    if "r0_ohm_per_km" in lineparam:
        v.update({param: lineparam[param] for param in [
            "r0_ohm_per_km", "x0_ohm_per_km", "c0_nf_per_km"]})

    v["g_us_per_km"] = lineparam["g_us_per_km"] if "g_us_per_km" in lineparam else 0.

    if "type" in lineparam:
        v["type"] = lineparam["type"]

    # if net.line column already has alpha, add it from std_type
    if "alpha" in net.line.columns and "alpha" in lineparam:
        v["alpha"] = lineparam["alpha"]

    tdpf_columns = ("wind_speed_m_per_s", "wind_angle_degree", "conductor_outer_diameter_m",
                    "air_temperature_degree_celsius", "reference_temperature_degree_celsius",
                    "solar_radiation_w_per_sq_m", "solar_absorptivity", "emissivity",
                    "r_theta_kelvin_per_mw", "mc_joule_per_m_k")
    tdpf_parameters = {c: kwargs.pop(c) for c in tdpf_columns if c in kwargs}

    _set_entries(net, "line", index, **v, **kwargs)

    if geodata and hasattr(geodata, '__iter__'):
        geo = [[x, y] for x, y in geodata]
        net.line.at[index, "geo"] = f'{{"coordinates": {geo}, "type": "LineString"}}'

    _set_value_if_not_nan(net, index, max_loading_percent, "max_loading_percent", "line")
    _set_value_if_not_nan(net, index, alpha, "alpha", "line")
    _set_value_if_not_nan(net, index, temperature_degree_celsius,
                          "temperature_degree_celsius", "line")
    # add optional columns for TDPF if parameters passed to kwargs:
    _set_value_if_not_nan(net, index, kwargs.get("tdpf"), "tdpf", "line", bool_)
    for column, value in tdpf_parameters.items():
        _set_value_if_not_nan(net, index, value, column, "line", float64)

    return index


def create_line_dc(net, from_bus_dc, to_bus_dc, length_km, std_type, name=None, index=None, geodata=None,
                   df=1., parallel=1, in_service=True, max_loading_percent=nan, alpha=nan,
                   temperature_degree_celsius=nan, **kwargs):
    """
    Creates a line element in net["line_dc"]
    The line_dc parameters are defined through the standard type library.


    INPUT:
        **net** - The net within this line should be created

        **from_bus_dc** (int) - ID of the bus_dc on one side which the line will be connected with

        **to_bus_dc** (int) - ID of the bus_dc on the other side which the line will be connected with

        **length_km** (float) - The line length in km

        **std_type** (string) - Name of a standard line type :

                                - Pre-defined in standard_linetypes

                                **or**

                                - Customized std_type made using **create_std_type()**

    OPTIONAL:
        **name** (string, None) - A custom name for this line_dc

        **index** (int, None) - Force a specified ID if it is available. If None, the index one \
            higher than the highest already existing index is selected.

        **geodata**
        (array, default None, shape= (,2L)) -
        The line geodata of the line_dc. The first row should be the coordinates
        of bus a and the last should be the coordinates of bus b. The points
        in the middle represent the bending points of the line

        **in_service** (boolean, True) - True for in_service or False for out of service

        **df** (float, 1) - derating factor: maximum current of line_dc in relation to nominal current\
            of line (from 0 to 1)

        **parallel** (integer, 1) - number of parallel line systems

        **max_loading_percent (float)** - maximum current loading (only needed for OPF)

        **alpha (float)** - temperature coefficient of resistance: R(T) = R(T_0) * (1 + alpha * (T - T_0))

        **temperature_degree_celsius (float)** - line temperature for which line resistance is adjusted

        **tdpf (bool)** - whether the line is considered in the TDPF calculation

        **wind_speed_m_per_s (float)** - wind speed at the line in m/s (TDPF)

        **wind_angle_degree (float)** - angle of attack between the wind direction and the line (TDPF)

        **conductor_outer_diameter_m (float)** - outer diameter of the line conductor in m (TDPF)

        **air_temperature_degree_celsius (float)** - ambient temperature in °C (TDPF)

        **reference_temperature_degree_celsius (float)** - reference temperature in °C for which \
            r_ohm_per_km for the line_dc is specified (TDPF)

        **solar_radiation_w_per_sq_m (float)** - solar radiation on horizontal plane in W/m² (TDPF)

        **solar_absorptivity (float)** - Albedo factor for absorptivity of the lines (TDPF)

        **emissivity (float)** - Albedo factor for emissivity of the lines (TDPF)

        **r_theta_kelvin_per_mw (float)** - thermal resistance of the line (TDPF, only for \
            simplified method)

        **mc_joule_per_m_k (float)** - specific mass of the conductor multiplied by the specific \
            thermal capacity of the material (TDPF, only for thermal inertia consideration with \
                tdpf_delay_s parameter)

    OUTPUT:
        **index** (int) - The unique ID of the created dc line

    EXAMPLE:
        create_line_dc(net, "line_dc1", from_bus_dc = 0, to_bus_dc = 1, length_km=0.1,  std_type="Not defined yet")

    """

    # check if bus exist to attach the line to
    _check_branch_element(net, "Line_dc", index, from_bus_dc, to_bus_dc, node_name='bus_dc')

    index = _get_index_with_check(net, "line_dc", index)

    v = {
        "name": name, "length_km": length_km, "from_bus_dc": from_bus_dc,
        "to_bus_dc": to_bus_dc, "in_service": bool(in_service), "std_type": std_type,
        "df": df, "parallel": parallel
    }

    lineparam = load_std_type(net, std_type, "line_dc")

    v.update({param: lineparam[param] for param in ["r_ohm_per_km", "max_i_ka"]})
    if "r0_ohm_per_km" in lineparam:
        v.update({param: lineparam[param] for param in ["r0_ohm_per_km"]})

    v["g_us_per_km"] = lineparam["g_us_per_km"] if "g_us_per_km" in lineparam else 0.

    if "type" in lineparam:
        v["type"] = lineparam["type"]

    # if net.line column already has alpha, add it from std_type
    if "alpha" in net.line.columns and "alpha" in lineparam:
        v["alpha"] = lineparam["alpha"]

    tdpf_columns = ("wind_speed_m_per_s", "wind_angle_degree", "conductor_outer_diameter_m",
                    "air_temperature_degree_celsius", "reference_temperature_degree_celsius",
                    "solar_radiation_w_per_sq_m", "solar_absorptivity", "emissivity",
                    "r_theta_kelvin_per_mw", "mc_joule_per_m_k")
    tdpf_parameters = {c: kwargs.pop(c) for c in tdpf_columns if c in kwargs}

    _set_entries(net, "line_dc", index, **v, **kwargs)

    if geodata is not None:
        net["line_dc_geodata"].loc[index, "coords"] = None
        net["line_dc_geodata"].at[index, "coords"] = geodata

    _set_value_if_not_nan(net, index, max_loading_percent, "max_loading_percent", "line_dc")
    _set_value_if_not_nan(net, index, alpha, "alpha", "line_dc")
    _set_value_if_not_nan(net, index, temperature_degree_celsius,
                          "temperature_degree_celsius", "line_dc")
    # add optional columns for TDPF if parameters passed to kwargs:
    _set_value_if_not_nan(net, index, kwargs.get("tdpf"), "tdpf", "line_dc", bool_)
    for column, value in tdpf_parameters.items():
        _set_value_if_not_nan(net, index, value, column, "line_dc", float64)

    return index


def create_lines(net, from_buses, to_buses, length_km, std_type, name=None, index=None,
                 geodata=None, df=1., parallel=1, in_service=True, max_loading_percent=nan,
                 **kwargs):
    """ Convenience function for creating many lines at once. Parameters 'from_buses' and 'to_buses'
        must be arrays of equal length. Other parameters may be either arrays of the same length or
        single or values. In any case the line parameters are defined through a single standard
        type, so all lines have the same standard type.


        INPUT:
            **net** - The net within this line should be created

            **from_buses** (list of int) - ID of the bus on one side which the line will be \
                connected with

            **to_buses** (list of int) - ID of the bus on the other side which the line will be \
                connected with

            **length_km** (list of float) - The line length in km

            **std_type** (string) - The line type of the lines.

        OPTIONAL:
            **name** (list of string, None) - A custom name for this line

            **index** (list of int, None) - Force a specified ID if it is available. If None, the\
                index one higher than the highest already existing index is selected.

            **geodata**
            (Iterable[Iterable[Tuple[x, y]]] or Iterable[Tuple[x, y]], default None) -
            The geodata of the line. The first element should be the coordinates
            of from_bus and the last should be the coordinates of to_bus. The points
            in the middle represent the bending points of the line

            **in_service** (list of boolean, True) - True for in_service or False for out of service

            **df** (list of float, 1) - derating factor: maximum current of line in relation to \
                nominal current of line (from 0 to 1)

            **parallel** (list of integer, 1) - number of parallel line systems

            **max_loading_percent (list of float)** - maximum current loading (only needed for OPF)

            **alpha (float)** - temperature coefficient of resistance: R(T) = R(T_0) * (1 + alpha * (T - T_0))

            **temperature_degree_celsius (float)** - line temperature for which line resistance is adjusted

            **tdpf (bool)** - whether the line is considered in the TDPF calculation

            **wind_speed_m_per_s (float)** - wind speed at the line in m/s (TDPF)

            **wind_angle_degree (float)** - angle of attack between the wind direction and the line (TDPF)

            **conductor_outer_diameter_m (float)** - outer diameter of the line conductor in m (TDPF)

            **air_temperature_degree_celsius (float)** - ambient temperature in °C (TDPF)

            **reference_temperature_degree_celsius (float)** - reference temperature in °C for \
                which r_ohm_per_km for the line is specified (TDPF)

            **solar_radiation_w_per_sq_m (float)** - solar radiation on horizontal plane in W/m² (TDPF)

            **solar_absorptivity (float)** - Albedo factor for absorptivity of the lines (TDPF)

            **emissivity (float)** - Albedo factor for emissivity of the lines (TDPF)

            **r_theta_kelvin_per_mw (float)** - thermal resistance of the line (TDPF, only for \
                simplified method)

            **mc_joule_per_m_k (float)** - specific mass of the conductor multiplied by the \
                specific thermal capacity of the material (TDPF, only for thermal inertia \
                consideration with tdpf_delay_s parameter)

        OUTPUT:
            **index** (list of int) - The unique ID of the created lines

        EXAMPLE:
            create_lines(net, ["line1", "line2"], from_buses=[0,1], to_buses=[2,3], length_km=0.1,
                         std_type="NAYY 4x50 SE")

    """
    _check_multiple_branch_elements(net, from_buses, to_buses, "Lines")

    index = _get_multiple_index_with_check(net, "line", index, len(from_buses))

    entries = {"from_bus": from_buses, "to_bus": to_buses, "length_km": length_km,
               "std_type": std_type, "name": name, "df": df, "parallel": parallel,
               "in_service": in_service}

    # add std type data
    if isinstance(std_type, str):
        lineparam = load_std_type(net, std_type, "line")
        entries["r_ohm_per_km"] = lineparam["r_ohm_per_km"]
        entries["x_ohm_per_km"] = lineparam["x_ohm_per_km"]
        entries["c_nf_per_km"] = lineparam["c_nf_per_km"]
        entries["max_i_ka"] = lineparam["max_i_ka"]
        entries["g_us_per_km"] = lineparam["g_us_per_km"] if "g_us_per_km" in lineparam else 0.
        if "type" in lineparam:
            entries["type"] = lineparam["type"]
    else:
        lineparam = list(map(load_std_type, [net] * len(std_type), std_type,
                             ['line'] * len(std_type)))
        entries["r_ohm_per_km"] = list(map(itemgetter("r_ohm_per_km"), lineparam))
        entries["x_ohm_per_km"] = list(map(itemgetter("x_ohm_per_km"), lineparam))
        entries["c_nf_per_km"] = list(map(itemgetter("c_nf_per_km"), lineparam))
        entries["max_i_ka"] = list(map(itemgetter("max_i_ka"), lineparam))
        entries["g_us_per_km"] = [line_param_dict.get("g_us_per_km", 0) for line_param_dict in lineparam]
        entries["type"] = [line_param_dict.get("type", None) for line_param_dict in lineparam]

    _add_to_entries_if_not_nan(net, "line", entries, index, "max_loading_percent",
                               max_loading_percent)

    # add optional columns for TDPF if parameters passed to kwargs:
    _add_to_entries_if_not_nan(net, "line", entries, index, "tdpf", kwargs.get("tdpf"), bool_)
    tdpf_columns = ("wind_speed_m_per_s", "wind_angle_degree", "conductor_outer_diameter_m",
                    "air_temperature_degree_celsius", "reference_temperature_degree_celsius",
                    "solar_radiation_w_per_sq_m", "solar_absorptivity", "emissivity",
                    "r_theta_kelvin_per_mw", "mc_joule_per_m_k")
    tdpf_parameters = {c: kwargs.pop(c) for c in tdpf_columns if c in kwargs}
    for column, value in tdpf_parameters.items():
        _add_to_entries_if_not_nan(net, "line", entries, index, column, value, float64)

    _set_multiple_entries(net, "line", index, **entries, **kwargs)
    net.line.loc[net.line.geo == "", "geo"] = None # overwrite
    # empty_defaults_per_dtype() applied in _set_multiple_entries()

    if geodata:
        _add_multiple_branch_geodata(net, geodata, index)

    return index


def create_lines_dc(net, from_buses_dc, to_buses_dc, length_km, std_type, name=None, index=None,
                    geodata=None, df=1., parallel=1, in_service=True, max_loading_percent=nan,
                    **kwargs):
    """ Convenience function for creating many dc lines at once. Parameters 'from_buses_dc' and 'to_buses_dc'
        must be arrays of equal length. Other parameters may be either arrays of the same length or
        single or values. In any case the dc line parameters are defined through a single standard
        type, so all lines have the same standard type.


        INPUT:
            **net** - The net within this dc line should be created

            **from_buses_dc** (list of int) - ID of the dc buses on one side which the dc lines will be \
                connected with

            **to_buses_dc** (list of int) - ID of the dc buses on the other side which the dc lines will be \
                connected with

            **length_km** (list of float) - The dc line length in km

            **std_type** (list of strings) - The dc line type of the dc lines.

        OPTIONAL:
            **name** (list of string, None) - A custom name for these dc lines

            **index** (list of int, None) - Force a specified ID if it is available. If None, the\
                index one higher than the highest already existing index is selected.

            **geodata**
            (list of arrays, default None, shape of arrays (,2L)) -
            The linegeodata of the dc line. The first row should be the coordinates
            of dc bus a and the last should be the coordinates of dc bus b. The points
            in the middle represent the bending points of the dc line

            **in_service** (list of boolean, True) - True for in_service or False for out of service

            **df** (list of float, 1) - derating factor: maximum current of line in relation to \
                nominal current of line (from 0 to 1)

            **parallel** (list of integer, 1) - number of parallel line systems

            **max_loading_percent (list of float)** - maximum current loading (only needed for OPF)

            **alpha (float)** - temperature coefficient of resistance: R(T) = R(T_0) * (1 + alpha * (T - T_0))

            **temperature_degree_celsius (float)** - line temperature for which line resistance is adjusted

            **tdpf (bool)** - whether the line is considered in the TDPF calculation

            **wind_speed_m_per_s (float)** - wind speed at the line in m/s (TDPF)

            **wind_angle_degree (float)** - angle of attack between the wind direction and the line (TDPF)

            **conductor_outer_diameter_m (float)** - outer diameter of the line conductor in m (TDPF)

            **air_temperature_degree_celsius (float)** - ambient temperature in °C (TDPF)

            **reference_temperature_degree_celsius (float)** - reference temperature in °C for \
                which r_ohm_per_km for the line is specified (TDPF)

            **solar_radiation_w_per_sq_m (float)** - solar radiation on horizontal plane in W/m² (TDPF)

            **solar_absorptivity (float)** - Albedo factor for absorptivity of the lines (TDPF)

            **emissivity (float)** - Albedo factor for emissivity of the lines (TDPF)

            **r_theta_kelvin_per_mw (float)** - thermal resistance of the line (TDPF, only for \
                simplified method)

            **mc_joule_per_m_k (float)** - specific mass of the conductor multiplied by the \
                specific thermal capacity of the material (TDPF, only for thermal inertia \
                consideration with tdpf_delay_s parameter)

        OUTPUT:
            **index** (list of int) - The unique ID of the created dc lines

        EXAMPLE:
            create_lines_dc(net, ["line_dc1","line_dc2"], from_buses_dc=[0,1], to_buses_dc=[2,3], length_km=0.1,
            std_type="Not specified yet")

    """
    _check_multiple_branch_elements(net, from_buses_dc, to_buses_dc, "Lines_dc", node_name='bus_dc',
                                    plural='(all dc buses)')

    index = _get_multiple_index_with_check(net, "line_dc", index, len(from_buses_dc))

    entries = {"from_bus_dc": from_buses_dc, "to_bus_dc": to_buses_dc, "length_km": length_km,
               "std_type": std_type, "name": name, "df": df, "parallel": parallel,
               "in_service": in_service}

    # add std type data
    if isinstance(std_type, str):
        lineparam = load_std_type(net, std_type, "line_dc")
        entries["r_ohm_per_km"] = lineparam["r_ohm_per_km"]
        entries["max_i_ka"] = lineparam["max_i_ka"]
        entries["g_us_per_km"] = lineparam["g_us_per_km"] if "g_us_per_km" in lineparam else 0.
        if "type" in lineparam:
            entries["type"] = lineparam["type"]
    else:
        lineparam = list(map(load_std_type, [net] * len(std_type), std_type,
                             ['line_dc'] * len(std_type)))
        entries["r_ohm_per_km"] = list(map(itemgetter("r_ohm_per_km"), lineparam))
        entries["max_i_ka"] = list(map(itemgetter("max_i_ka"), lineparam))
        entries["g_us_per_km"] = [line_param_dict.get("g_us_per_km", 0) for line_param_dict in lineparam]
        entries["type"] = [line_param_dict.get("type", None) for line_param_dict in lineparam]

    _add_to_entries_if_not_nan(net, "line_dc", entries, index, "max_loading_percent", max_loading_percent)

    # add optional columns for TDPF if parameters passed to kwargs:
    _add_to_entries_if_not_nan(net, "line_dc", entries, index, "tdpf", kwargs.get("tdpf"), bool_)
    tdpf_columns = ("wind_speed_m_per_s", "wind_angle_degree", "conductor_outer_diameter_m",
                    "air_temperature_degree_celsius", "reference_temperature_degree_celsius",
                    "solar_radiation_w_per_sq_m", "solar_absorptivity", "emissivity",
                    "r_theta_kelvin_per_mw", "mc_joule_per_m_k")
    tdpf_parameters = {c: kwargs.pop(c) for c in tdpf_columns if c in kwargs}
    for column, value in tdpf_parameters.items():
        _add_to_entries_if_not_nan(net, "line_dc", entries, index, column, value, float64)

    _set_multiple_entries(net, "line_dc", index, **entries, **kwargs)

    if geodata is not None:
        _add_multiple_branch_geodata(net, "line_dc", geodata, index)

    return index


def create_line_from_parameters(net, from_bus, to_bus, length_km, r_ohm_per_km, x_ohm_per_km,
                                c_nf_per_km, max_i_ka, name=None, index=None, type=None,
                                geodata=None, in_service=True, df=1., parallel=1, g_us_per_km=0.,
                                max_loading_percent=nan, alpha=nan,
                                temperature_degree_celsius=nan, r0_ohm_per_km=nan,
                                x0_ohm_per_km=nan, c0_nf_per_km=nan, g0_us_per_km=0,
                                endtemp_degree=nan, **kwargs):
    """
    Creates a line element in net["line"] from line parameters.

    INPUT:
        **net** - The net within this line should be created

        **from_bus** (int) - ID of the bus on one side which the line will be connected with

        **to_bus** (int) - ID of the bus on the other side which the line will be connected with

        **length_km** (float) - The line length in km

        **r_ohm_per_km** (float) - line resistance in ohm per km

        **x_ohm_per_km** (float) - line reactance in ohm per km

        **c_nf_per_km** (float) - line capacitance (line-to-earth) in nano Farad per km

        **r0_ohm_per_km** (float) - zero sequence line resistance in ohm per km

        **x0_ohm_per_km** (float) - zero sequence line reactance in ohm per km

        **c0_nf_per_km** (float) - zero sequence line capacitance in nano Farad per km

        **max_i_ka** (float) - maximum thermal current in kilo Ampere

    OPTIONAL:
        **name** (string, None) - A custom name for this line

        **index** (int, None) - Force a specified ID if it is available. If None, the index one \
            higher than the highest already existing index is selected.

        **in_service** (boolean, True) - True for in_service or False for out of service

        **type** (str, None) - type of line ("ol" for overhead line or "cs" for cable system)

        **df** (float, 1) - derating factor: maximum current of line in relation to nominal current\
            of line (from 0 to 1)

        **g_us_per_km** (float, 0) - dielectric conductance in micro Siemens per km

        **g0_us_per_km** (float, 0) - zero sequence dielectric conductance in micro Siemens per km

        **parallel** (integer, 1) - number of parallel line systems

        **geodata**
        (array, default None, shape= (,2)) -
        The geodata of the line. The first row should be the coordinates
        of bus a and the last should be the coordinates of bus b. The points
        in the middle represent the bending points of the line

        **max_loading_percent (float)** - maximum current loading (only needed for OPF)

        **alpha (float)** - temperature coefficient of resistance: R(T) = R(T_0) * (1 + alpha * (T - T_0)))

        **temperature_degree_celsius (float)** - line temperature for which line resistance is adjusted

        **tdpf (bool)** - whether the line is considered in the TDPF calculation

        **wind_speed_m_per_s (float)** - wind speed at the line in m/s (TDPF)

        **wind_angle_degree (float)** - angle of attack between the wind direction and the line (TDPF)

        **conductor_outer_diameter_m (float)** - outer diameter of the line conductor in m (TDPF)

        **air_temperature_degree_celsius (float)** - ambient temperature in °C (TDPF)

        **reference_temperature_degree_celsius (float)** - reference temperature in °C for which \
            r_ohm_per_km for the line is specified (TDPF)

        **solar_radiation_w_per_sq_m (float)** - solar radiation on horizontal plane in W/m² (TDPF)

        **solar_absorptivity (float)** - Albedo factor for absorptivity of the lines (TDPF)

        **emissivity (float)** - Albedo factor for emissivity of the lines (TDPF)

        **r_theta_kelvin_per_mw (float)** - thermal resistance of the line (TDPF, only for \
            simplified method)

        **mc_joule_per_m_k (float)** - specific mass of the conductor multiplied by the specific \
            thermal capacity of the material (TDPF, only for thermal inertia consideration with \
            tdpf_delay_s parameter)

    OUTPUT:
        **index** (int) - The unique ID of the created line

    EXAMPLE:
        create_line_from_parameters(net, "line1", from_bus = 0, to_bus = 1, length_km=0.1,
        r_ohm_per_km = .01, x_ohm_per_km = 0.05, c_nf_per_km = 10,
        max_i_ka = 0.4)

    """

    # check if bus exist to attach the line to
    _check_branch_element(net, "Line", index, from_bus, to_bus)

    index = _get_index_with_check(net, "line", index)

    v = {
        "name": name, "length_km": length_km, "from_bus": from_bus,
        "to_bus": to_bus, "in_service": bool(in_service), "std_type": None,
        "df": df, "r_ohm_per_km": r_ohm_per_km, "x_ohm_per_km": x_ohm_per_km,
        "c_nf_per_km": c_nf_per_km, "max_i_ka": max_i_ka, "parallel": parallel, "type": type,
        "g_us_per_km": g_us_per_km
    }

    tdpf_columns = ("wind_speed_m_per_s", "wind_angle_degree", "conductor_outer_diameter_m",
                    "air_temperature_degree_celsius", "reference_temperature_degree_celsius",
                    "solar_radiation_w_per_sq_m", "solar_absorptivity", "emissivity", "r_theta_kelvin_per_mw",
                    "mc_joule_per_m_k")
    tdpf_parameters = {c: kwargs.pop(c) for c in tdpf_columns if c in kwargs}

    _set_entries(net, "line", index, **v, **kwargs)

    nan_0_values = [isnan(r0_ohm_per_km), isnan(x0_ohm_per_km), isnan(c0_nf_per_km)]
    if not np_any(nan_0_values):
        _set_value_if_not_nan(net, index, r0_ohm_per_km, "r0_ohm_per_km", "line")
        _set_value_if_not_nan(net, index, x0_ohm_per_km, "x0_ohm_per_km", "line")
        _set_value_if_not_nan(net, index, c0_nf_per_km, "c0_nf_per_km", "line")
        _set_value_if_not_nan(net, index, g0_us_per_km, "g0_us_per_km", "line", default_val=0.)
    elif not np_all(nan_0_values):
        logger.warning("Zero sequence values are given for only some parameters. Please specify "
                       "them for all parameters, otherwise they are not set!")

    if geodata is not None:
        net.line.at[index, "geo"] = f'{{"coordinates":{geodata}, "type":"LineString"}}'
    else:
        net.line.at[index, "geo"] = None

    _set_value_if_not_nan(net, index, max_loading_percent, "max_loading_percent", "line")
    _set_value_if_not_nan(net, index, alpha, "alpha", "line")
    _set_value_if_not_nan(net, index, temperature_degree_celsius, "temperature_degree_celsius", "line")
    _set_value_if_not_nan(net, index, endtemp_degree, "endtemp_degree", "line")

    # add optional columns for TDPF if parameters passed to kwargs:
    _set_value_if_not_nan(net, index, kwargs.get("tdpf"), "tdpf", "line", bool_)
    for column, value in tdpf_parameters.items():
        _set_value_if_not_nan(net, index, value, column, "line", float64)

    return index


def create_line_dc_from_parameters(net, from_bus_dc, to_bus_dc, length_km, r_ohm_per_km, max_i_ka,
                                   name=None, index=None, type=None, geodata=None, in_service=True, df=1., parallel=1,
                                   max_loading_percent=nan, alpha=nan, temperature_degree_celsius=nan, g_us_per_km=0.,
                                   **kwargs):
    """
    Creates a dc line element in net["line_dc"] from dc line parameters.

    INPUT:
        **net** - The net within this dc line should be created

        **from_bus_dc** (int) - ID of the dc bus on one side which the dc line will be connected with

        **to_bus_dc** (int) - ID of the dc bus on the other side which the dc line will be connected with

        **length_km** (float) - The dc line length in km

        **r_ohm_per_km** (float) - dc line resistance in ohm per km

        **max_i_ka** (float) - maximum thermal current in kilo Ampere

    OPTIONAL:
        **name** (string, None) - A custom name for this line

        **index** (int, None) - Force a specified ID if it is available. If None, the index one \
            higher than the highest already existing index is selected.

        **in_service** (boolean, True) - True for in_service or False for out of service

        **type** (str, None) - type of dc line ("ol" for overhead dc line or "cs" for cable system)

        **df** (float, 1) - derating factor: maximum current of dc line in relation to nominal current\
            of line (from 0 to 1)

        **g_us_per_km** (float, 0) - dielectric conductance in micro Siemens per km

        **g0_us_per_km** (float, 0) - zero sequence dielectric conductance in micro Siemens per km

        **parallel** (integer, 1) - number of parallel line systems

        **geodata**
        (array, default None, shape= (,2L)) -
        The linegeodata of the dc line. The first row should be the coordinates
        of dc bus a and the last should be the coordinates of dc bus b. The points
        in the middle represent the bending points of the line

        **max_loading_percent (float)** - maximum current loading (only needed for OPF)

        **alpha (float)** - temperature coefficient of resistance: R(T) = R(T_0) * (1 + alpha * (T - T_0)))

        **temperature_degree_celsius (float)** - line temperature for which line resistance is adjusted

        **tdpf (bool)** - whether the line is considered in the TDPF calculation

        **wind_speed_m_per_s (float)** - wind speed at the line in m/s (TDPF)

        **wind_angle_degree (float)** - angle of attack between the wind direction and the line (TDPF)

        **conductor_outer_diameter_m (float)** - outer diameter of the line conductor in m (TDPF)

        **air_temperature_degree_celsius (float)** - ambient temperature in °C (TDPF)

        **reference_temperature_degree_celsius (float)** - reference temperature in °C for which \
            r_ohm_per_km for the line is specified (TDPF)

        **solar_radiation_w_per_sq_m (float)** - solar radiation on horizontal plane in W/m² (TDPF)

        **solar_absorptivity (float)** - Albedo factor for absorptivity of the lines (TDPF)

        **emissivity (float)** - Albedo factor for emissivity of the lines (TDPF)

        **r_theta_kelvin_per_mw (float)** - thermal resistance of the line (TDPF, only for \
            simplified method)

        **mc_joule_per_m_k (float)** - specific mass of the conductor multiplied by the specific \
            thermal capacity of the material (TDPF, only for thermal inertia consideration with \
            tdpf_delay_s parameter)

    OUTPUT:
        **index** (int) - The unique ID of the created line

    EXAMPLE:
        create_line_dc_from_parameters(net, "line_dc1", from_bus_dc = 0, to_bus_dc = 1, length_km=0.1,
        r_ohm_per_km = .01, max_i_ka = 0.4)

    """

    # check if bus exist to attach the dc line to
    _check_branch_element(net, "Line_dc", index, from_bus_dc, to_bus_dc, node_name="bus_dc")

    index = _get_index_with_check(net, "line_dc", index)

    v = {
        "name": name, "length_km": length_km, "from_bus_dc": from_bus_dc,
        "to_bus_dc": to_bus_dc, "in_service": bool(in_service), "std_type": None,
        "df": df, "r_ohm_per_km": r_ohm_per_km, "max_i_ka": max_i_ka, "parallel": parallel, "type": type,
        "g_us_per_km": g_us_per_km
    }

    tdpf_columns = ("wind_speed_m_per_s", "wind_angle_degree", "conductor_outer_diameter_m",
                    "air_temperature_degree_celsius", "reference_temperature_degree_celsius",
                    "solar_radiation_w_per_sq_m", "solar_absorptivity", "emissivity", "r_theta_kelvin_per_mw",
                    "mc_joule_per_m_k")
    tdpf_parameters = {c: kwargs.pop(c) for c in tdpf_columns if c in kwargs}

    _set_entries(net, "line_dc", index, **v, **kwargs)

    if geodata is not None:
        net["line_dc_geodata"].loc[index, "coords"] = None
        net["line_dc_geodata"].at[index, "coords"] = geodata

    _set_value_if_not_nan(net, index, max_loading_percent, "max_loading_percent", "line_dc")
    _set_value_if_not_nan(net, index, alpha, "alpha", "line_dc")
    _set_value_if_not_nan(net, index, temperature_degree_celsius,
                          "temperature_degree_celsius", "line_dc")

    # add optional columns for TDPF if parameters passed to kwargs:
    _set_value_if_not_nan(net, index, kwargs.get("tdpf"), "tdpf", "line_dc", bool_)
    for column, value in tdpf_parameters.items():
        _set_value_if_not_nan(net, index, value, column, "line_dc", float64)

    return index


def create_lines_from_parameters(net, from_buses, to_buses, length_km, r_ohm_per_km, x_ohm_per_km,
                                 c_nf_per_km, max_i_ka, name=None, index=None, type=None,
                                 geodata=None, in_service=True, df=1., parallel=1, g_us_per_km=0.,
                                 max_loading_percent=nan, alpha=nan,
                                 temperature_degree_celsius=nan, r0_ohm_per_km=nan,
                                 x0_ohm_per_km=nan, c0_nf_per_km=nan, g0_us_per_km=nan,
                                 **kwargs):
    """
    Convenience function for creating many lines at once. Parameters 'from_buses' and 'to_buses'
        must be arrays of equal length. Other parameters may be either arrays of the same length or
        single or values.

    INPUT:
        **net** - The net within this line should be created

        **from_buses** (list of int) - ID of the buses on one side which the lines will be connected with

        **to_buses** (list of int) - ID of the buses on the other side which the lines will be connected\
            with

        **length_km** (list of float) - The line length in km

        **r_ohm_per_km** (list of float) - line resistance in ohm per km

        **x_ohm_per_km** (list of float) - line reactance in ohm per km

        **c_nf_per_km** (list of float) - line capacitance in nano Farad per km

        **r0_ohm_per_km** (list of float) - zero sequence line resistance in ohm per km

        **x0_ohm_per_km** (list of float) - zero sequence line reactance in ohm per km

        **c0_nf_per_km** (list of float) - zero sequence line capacitance in nano Farad per km

        **max_i_ka** (list of float) - maximum thermal current in kilo Ampere

    OPTIONAL:
        **name** (list of string, None) - A custom name for this line

        **index** (list of int, None) - Force a specified ID if it is available. If None, the\
            index one higher than the highest already existing index is selected.

        **in_service** (list of boolean, True) - True for in_service or False for out of service

        **type** (list of string, None) - type of line ("ol" for overhead line or "cs" for cable system)

        **df** (list of float, 1) - derating factor: maximum current of line in relation to nominal current\
            of line (from 0 to 1)

        **g_us_per_km** (list of float, 0) - dielectric conductance in micro Siemens per km

        **g0_us_per_km** (list of float, 0) - zero sequence dielectric conductance in micro Siemens per km

        **parallel** (list of integer, 1) - number of parallel line systems

        **geodata**
        (array, default None, shape= (,2)) -
        The geodata of the line. The first row should be the coordinates
        of bus a and the last should be the coordinates of bus b. The points
        in the middle represent the bending points of the line

        **max_loading_percent (list of float)** - maximum current loading (only needed for OPF)

        **alpha (float)** - temperature coefficient of resistance: R(T) = R(T_0) * (1 + alpha * (T - T_0)))

        **temperature_degree_celsius (float)** - line temperature for which line resistance is adjusted

        **tdpf (bool)** - whether the line is considered in the TDPF calculation

        **wind_speed_m_per_s (float)** - wind speed at the line in m/s (TDPF)

        **wind_angle_degree (float)** - angle of attack between the wind direction and the line (TDPF)

        **conductor_outer_diameter_m (float)** - outer diameter of the line conductor in m (TDPF)

        **air_temperature_degree_celsius (float)** - ambient temperature in °C (TDPF)

        **reference_temperature_degree_celsius (float)** - reference temperature in °C for which \
            r_ohm_per_km for the line is specified (TDPF)

        **solar_radiation_w_per_sq_m (float)** - solar radiation on horizontal plane in W/m² (TDPF)

        **solar_absorptivity (float)** - Albedo factor for absorptivity of the lines (TDPF)

        **emissivity (float)** - Albedo factor for emissivity of the lines (TDPF)

        **r_theta_kelvin_per_mw (float)** - thermal resistance of the line (TDPF, only for \
            simplified method)

        **mc_joule_per_m_k (float)** - specific mass of the conductor multiplied by the specific \
            thermal capacity of the material (TDPF, only for thermal inertia consideration with \
            tdpf_delay_s parameter)

    OUTPUT:
        **index** (list of int) - The unique ID of the created lines

    EXAMPLE:
        create_lines_from_parameters(net, ["line1","line2"], from_buses = [0,1], to_buses = [2,3], length_km= 0.1,
        r_ohm_per_km = .01, x_ohm_per_km = 0.05, c_nf_per_km = 10, max_i_ka = 0.4)

    """
    _check_multiple_branch_elements(net, from_buses, to_buses, "Lines")

    index = _get_multiple_index_with_check(net, "line", index, len(from_buses))

    entries = {"from_bus": from_buses, "to_bus": to_buses, "length_km": length_km, "type": type,
               "r_ohm_per_km": r_ohm_per_km, "x_ohm_per_km": x_ohm_per_km,
               "c_nf_per_km": c_nf_per_km, "max_i_ka": max_i_ka, "g_us_per_km": g_us_per_km,
               "name": name, "df": df, "parallel": parallel, "in_service": in_service}

    _add_to_entries_if_not_nan(net, "line", entries, index, "max_loading_percent",
                               max_loading_percent)
    _add_to_entries_if_not_nan(net, "line", entries, index, "r0_ohm_per_km", r0_ohm_per_km)
    _add_to_entries_if_not_nan(net, "line", entries, index, "x0_ohm_per_km", x0_ohm_per_km)
    _add_to_entries_if_not_nan(net, "line", entries, index, "c0_nf_per_km", c0_nf_per_km)
    _add_to_entries_if_not_nan(net, "line", entries, index, "g0_us_per_km", g0_us_per_km)
    _add_to_entries_if_not_nan(net, "line", entries, index, "temperature_degree_celsius",
                               temperature_degree_celsius)
    _add_to_entries_if_not_nan(net, "line", entries, index, "alpha", alpha)

    # add optional columns for TDPF if parameters passed to kwargs:
    _add_to_entries_if_not_nan(net, "line", entries, index, "tdpf", kwargs.get("tdpf"), bool_)
    tdpf_columns = ("wind_speed_m_per_s", "wind_angle_degree", "conductor_outer_diameter_m",
                    "air_temperature_degree_celsius", "reference_temperature_degree_celsius",
                    "solar_radiation_w_per_sq_m", "solar_absorptivity", "emissivity",
                    "r_theta_kelvin_per_mw", "mc_joule_per_m_k")
    tdpf_parameters = {c: kwargs.pop(c) for c in tdpf_columns if c in kwargs}
    for column, value in tdpf_parameters.items():
        _add_to_entries_if_not_nan(net, "line", entries, index, column, value, float64)

    _set_multiple_entries(net, "line", index, **entries, **kwargs)

    if geodata is not None:
        _add_multiple_branch_geodata(net, geodata, index)
    else:
        for i in index:
            net.line.at[i, "geo"] = None

    return index


def create_lines_dc_from_parameters(net, from_buses_dc, to_buses_dc, length_km, r_ohm_per_km,
                                    max_i_ka, name=None, index=None, type=None, geodata=None,
                                    in_service=True, df=1., parallel=1, g_us_per_km=0., max_loading_percent=nan,
                                    alpha=nan,
                                    temperature_degree_celsius=nan, **kwargs):
    """
    Convenience function for creating many dc lines at once. Parameters 'from_buses_dc' and 'to_buses_dc'
        must be arrays of equal length. Other parameters may be either arrays of the same length or
        single or values.

    INPUT:
        **net** - The net within this dc lines should be created

        **from_buses_dc** (list of int) - ID of the dc buses on one side which the dc lines will be connected with

        **to_buses_dc** (list of int) - ID of the dc buses on the other side which the dc lines will be connected\
            with

        **length_km** (list of float) - The dc line length in km

        **r_ohm_per_km** (list of float) - dc line resistance in ohm per km

        **max_i_ka** (list of float) - maximum thermal current in kilo Ampere

    OPTIONAL:
        **name** (list of string, None) - A custom name for this dc line

        **index** (list of int, None) - Force a specified ID if it is available. If None, the\
            index one higher than the highest already existing index is selected.

        **in_service** (list of boolean, True) - True for in_service or False for out of service

        **type** (list of str, None) - type of dc line ("ol" for overhead dc line or "cs" for cable system)

        **df** (list of float, 1) - derating factor: maximum current of line in relation to nominal current\
            of line (from 0 to 1)

        **g_us_per_km** (list of float, 0) - dielectric conductance in micro Siemens per km

        **parallel** (list of integer, 1) - number of parallel line systems

        **geodata**
        (array, default None, shape= (,2L)) -
        The linegeodata of the dc lines. The first row should be the coordinates
        of dc bus a and the last should be the coordinates of dc bus b. The points
        in the middle represent the bending points of the line

        **max_loading_percent (list of float)** - maximum current loading (only needed for OPF)

        **alpha (float)** - temperature coefficient of resistance: R(T) = R(T_0) * (1 + alpha * (T - T_0)))

        **temperature_degree_celsius (float)** - line temperature for which line resistance is adjusted

        **tdpf (bool)** - whether the line is considered in the TDPF calculation

        **wind_speed_m_per_s (float)** - wind speed at the line in m/s (TDPF)

        **wind_angle_degree (float)** - angle of attack between the wind direction and the line (TDPF)

        **conductor_outer_diameter_m (float)** - outer diameter of the line conductor in m (TDPF)

        **air_temperature_degree_celsius (float)** - ambient temperature in °C (TDPF)

        **reference_temperature_degree_celsius (float)** - reference temperature in °C for which \
            r_ohm_per_km for the line is specified (TDPF)

        **solar_radiation_w_per_sq_m (float)** - solar radiation on horizontal plane in W/m² (TDPF)

        **solar_absorptivity (float)** - Albedo factor for absorptivity of the lines (TDPF)

        **emissivity (float)** - Albedo factor for emissivity of the lines (TDPF)

        **r_theta_kelvin_per_mw (float)** - thermal resistance of the line (TDPF, only for \
            simplified method)

        **mc_joule_per_m_k (float)** - specific mass of the conductor multiplied by the specific \
            thermal capacity of the material (TDPF, only for thermal inertia consideration with \
            tdpf_delay_s parameter)

    OUTPUT:
        **index** (list of int) - The unique ID of the created dc lines

    EXAMPLE:
        create_lines_dc_from_parameters(net, name= ["line_dc1","line_dc2"], from_buses_dc = [0,1], to_buses_dc = [2,3],
        length_km=0.1, r_ohm_per_km = .01, max_i_ka = 0.4)

    """
    _check_multiple_branch_elements(net, from_buses_dc, to_buses_dc, "Lines_dc", node_name='bus_dc',
                                    plural='(all dc buses)')

    index = _get_multiple_index_with_check(net, "line", index, len(from_buses_dc))

    entries = {"from_bus_dc": from_buses_dc, "to_bus_dc": to_buses_dc, "length_km": length_km, "type": type,
               "r_ohm_per_km": r_ohm_per_km, "max_i_ka": max_i_ka, "g_us_per_km": g_us_per_km, "name": name, "df": df,
               "parallel": parallel, "in_service": in_service}

    _add_to_entries_if_not_nan(net, "line_dc", entries, index, "max_loading_percent",
                               max_loading_percent)
    # _add_to_entries_if_not_nan(net, "line_dc", entries, index, "r0_ohm_per_km", r0_ohm_per_km)
    # _add_to_entries_if_not_nan(net, "line_dc", entries, index, "g0_us_per_km", g0_us_per_km)
    _add_to_entries_if_not_nan(net, "line_dc", entries, index, "temperature_degree_celsius",
                               temperature_degree_celsius)
    _add_to_entries_if_not_nan(net, "line_dc", entries, index, "alpha", alpha)

    # add optional columns for TDPF if parameters passed to kwargs:
    _add_to_entries_if_not_nan(net, "line_dc", entries, index, "tdpf", kwargs.get("tdpf"), bool_)
    tdpf_columns = ("wind_speed_m_per_s", "wind_angle_degree", "conductor_outer_diameter_m",
                    "air_temperature_degree_celsius", "reference_temperature_degree_celsius",
                    "solar_radiation_w_per_sq_m", "solar_absorptivity", "emissivity",
                    "r_theta_kelvin_per_mw", "mc_joule_per_m_k")
    tdpf_parameters = {c: kwargs.pop(c) for c in tdpf_columns if c in kwargs}
    for column, value in tdpf_parameters.items():
        _add_to_entries_if_not_nan(net, "line_dc", entries, index, column, value, float64)

    _set_multiple_entries(net, "line_dc", index, **entries, **kwargs)

    if geodata is not None:
        _add_multiple_branch_geodata(net, "line_dc", geodata, index)

    return index


def create_transformer(net, hv_bus, lv_bus, std_type, name=None, tap_pos=nan, in_service=True,
                       index=None, max_loading_percent=nan, parallel=1, df=1., tap_changer_type=None,
                       tap_dependency_table=nan, id_characteristic_table=nan,
                       pt_percent=nan, oltc=nan, xn_ohm=nan, tap2_pos=nan, **kwargs):
    """
    Creates a two-winding transformer in table net["trafo"].
    The trafo parameters are defined through the standard type library.

    INPUT:
        **net** - The net within this transformer should be created

        **hv_bus** (int) - The bus on the high-voltage side on which the transformer will be \
            connected to

        **lv_bus** (int) - The bus on the low-voltage side on which the transformer will be \
            connected to

        **std_type** -  The used standard type from the standard type library

    **Zero sequence parameters** (Added through std_type For Three phase load flow) :

        **vk0_percent** - zero sequence relative short-circuit voltage

        **vkr0_percent** - real part of zero sequence relative short-circuit voltage

        **mag0_percent** - ratio between magnetizing and short circuit impedance (zero sequence)

                            z_mag0 / z0

        **mag0_rx**  - zero sequence magnetizing r/x  ratio

        **si0_hv_partial** - zero sequence short circuit impedance  distribution in hv side

    OPTIONAL:
        **name** (string, None) - A custom name for this transformer

        **tap_pos** (int, nan) - current tap position of the transformer. Defaults to the medium \
            position (tap_neutral)

        **in_service** (boolean, True) - True for in_service or False for out of service

        **index** (int, None) - Force a specified ID if it is available. If None, the index one \
            higher than the highest already existing index is selected.

        **max_loading_percent (float)** - maximum current loading (only needed for OPF)

        **parallel** (integer) - number of parallel transformers

        **df** (float) - derating factor: maximum current of transformer in relation to nominal \
            current of transformer (from 0 to 1)

        **tap_dependency_table** (boolean, False) - True if transformer parameters (voltage ratio, angle, impedance) \
            must be adjusted dependent on the tap position of the transformer. Requires the additional column \
            "id_characteristic_table". The function pandapower.control.trafo_characteristic_table_diagnostic \
            can be used for sanity checks. \
            The function pandapower.control.create_trafo_characteristic_object can be used to create \
            SplineCharacteristic objects in the net.trafo_characteristic_spline table and add the additional column \
            "id_characteristic_spline" to set up the reference to the spline characteristics.

        **id_characteristic_table** (int, nan) - references the index of the characteristic from the lookup table \
            net.trafo_characteristic_table
        
        **tap_changer_type** (string, None) - specifies the phase shifter type ("Ratio", "Symmetrical", "Ideal",
                                              None: no tap changer)*

        **xn_ohm** (float) - impedance of the grounding reactor (Z_N) for short circuit calculation

        **tap2_pos** (int, float, nan) - current tap position of the second tap changer of the transformer. \
            Defaults to the medium position (tap2_neutral)

    OUTPUT:
        **index** (int) - The unique ID of the created transformer

    EXAMPLE:
        create_transformer(net, hv_bus = 0, lv_bus = 1, name = "trafo1", std_type = \
            "0.4 MVA 10/0.4 kV")
    """

    # Check if bus exist to attach the trafo to
    _check_branch_element(net, "Trafo", index, hv_bus, lv_bus)

    index = _get_index_with_check(net, "trafo", index, name="transformer")

    if df <= 0:
        raise UserWarning("derating factor df must be positive: df = %.3f" % df)

    v = {
        "name": name, "hv_bus": hv_bus, "lv_bus": lv_bus,
        "in_service": bool(in_service), "std_type": std_type
    }
    ti = load_std_type(net, std_type, "trafo")

    updates = {
        "sn_mva": ti["sn_mva"],
        "vn_hv_kv": ti["vn_hv_kv"],
        "vn_lv_kv": ti["vn_lv_kv"],
        "vk_percent": ti["vk_percent"],
        "vkr_percent": ti["vkr_percent"],
        "pfe_kw": ti["pfe_kw"],
        "i0_percent": ti["i0_percent"],
        "parallel": parallel,
        "df": df,
        "shift_degree": ti["shift_degree"] if "shift_degree" in ti else 0
    }
    for zero_param in ['vk0_percent', 'vkr0_percent', 'mag0_percent', 'mag0_rx', 'si0_hv_partial']:
        if zero_param in ti:
            updates[zero_param] = ti[zero_param]
    v.update(updates)
    for s, tap_pos_var in (("", tap_pos), ("2", tap2_pos)):  # to enable a second tap changer if available
        for tp in (f"tap{s}_neutral", f"tap{s}_max", f"tap{s}_min", f"tap{s}_side",
                   f"tap{s}_step_percent", f"tap{s}_step_degree", f"tap{s}_changer_type"):
            if tp in ti:
                v[tp] = ti[tp]
        if (f"tap{s}_neutral" in v) and (tap_pos_var is nan):
            v[f"tap{s}_pos"] = v[f"tap{s}_neutral"]
        elif tap_pos_var is not nan:
            v[f"tap{s}_pos"] = tap_pos_var
            if isinstance(tap_pos_var, float):
                net.trafo[f"tap{s}_pos"] = net.trafo.get(f"tap{s}_pos",
                                                         np.full(len(net.trafo), np.nan)).astype(np.float64)

    _set_entries(net, "trafo", index, **v, **kwargs)

    _set_value_if_not_nan(net, index, max_loading_percent, "max_loading_percent", "trafo")
    _set_value_if_not_nan(net, index, id_characteristic_table, "id_characteristic_table",
                          "trafo", dtype="Int64")
    _set_value_if_not_nan(net, index, tap_dependency_table, "tap_dependency_table", "trafo",
                          dtype=bool_, default_val=False)
    _set_value_if_not_nan(net, index, tap_changer_type, "tap_changer_type",
                          "trafo", dtype=object, default_val=None)
    _set_value_if_not_nan(net, index, pt_percent, "pt_percent", "trafo")
    _set_value_if_not_nan(net, index, oltc, "oltc", "trafo", dtype=bool_, default_val=False)
    _set_value_if_not_nan(net, index, xn_ohm, "xn_ohm", "trafo")

    return index


def create_transformer_from_parameters(net, hv_bus, lv_bus, sn_mva, vn_hv_kv, vn_lv_kv,
                                       vkr_percent, vk_percent, pfe_kw, i0_percent,
                                       shift_degree=0,
                                       tap_side=None, tap_neutral=nan, tap_max=nan,
                                       tap_min=nan, tap_step_percent=nan, tap_step_degree=nan,
                                       tap_pos=nan, tap_changer_type=None, id_characteristic_table=nan,
                                       in_service=True, name=None, vector_group=None, index=None,
                                       max_loading_percent=nan, parallel=1,
                                       df=1., vk0_percent=nan, vkr0_percent=nan,
                                       mag0_percent=nan, mag0_rx=nan,
                                       si0_hv_partial=nan,
                                       pt_percent=nan, oltc=nan, tap_dependency_table=False,
                                       xn_ohm=nan, tap2_side=None, tap2_neutral=nan, tap2_max=nan,
                                       tap2_min=nan, tap2_step_percent=nan, tap2_step_degree=nan,
                                       tap2_pos=nan, tap2_changer_type=None, **kwargs):
    """
    Creates a two-winding transformer in table net["trafo"].
    The trafo parameters are defined through the standard type library.

    INPUT:
        **net** - The net within this transformer should be created

        **hv_bus** (int) - The bus on the high-voltage side on which the transformer will be \
            connected to

        **lv_bus** (int) - The bus on the low-voltage side on which the transformer will be \
            connected to

        **sn_mva** (float) - rated apparent power

        **vn_hv_kv** (float) - rated voltage on high voltage side

        **vn_lv_kv** (float) - rated voltage on low voltage side

        **vkr_percent** (float) - real part of relative short-circuit voltage

        **vk_percent** (float) - relative short-circuit voltage

        **pfe_kw** (float)  - iron losses in kW

        **i0_percent** (float) - open loop losses in percent of rated current

        **vector_group** (String) - Vector group of the transformer

            HV side is Uppercase letters
            and LV side is lower case

        **vk0_percent** (float) - zero sequence relative short-circuit voltage

        **vkr0_percent** - real part of zero sequence relative short-circuit voltage

        **mag0_percent** - zero sequence magnetizing impedance/ vk0

        **mag0_rx**  - zero sequence magnetizing R/X ratio

        **si0_hv_partial** - Distribution of zero sequence leakage impedances for HV side


    OPTIONAL:

        **in_service** (boolean) - True for in_service or False for out of service

        **parallel** (integer) - number of parallel transformers

        **name** (string) - A custom name for this transformer

        **shift_degree** (float) - Angle shift over the transformer*

        **tap_side** (string) - position of tap changer ("hv", "lv")

        **tap_pos** (int, nan) - current tap position of the transformer. Defaults to the medium \
            position (tap_neutral)

        **tap_neutral** (int, nan) - tap position where the transformer ratio is equal to the \
            ratio of the rated voltages

        **tap_max** (int, nan) - maximum allowed tap position

        **tap_min** (int, nan):  minimum allowed tap position

        **tap_step_percent** (float) - tap step size for voltage magnitude in percent

        **tap_step_degree** (float) - tap step size for voltage angle in degree*

        **tap_changer_type** (str, None) - specifies the phase shifter type ("Ratio", "Symmetrical", "Ideal",
                                           None: no tap changer)*

        **index** (int, None) - Force a specified ID if it is available. If None, the index one \
            higher than the highest already existing index is selected.

        **max_loading_percent (float)** - maximum current loading (only needed for OPF)

        **df** (float) - derating factor: maximum current of transformer in relation to nominal \
            current of transformer (from 0 to 1)

        **tap_dependency_table** (boolean, False) - True if transformer parameters (voltage ratio, angle, impedance) \
            must be adjusted dependent on the tap position of the transformer. Requires the additional column \
            "id_characteristic_table". The function pandapower.control.trafo_characteristic_table_diagnostic \
            can be used for sanity checks. \
            The function pandapower.control.create_trafo_characteristic_object can be used to create \
            SplineCharacteristic objects in the net.trafo_characteristic_spline table and add the additional column \
            "id_characteristic_spline" to set up the reference to the spline characteristics.

        **id_characteristic_table** (int, nan) - references the index of the characteristic from the lookup table \
            net.trafo_characteristic_table

        **pt_percent** (float, nan) - (short circuit only)

        **oltc** (bool, False) - (short circuit only)

        **xn_ohm** (float) - impedance of the grounding reactor (Z_N) for short circuit calculation

        **tap2_side** (string) - position of the second tap changer ("hv", "lv")

        **tap2_pos** (int, nan) - current tap position of the second tap changer of the transformer. \
            Defaults to the medium position (tap2_neutral)

        **tap2_neutral** (int, nan) - second tap position where the transformer ratio is equal to the \
            ratio of the rated voltages

        **tap2_max** (int, nan) - maximum allowed tap position of the second tap changer

        **tap2_min** (int, nan):  minimum allowed tap position of the second tap changer

        **tap2_step_percent** (float, nan) - second tap step size for voltage magnitude in percent

        **tap2_step_degree** (float, nan) - second tap step size for voltage angle in degree*

        **tap2_changer_type** (str, None) - specifies the tap changer type ("Ratio", "Symmetrical", "Ideal",
                                            None: no tap changer)*

        **leakage_resistance_ratio_hv** (bool) - ratio of transformer short-circuit resistance on HV side (default 0.5)

        **leakage_reactance_ratio_hv** (bool) - ratio of transformer short-circuit reactance on HV side (default 0.5)

        ** only considered in load flow if calculate_voltage_angles = True

    OUTPUT:
        **index** (int) - The unique ID of the created transformer

    EXAMPLE:
        create_transformer_from_parameters(net, hv_bus=0, lv_bus=1, name="trafo1", sn_mva=40, \
            vn_hv_kv=110, vn_lv_kv=10, vk_percent=10, vkr_percent=0.3, pfe_kw=30, \
            i0_percent=0.1, shift_degree=30)
    """

    # Check if bus exist to attach the trafo to
    _check_branch_element(net, "Trafo", index, hv_bus, lv_bus)

    index = _get_index_with_check(net, "trafo", index, name="transformer")

    if df <= 0:
        raise UserWarning("derating factor df must be positive: df = %.3f" % df)

    if tap_pos is nan:
        tap_pos = tap_neutral
        # store dtypes

    v = {
        "name": name, "hv_bus": hv_bus, "lv_bus": lv_bus,
        "in_service": bool(in_service), "std_type": None, "sn_mva": sn_mva, "vn_hv_kv": vn_hv_kv,
        "vn_lv_kv": vn_lv_kv, "vk_percent": vk_percent, "vkr_percent": vkr_percent,
        "pfe_kw": pfe_kw, "i0_percent": i0_percent, "tap_neutral": tap_neutral,
        "tap_max": tap_max, "tap_min": tap_min, "shift_degree": shift_degree,
        "tap_side": tap_side, "tap_step_percent": tap_step_percent,
        "tap_step_degree": tap_step_degree, "parallel": parallel, "df": df}

    if ("tap_neutral" in v) and (tap_pos is nan):
        v["tap_pos"] = v["tap_neutral"]
    else:
        v["tap_pos"] = tap_pos
        if type(tap_pos) is float:
            net.trafo.tap_pos = net.trafo.tap_pos.astype(float)

    v.update(kwargs)
    _set_entries(net, "trafo", index, **v)

    _set_value_if_not_nan(net, index, id_characteristic_table,
                          "id_characteristic_table", "trafo", dtype="Int64")
    _set_value_if_not_nan(net, index, tap_changer_type,
                          "tap_changer_type", "trafo", dtype=object, default_val=None)
    _set_value_if_not_nan(net, index, tap_dependency_table,
                          "tap_dependency_table", "trafo", dtype=bool_, default_val=False)

    _set_value_if_not_nan(net, index, tap2_side, "tap2_side", "trafo", dtype=str)
    _set_value_if_not_nan(net, index, tap2_neutral, "tap2_neutral", "trafo", dtype=np.float64)
    _set_value_if_not_nan(net, index, tap2_min, "tap2_min", "trafo", dtype=np.float64)
    _set_value_if_not_nan(net, index, tap2_max, "tap2_max", "trafo", dtype=np.float64)
    _set_value_if_not_nan(net, index, tap2_step_percent, "tap2_step_percent",
                          "trafo", dtype=np.float64)
    _set_value_if_not_nan(net, index, tap2_step_degree, "tap2_step_degree", "trafo", dtype=np.float64)
    _set_value_if_not_nan(net, index, tap2_pos if pd.notnull(tap2_pos) else tap2_neutral,
                          "tap2_pos", "trafo", dtype=np.float64)
    _set_value_if_not_nan(net, index, tap2_changer_type, "tap2_changer_type",
                          "trafo", dtype=object)

    if not (isnan(vk0_percent) and isnan(vkr0_percent) and isnan(mag0_percent)
            and isnan(mag0_rx) and isnan(si0_hv_partial) and vector_group is None):
        _set_value_if_not_nan(net, index, vk0_percent, "vk0_percent", "trafo")
        _set_value_if_not_nan(net, index, vkr0_percent, "vkr0_percent", "trafo")
        _set_value_if_not_nan(net, index, mag0_percent, "mag0_percent", "trafo")
        _set_value_if_not_nan(net, index, mag0_rx, "mag0_rx", "trafo")
        _set_value_if_not_nan(net, index, si0_hv_partial, "si0_hv_partial", "trafo")
        _set_value_if_not_nan(net, index, vector_group, "vector_group", "trafo", dtype=str)
    _set_value_if_not_nan(net, index, max_loading_percent, "max_loading_percent", "trafo")
    _set_value_if_not_nan(net, index, pt_percent, "pt_percent", "trafo")
    _set_value_if_not_nan(net, index, oltc, "oltc", "trafo", dtype=bool_, default_val=False)
    _set_value_if_not_nan(net, index, xn_ohm, "xn_ohm", "trafo")

    return index


def create_transformers_from_parameters(net, hv_buses, lv_buses, sn_mva, vn_hv_kv, vn_lv_kv,
                                        vkr_percent, vk_percent, pfe_kw, i0_percent, shift_degree=0,
                                        tap_side=None, tap_neutral=nan, tap_max=nan, tap_min=nan,
                                        tap_step_percent=nan, tap_step_degree=nan, tap_pos=nan,
                                        tap_changer_type=None, id_characteristic_table=nan, in_service=True,
                                        name=None, vector_group=None, index=None, max_loading_percent=nan,
                                        parallel=1, df=1., vk0_percent=nan, vkr0_percent=nan,
                                        mag0_percent=nan, mag0_rx=nan, si0_hv_partial=nan,
                                        pt_percent=nan, oltc=nan, tap_dependency_table=False,
                                        xn_ohm=nan, tap2_side=None, tap2_neutral=nan, tap2_max=nan,
                                        tap2_min=nan, tap2_step_percent=nan, tap2_step_degree=nan,
                                        tap2_pos=nan, tap2_changer_type=None,
                                        **kwargs):
    """
    Creates several two-winding transformers in table net["trafo"].
    The trafo parameters are defined through the standard type library.

    INPUT:
        **net** - The net within this transformer should be created

        **hv_bus** (list of int) - The bus on the high-voltage side on which the transformer will \
            be connected to

        **lv_bus** (list of int) - The bus on the low-voltage side on which the transformer will \
            be connected to

        **sn_mva** (list of float) - rated apparent power

        **vn_hv_kv** (list of float) - rated voltage on high voltage side

        **vn_lv_kv** (list of float) - rated voltage on low voltage side

        **vkr_percent** (list of float) - real part of relative short-circuit voltage

        **vk_percent** (list of float) - relative short-circuit voltage

        **pfe_kw** (list of float)  - iron losses in kW

        **i0_percent** (list of float) - open loop losses in percent of rated current

        **vector_group** (list of String) - Vector group of the transformer

            HV side is Uppercase letters
            and LV side is lower case

        **vk0_percent** (list of float) - zero sequence relative short-circuit voltage

        **vkr0_percent** - (list of float) real part of zero sequence relative short-circuit voltage

        **mag0_percent** - (list of float)  zero sequence magnetizing impedance/ vk0

        **mag0_rx**  - (list of float)  zero sequence magnetizing R/X ratio

        **si0_hv_partial** - (list of float)  Distribution of zero sequence leakage impedances for \
            HV side


    OPTIONAL:

        **in_service** (list of boolean) - True for in_service or False for out of service

        **parallel** (list of integer) - number of parallel transformers

        **name** (list of string) - A custom name for this transformer

        **shift_degree** (list of float) - Angle shift over the transformer*

        **tap_side** (list of string) - position of tap changer ("hv", "lv")

        **tap_pos** (list of int, nan) - current tap position of the transformer. Defaults to the neutral \
            tap position (tap_neutral)

        **tap_neutral** (list of int, nan) - tap position where the transformer ratio is equal to the ratio \
            of the rated voltages

        **tap_max** (list of int, nan) - maximum allowed tap position

        **tap_min** (list of int, nan):  minimum allowed tap position

        **tap_step_percent** (list of float) - tap step size for voltage magnitude in percent

        **tap_step_degree** (list of float) - tap step size for voltage angle in degree*

        **tap_changer_type** (list of str, None) - specifies the tap changer type ("Ratio", "Symmetrical", "Ideal",
                                                   None: no tap changer)*

        **index** (list of int, None) - Force a specified ID if it is available. If None, the index one \
            higher than the highest already existing index is selected.

        **max_loading_percent (list of float)** - maximum current loading (only needed for OPF)

        **df** (list of float) - derating factor: maximum current of transformer in relation to nominal \
            current of transformer (from 0 to 1)

        **tap_dependency_table** (list of boolean, False) - True if transformer parameters (voltage ratio, angle, \
            impedance) must be adjusted dependent on the tap position of the transformer. Requires the additional \
            column "id_characteristic_table". The function pandapower.control.trafo_characteristic_table_diagnostic \
            can be used for sanity checks. \
            The function pandapower.control.create_trafo_characteristic_object can be used to create \
            SplineCharacteristic objects in the net.trafo_characteristic_spline table and add the additional column \
            "id_characteristic_spline" to set up the reference to the spline characteristics.

        **id_characteristic_table** (list of int, nan) - references the index of the characteristic from the lookup \
            table net.trafo_characteristic_table

        **pt_percent** (list of float, nan) - (short circuit only)

        **oltc** (list of bool, False) - (short circuit only)

        **xn_ohm** (list of float) - impedance of the grounding reactor (Z_N) for short circuit calculation

        **tap2_side** (list of string) - position of the second tap changer ("hv", "lv")

        **tap2_pos** (list of int, nan) - current tap position of the second tap changer of the transformer. \
            Defaults to the medium position (tap2_neutral)

        **tap2_neutral** (list of int, nan) - second tap position where the transformer ratio is equal to the \
            ratio of the rated voltages

        **tap2_max** (list of int, nan) - maximum allowed tap position of the second tap changer

        **tap2_min** (list of int, nan):  minimum allowed tap position of the second tap changer

        **tap2_step_percent** (list of float) - second tap step size for voltage magnitude in percent

        **tap2_step_degree** (list of float) - second tap step size for voltage angle in degree*

        **tap2_changer_type** (list of int, None) - specifies the tap changer type ("Ratio", "Symmetrical", "Ideal",
                                                    None: no tap changer)*

        ** only considered in load flow if calculate_voltage_angles = True

    OUTPUT:
        **index** (list of int) - The unique IDs of the created transformers
    """
    _check_multiple_branch_elements(net, hv_buses, lv_buses, "Transformers")

    index = _get_multiple_index_with_check(net, "trafo", index, len(hv_buses))

    tp_neutral = pd.Series(tap_neutral, index=index, dtype=float64)
    tp_pos = pd.Series(tap_pos, index=index, dtype=float64).fillna(tp_neutral)
    entries = {"name": name, "hv_bus": hv_buses, "lv_bus": lv_buses,
               "in_service": array(in_service).astype(bool_), "std_type": None, "sn_mva": sn_mva,
               "vn_hv_kv": vn_hv_kv, "vn_lv_kv": vn_lv_kv, "vk_percent": vk_percent,
               "vkr_percent": vkr_percent, "pfe_kw": pfe_kw, "i0_percent": i0_percent,
               "tap_neutral": tp_neutral, "tap_max": tap_max, "tap_min": tap_min,
               "shift_degree": shift_degree, "tap_pos": tp_pos, "tap_side": tap_side,
               "tap_step_percent": tap_step_percent, "tap_step_degree": tap_step_degree,
               "tap_changer_type": tap_changer_type, "parallel": parallel, "df": df,
               "tap_dependency_table": tap_dependency_table}

    _add_to_entries_if_not_nan(net, "trafo", entries, index, "id_characteristic_table",
                               id_characteristic_table, dtype="Int64")
    _add_to_entries_if_not_nan(net, "trafo", entries, index, "vk0_percent", vk0_percent)
    _add_to_entries_if_not_nan(net, "trafo", entries, index, "vkr0_percent", vkr0_percent)
    _add_to_entries_if_not_nan(net, "trafo", entries, index, "mag0_percent", mag0_percent)
    _add_to_entries_if_not_nan(net, "trafo", entries, index, "mag0_rx", mag0_rx)
    _add_to_entries_if_not_nan(net, "trafo", entries, index, "si0_hv_partial", si0_hv_partial)
    _add_to_entries_if_not_nan(net, "trafo", entries, index, "max_loading_percent", max_loading_percent)
    _add_to_entries_if_not_nan(net, "trafo", entries, index, "vector_group", vector_group, dtype=str)
    _add_to_entries_if_not_nan(net, "trafo", entries, index, "oltc", oltc, bool_, False)
    _add_to_entries_if_not_nan(net, "trafo", entries, index, "pt_percent", pt_percent)
    _add_to_entries_if_not_nan(net, "trafo", entries, index, "xn_ohm", xn_ohm)

    _add_to_entries_if_not_nan(net, "trafo", entries, index, "tap2_side", tap2_side, dtype=str)
    _add_to_entries_if_not_nan(net, "trafo", entries, index, "tap2_neutral", tap2_neutral)
    _add_to_entries_if_not_nan(net, "trafo", entries, index, "tap2_min", tap2_min)
    _add_to_entries_if_not_nan(net, "trafo", entries, index, "tap2_max", tap2_max)
    _add_to_entries_if_not_nan(net, "trafo", entries, index, "tap2_step_percent", tap2_step_percent)
    _add_to_entries_if_not_nan(net, "trafo", entries, index, "tap2_step_degree", tap2_step_degree)
    _add_to_entries_if_not_nan(net, "trafo", entries, index, "tap2_pos", tap2_pos)
    _add_to_entries_if_not_nan(net, "trafo", entries, index, "tap2_changer_type",
                               tap2_changer_type, dtype=object)

    defaults_to_fill = [("tap_dependency_table", False)]
    _set_multiple_entries(net, "trafo", index, defaults_to_fill=defaults_to_fill, **entries, **kwargs)

    return index


def create_transformer3w(net, hv_bus, mv_bus, lv_bus, std_type, name=None, tap_pos=nan,
                         in_service=True, index=None, max_loading_percent=nan, tap_changer_type=None,
                         tap_at_star_point=False, tap_dependency_table=nan, id_characteristic_table=nan):
    """
    Creates a three-winding transformer in table net["trafo3w"].
    The trafo parameters are defined through the standard type library.

    INPUT:
        **net** - The net within this transformer should be created

        **hv_bus** (int) - The bus on the high-voltage side on which the transformer will be \
            connected to

        **mv_bus** (int) - The medium voltage bus on which the transformer will be connected to

        **lv_bus** (int) - The bus on the low-voltage side on which the transformer will be \
            connected to

        **std_type** -  The used standard type from the standard type library

    OPTIONAL:
        **name** (string) - A custom name for this transformer

        **tap_pos** (int, nan) - current tap position of the transformer. Defaults to the medium \
            position (tap_neutral)

        **tap_changer_type** (str, None) - specifies the tap changer type ("Ratio", "Symmetrical", "Ideal",
                                           None: no tap changer)*

        **tap_at_star_point** (boolean) - Whether tap changer is located at the star point of the \
            3W-transformer or at the bus

        **in_service** (boolean) - True for in_service or False for out of service

        **index** (int, None) - Force a specified ID if it is available. If None, the index one \
            higher than the highest already existing index is selected.

        **max_loading_percent (float)** - maximum current loading (only needed for OPF)

        **tap_at_star_point (bool)** - whether tap changer is modelled at star point or at the bus

        **tap_dependency_table** (boolean, False) - True if transformer parameters (voltage ratio, angle, impedance) \
            must be adjusted dependent on the tap position of the transformer. Requires the additional column \
            "id_characteristic_table". The function pandapower.control.trafo_characteristic_table_diagnostic \
            can be used for sanity checks. \
            The function pandapower.control.create_trafo_characteristic_object can be used to create \
            SplineCharacteristic objects in the net.trafo_characteristic_spline table and add the additional column \
            "id_characteristic_spline" to set up the reference to the spline characteristics.

        **id_characteristic_table** (int, nan) - references the index of the characteristic from the lookup table \
            net.trafo_characteristic_table

    OUTPUT:
        **index** (int) - The unique ID of the created transformer

    EXAMPLE:
        create_transformer3w(net, hv_bus = 0, mv_bus = 1, lv_bus = 2, name = "trafo1", std_type = \
            "63/25/38 MVA 110/20/10 kV")
    """

    # Check if bus exist to attach the trafo to
    for b in [hv_bus, mv_bus, lv_bus]:
        if b not in net["bus"].index.values:
            raise UserWarning("Trafo tries to attach to bus %s" % b)

    v = {
        "name": name, "hv_bus": hv_bus, "mv_bus": mv_bus, "lv_bus": lv_bus,
        "in_service": bool(in_service), "std_type": std_type
    }
    ti = load_std_type(net, std_type, "trafo3w")

    index = _get_index_with_check(net, "trafo3w", index, "three winding transformer")

    v.update({
        "sn_hv_mva": ti["sn_hv_mva"],
        "sn_mv_mva": ti["sn_mv_mva"],
        "sn_lv_mva": ti["sn_lv_mva"],
        "vn_hv_kv": ti["vn_hv_kv"],
        "vn_mv_kv": ti["vn_mv_kv"],
        "vn_lv_kv": ti["vn_lv_kv"],
        "vk_hv_percent": ti["vk_hv_percent"],
        "vk_mv_percent": ti["vk_mv_percent"],
        "vk_lv_percent": ti["vk_lv_percent"],
        "vkr_hv_percent": ti["vkr_hv_percent"],
        "vkr_mv_percent": ti["vkr_mv_percent"],
        "vkr_lv_percent": ti["vkr_lv_percent"],
        "pfe_kw": ti["pfe_kw"],
        "i0_percent": ti["i0_percent"],
        "shift_mv_degree": ti["shift_mv_degree"] if "shift_mv_degree" in ti else 0,
        "shift_lv_degree": ti["shift_lv_degree"] if "shift_lv_degree" in ti else 0,
        "tap_at_star_point": tap_at_star_point
    })
    for tp in (
            "tap_neutral", "tap_max", "tap_min", "tap_side", "tap_step_percent", "tap_step_degree",
            "tap_changer_type"):
        if tp in ti:
            v.update({tp: ti[tp]})

    if ("tap_neutral" in v) and (tap_pos is nan):
        v["tap_pos"] = v["tap_neutral"]
    else:
        v["tap_pos"] = tap_pos
        if type(tap_pos) is float:
            net.trafo3w.tap_pos = net.trafo3w.tap_pos.astype(float)

    dd = pd.DataFrame(v, index=[index])
    net["trafo3w"] = pd.concat([net["trafo3w"], dd], sort=True).reindex(
        net["trafo3w"].columns, axis=1)

    _set_value_if_not_nan(net, index, max_loading_percent, "max_loading_percent", "trafo3w")
    _set_value_if_not_nan(net, index, id_characteristic_table,
                          "id_characteristic_table", "trafo3w", dtype="Int64")
    _set_value_if_not_nan(net, index, tap_dependency_table,
                          "tap_dependency_table", "trafo3w", dtype=bool_, default_val=False)
    _set_value_if_not_nan(net, index, tap_changer_type,
                          "tap_changer_type", "trafo3w", dtype=str, default_val=None)

    return index


def create_transformer3w_from_parameters(
        net, hv_bus, mv_bus, lv_bus, vn_hv_kv, vn_mv_kv, vn_lv_kv,
        sn_hv_mva, sn_mv_mva, sn_lv_mva, vk_hv_percent,
        vk_mv_percent, vk_lv_percent, vkr_hv_percent,
        vkr_mv_percent, vkr_lv_percent, pfe_kw, i0_percent,
        shift_mv_degree=0., shift_lv_degree=0., tap_side=None,
        tap_step_percent=nan, tap_step_degree=nan, tap_pos=nan,
        tap_neutral=nan, tap_max=nan, tap_changer_type=None,
        tap_min=nan, name=None, in_service=True, index=None,
        max_loading_percent=nan, tap_at_star_point=False,
        vk0_hv_percent=nan, vk0_mv_percent=nan, vk0_lv_percent=nan,
        vkr0_hv_percent=nan, vkr0_mv_percent=nan, vkr0_lv_percent=nan,
        vector_group=None, tap_dependency_table=False, id_characteristic_table=nan, **kwargs):
    """
    Adds a three-winding transformer in table net["trafo3w"].
    The model currently only supports one tap-changer per 3W Transformer.

    Input:
        **net** (pandapowerNet) - The net within this transformer should be created

        **hv_bus** (int) - The bus on the high-voltage side on which the transformer will be \
            connected to

        **mv_bus** (int) - The bus on the middle-voltage side on which the transformer will be \
            connected to

        **lv_bus** (int) - The bus on the low-voltage side on which the transformer will be \
            connected to

        **vn_hv_kv** (float) rated voltage on high voltage side

        **vn_mv_kv** (float) rated voltage on medium voltage side

        **vn_lv_kv** (float) rated voltage on low voltage side

        **sn_hv_mva** (float) - rated apparent power on high voltage side

        **sn_mv_mva** (float) - rated apparent power on medium voltage side

        **sn_lv_mva** (float) - rated apparent power on low voltage side

        **vk_hv_percent** (float) - short circuit voltage from high to medium voltage

        **vk_mv_percent** (float) - short circuit voltage from medium to low voltage

        **vk_lv_percent** (float) - short circuit voltage from high to low voltage

        **vkr_hv_percent** (float) - real part of short circuit voltage from high to medium voltage

        **vkr_mv_percent** (float) - real part of short circuit voltage from medium to low voltage

        **vkr_lv_percent** (float) - real part of short circuit voltage from high to low voltage

        **pfe_kw** (float) - iron losses in kW

        **i0_percent** (float) - open loop losses

    OPTIONAL:
        **shift_mv_degree** (float, 0) - angle shift to medium voltage side*

        **shift_lv_degree** (float, 0) - angle shift to low voltage side*

        **tap_step_percent** (float) - Tap step in percent

        **tap_step_degree** (float) - Tap phase shift angle in degrees

        **tap_side** (string, None) - "hv", "mv", "lv"

        **tap_neutral** (int, nan) - default tap position

        **tap_min** (int, nan) - Minimum tap position

        **tap_max** (int, nan) - Maximum tap position

        **tap_pos** (int, nan) - current tap position of the transformer. Defaults to the \
            medium position (tap_neutral)

        **tap_changer_type** (str, None) - specifies the tap changer type ("Ratio", "Symmetrical", "Ideal",
                                           None: no tap changer)

        **tap_at_star_point** (boolean) - Whether tap changer is located at the star point of the \
            3W-transformer or at the bus

        **name** (string, None) - Name of the 3-winding transformer

        **in_service** (boolean, True) - True for in_service or False for out of service

        **max_loading_percent (float)** - maximum current loading (only needed for OPF)

        **tap_dependency_table** (boolean, False) - True if transformer parameters (voltage ratio, angle, impedance) \
            must be adjusted dependent on the tap position of the transformer. Requires the additional column \
            "id_characteristic_table". The function pandapower.control.trafo_characteristic_table_diagnostic \
            can be used for sanity checks. \
            The function pandapower.control.create_trafo_characteristic_object can be used to create \
            SplineCharacteristic objects in the net.trafo_characteristic_spline table and add the additional column \
            "id_characteristic_spline" to set up the reference to the spline characteristics.

        **id_characteristic_table** (int, nan) - references the index of the characteristic from the lookup table \
            net.trafo_characteristic_table

        **vk0_hv_percent** (float) - zero sequence short circuit voltage from high to medium voltage

        **vk0_mv_percent** (float) - zero sequence short circuit voltage from medium to low voltage

        **vk0_lv_percent** (float) - zero sequence short circuit voltage from high to low voltage

        **vkr0_hv_percent** (float) - zero sequence real part of short circuit voltage from high to medium voltage

        **vkr0_mv_percent** (float) - zero sequence real part of short circuit voltage from medium to low voltage

        **vkr0_lv_percent** (float) - zero sequence real part of short circuit voltage from high to low voltage

        **vector_group** (list of String) - Vector group of the transformer3w

    OUTPUT:
        **trafo_id** - The unique trafo_id of the created 3W transformer

    Example:
        create_transformer3w_from_parameters(net, hv_bus=0, mv_bus=1, lv_bus=2, name="trafo1",
        sn_hv_mva=40, sn_mv_mva=20, sn_lv_mva=20, vn_hv_kv=110, vn_mv_kv=20, vn_lv_kv=10,
        vk_hv_percent=10,vk_mv_percent=11, vk_lv_percent=12, vkr_hv_percent=0.3,
        vkr_mv_percent=0.31, vkr_lv_percent=0.32, pfe_kw=30, i0_percent=0.1, shift_mv_degree=30,
        shift_lv_degree=30)

    """

    # Check if bus exist to attach the trafo to
    for b in [hv_bus, mv_bus, lv_bus]:
        if b not in net["bus"].index.values:
            raise UserWarning("Trafo tries to attach to non-existent bus %s" % b)

    index = _get_index_with_check(net, "trafo3w", index, "three winding transformer")

    if tap_pos is nan:
        tap_pos = tap_neutral

    columns = ["lv_bus", "mv_bus", "hv_bus", "vn_hv_kv", "vn_mv_kv", "vn_lv_kv", "sn_hv_mva",
               "sn_mv_mva", "sn_lv_mva", "vk_hv_percent", "vk_mv_percent", "vk_lv_percent",
               "vkr_hv_percent", "vkr_mv_percent", "vkr_lv_percent", "pfe_kw", "i0_percent",
               "shift_mv_degree", "shift_lv_degree", "tap_side", "tap_step_percent",
               "tap_step_degree", "tap_pos", "tap_neutral", "tap_max", "tap_min", "in_service",
               "name", "std_type", "tap_at_star_point", "vk0_hv_percent", "vk0_mv_percent", "vk0_lv_percent",
               "vkr0_hv_percent", "vkr0_mv_percent", "vkr0_lv_percent", "vector_group"]
    values = [lv_bus, mv_bus, hv_bus, vn_hv_kv, vn_mv_kv, vn_lv_kv, sn_hv_mva, sn_mv_mva, sn_lv_mva,
              vk_hv_percent, vk_mv_percent, vk_lv_percent, vkr_hv_percent, vkr_mv_percent,
              vkr_lv_percent, pfe_kw, i0_percent, shift_mv_degree, shift_lv_degree, tap_side,
              tap_step_percent, tap_step_degree, tap_pos, tap_neutral, tap_max, tap_min,
              bool(in_service), name, None, tap_at_star_point,
              vk0_hv_percent, vk0_mv_percent, vk0_lv_percent,
              vkr0_hv_percent, vkr0_mv_percent, vkr0_lv_percent, vector_group]

    _set_entries(net, "trafo3w", index, **dict(zip(columns, values)), **kwargs)

    _set_value_if_not_nan(net, index, max_loading_percent, "max_loading_percent", "trafo3w")
    _set_value_if_not_nan(net, index, id_characteristic_table,
                          "id_characteristic_table", "trafo3w", dtype="Int64")
    _set_value_if_not_nan(net, index, tap_changer_type,
                          "tap_changer_type", "trafo3w", dtype=str, default_val=None)
    _set_value_if_not_nan(net, index, tap_dependency_table,
                          "tap_dependency_table", "trafo3w", dtype=bool_, default_val=False)

    return index


def create_transformers3w_from_parameters(
        net, hv_buses, mv_buses, lv_buses, vn_hv_kv, vn_mv_kv,
        vn_lv_kv, sn_hv_mva, sn_mv_mva, sn_lv_mva, vk_hv_percent,
        vk_mv_percent, vk_lv_percent, vkr_hv_percent,
        vkr_mv_percent, vkr_lv_percent, pfe_kw, i0_percent,
        shift_mv_degree=0., shift_lv_degree=0., tap_side=None,
        tap_step_percent=nan, tap_step_degree=nan, tap_pos=nan,
        tap_neutral=nan, tap_max=nan, tap_min=nan, name=None,
        in_service=True, index=None, max_loading_percent=nan,
        tap_at_star_point=False, tap_changer_type=None,
        vk0_hv_percent=nan, vk0_mv_percent=nan, vk0_lv_percent=nan,
        vkr0_hv_percent=nan, vkr0_mv_percent=nan, vkr0_lv_percent=nan,
        vector_group=None, tap_dependency_table=False, id_characteristic_table=nan, **kwargs):
    """
    Adds a three-winding transformer in table net["trafo3w"].

    Input:
        **net** (pandapowerNet) - The net within this transformer should be created

        **hv_bus** (list of int) - The bus on the high-voltage side on which the transformer will be \
            connected to

        **mv_bus** (list of int) - The bus on the middle-voltage side on which the transformer will be \
            connected to

        **lv_bus** (list of int) - The bus on the low-voltage side on which the transformer will be \
            connected to

        **vn_hv_kv** (float or list) rated voltage on high voltage side

        **vn_mv_kv** (float or list) rated voltage on medium voltage side

        **vn_lv_kv** (float or list) rated voltage on low voltage side

        **sn_hv_mva** (float or list) - rated apparent power on high voltage side

        **sn_mv_mva** (float or list) - rated apparent power on medium voltage side

        **sn_lv_mva** (float or list) - rated apparent power on low voltage side

        **vk_hv_percent** (float or list) - short circuit voltage from high to medium voltage

        **vk_mv_percent** (float or list) - short circuit voltage from medium to low voltage

        **vk_lv_percent** (float or list) - short circuit voltage from high to low voltage

        **vkr_hv_percent** (float or list) - real part of short circuit voltage from high to medium\
            voltage

        **vkr_mv_percent** (float or list) - real part of short circuit voltage from medium to low\
            voltage

        **vkr_lv_percent** (float or list) - real part of short circuit voltage from high to low\
            voltage

        **pfe_kw** (float or list) - iron losses in kW

        **i0_percent** (float or list) - open loop losses

    OPTIONAL:
        **shift_mv_degree** (float or list, 0) - angle shift to medium voltage side*

        **shift_lv_degree** (float or list, 0) - angle shift to low voltage side*

        **tap_step_percent** (float or list) - Tap step in percent

        **tap_step_degree** (float or list) - Tap phase shift angle in degrees

        **tap_side** (list of string, None) - "hv", "mv", "lv"

        **tap_neutral** (list of int, nan) - default tap position

        **tap_min** (list of int, nan) - Minimum tap position

        **tap_max** (list of int, nan) - Maximum tap position

        **tap_pos** (list of int, nan) - current tap position of the transformer. Defaults to the \
            medium position (tap_neutral)

        **tap_changer_type** (list of str, None) - specifies the tap changer type ("Ratio", "Symmetrical", "Ideal",
                                                   None: no tap changer)

        **tap_at_star_point** (list of boolean) - Whether tap changer is located at the star point of the \
            3W-transformer or at the bus

        **name** (list of string, None) - Name of the 3-winding transformer

        **in_service** (list of boolean, True) - True for in_service or False for out of service

        ** only considered in load flow if calculate_voltage_angles = True
        **The model currently only supports one tap-changer per 3W Transformer.

        **max_loading_percent (list of float)** - maximum current loading (only needed for OPF)

        **tap_dependency_table** (list of boolean, False) - True if transformer parameters (voltage ratio, angle, \
            impedance) must be adjusted dependent on the tap position of the transformer. Requires the additional \
            column "id_characteristic_table". The function pandapower.control.trafo_characteristic_table_diagnostic \
            can be used for sanity checks. \
            The function pandapower.control.create_trafo_characteristic_object can be used to create \
            SplineCharacteristic objects in the net.trafo_characteristic_spline table and add the additional column \
            "id_characteristic_spline" to set up the reference to the spline characteristics.

        **id_characteristic_table** (list of int, nan) - references the index of the characteristic from the \
            lookup table net.trafo_characteristic_table

        **vk0_hv_percent** (list of float) - zero sequence short circuit voltage from high to medium voltage

        **vk0_mv_percent** (list of float) - zero sequence short circuit voltage from medium to low voltage

        **vk0_lv_percent** (list of float) - zero sequence short circuit voltage from high to low voltage

        **vkr0_hv_percent** (list of float) - zero sequence real part of short circuit voltage from high to medium voltage

        **vkr0_mv_percent** (list of float) - zero sequence real part of short circuit voltage from medium to low voltage

        **vkr0_lv_percent** (list of float) - zero sequence real part of short circuit voltage from high to low voltage

        **vector_group** (list of string) - Vector group of the transformer3w

    OUTPUT:
        **trafo_id** (list of int) - List of trafo_ids of the created 3W transformers
    """
    index = _get_multiple_index_with_check(net, "trafo3w", index, len(hv_buses),
                                           name="Three winding transformers")

    if not np_all(isin(hv_buses, net.bus.index)):
        bus_not_exist = set(hv_buses) - set(net.bus.index)
        raise UserWarning("Transformers trying to attach to non existing buses %s" % bus_not_exist)
    if not np_all(isin(mv_buses, net.bus.index)):
        bus_not_exist = set(mv_buses) - set(net.bus.index)
        raise UserWarning("Transformers trying to attach to non existing buses %s" % bus_not_exist)
    if not np_all(isin(lv_buses, net.bus.index)):
        bus_not_exist = set(lv_buses) - set(net.bus.index)
        raise UserWarning("Transformers trying to attach to non existing buses %s" % bus_not_exist)

    tp_neutral = pd.Series(tap_neutral, index=index, dtype=float64)
    tp_pos = pd.Series(tap_pos, index=index, dtype=float64).fillna(tp_neutral)
    entries = {"lv_bus": lv_buses, "mv_bus": mv_buses, "hv_bus": hv_buses, "vn_hv_kv": vn_hv_kv,
               "vn_mv_kv": vn_mv_kv, "vn_lv_kv": vn_lv_kv, "sn_hv_mva": sn_hv_mva,
               "sn_mv_mva": sn_mv_mva, "sn_lv_mva": sn_lv_mva, "vk_hv_percent": vk_hv_percent,
               "vk_mv_percent": vk_mv_percent, "vk_lv_percent": vk_lv_percent,
               "vkr_hv_percent": vkr_hv_percent, "vkr_mv_percent": vkr_mv_percent,
               "vkr_lv_percent": vkr_lv_percent, "pfe_kw": pfe_kw, "i0_percent": i0_percent,
               "shift_mv_degree": shift_mv_degree, "shift_lv_degree": shift_lv_degree,
               "tap_side": tap_side, "tap_step_percent": tap_step_percent,
               "tap_step_degree": tap_step_degree, "tap_pos": tp_pos, "tap_neutral": tp_neutral,
               "tap_max": tap_max, "tap_min": tap_min,
               "in_service": array(in_service).astype(bool_), "name": name,
               "tap_at_star_point": array(tap_at_star_point).astype(bool_), "std_type": None,
               "vk0_hv_percent": vk0_hv_percent, "vk0_mv_percent": vk0_mv_percent,
               "vk0_lv_percent": vk0_lv_percent, "vkr0_hv_percent": vkr0_hv_percent,
               "vkr0_mv_percent": vkr0_mv_percent, "vkr0_lv_percent": vkr0_lv_percent,
               "vector_group": vector_group, "tap_dependency_table": tap_dependency_table}

    _add_to_entries_if_not_nan(net, "trafo3w", entries, index, "max_loading_percent",
                               max_loading_percent)
    _add_to_entries_if_not_nan(net, "trafo3w", entries, index, "id_characteristic_table",
                               id_characteristic_table, dtype="Int64")
    _add_to_entries_if_not_nan(net, "trafo3w", entries, index, "tap_changer_type",
                               tap_changer_type, dtype=str, default_val=None)
    defaults_to_fill = [("tap_dependency_table", False)]

    _set_multiple_entries(net, "trafo3w", index, defaults_to_fill=defaults_to_fill, **entries,
                          **kwargs)

    return index


def create_switch(net, bus, element, et, closed=True, type=None, name=None, index=None, z_ohm=0,
                  in_ka=nan, **kwargs):
    """
    Adds a switch in the net["switch"] table.

    Switches can be either between two buses (bus-bus switch) or at the end of a line or transformer
    element (bus-element switch).

    Two buses that are connected through a closed bus-bus switches are fused in the power flow if
    the switch is closed or separated if the switch is open.

    An element that is connected to a bus through a bus-element switch is connected to the bus
    if the switch is closed or disconnected if the switch is open.

    INPUT:
        **net** (pandapowerNet) - The net within which this switch should be created

        **bus** - The bus that the switch is connected to

        **element** - index of the element: bus id if et == "b", line id if et == "l", trafo id if \
            et == "t"

        **et** - (string) element type: "l" = switch between bus and line, "t" = switch between
            bus and transformer, "t3" = switch between bus and transformer3w, "b" = switch between
            two buses

    OPTIONAL:
        **closed** (boolean, True) - switch position: False = open, True = closed

        **type** (int, None) - indicates the type of switch: "LS" = Load Switch, "CB" = \
            Circuit Breaker, "LBS" = Load Break Switch or "DS" = Disconnecting Switch

        **z_ohm** (float, 0) - indicates the resistance of the switch, which has effect only on
            bus-bus switches, if sets to 0, the buses will be fused like before, if larger than
            0 a branch will be created for the switch which has also effects on the bus mapping

        **name** (string, default None) - The name for this switch

        **in_ka** (float, default None) - maximum current that the switch can carry
            normal operating conditions without tripping

    OUTPUT:
        **sid** - The unique switch_id of the created switch

    EXAMPLE:
        create_switch(net, bus =  0, element = 1, et = 'b', type ="LS", z_ohm = 0.1)

        create_switch(net, bus = 0, element = 1, et = 'l')

    """
    _check_node_element(net, bus)
    if et == "l":
        elm_tab = 'line'
        if element not in net[elm_tab].index:
            raise UserWarning("Unknown line index")
        if (not net[elm_tab]["from_bus"].loc[element] == bus and
                not net[elm_tab]["to_bus"].loc[element] == bus):
            raise UserWarning("Line %s not connected to bus %s" % (element, bus))
    elif et == "t":
        elm_tab = 'trafo'
        if element not in net[elm_tab].index:
            raise UserWarning("Unknown bus index")
        if (not net[elm_tab]["hv_bus"].loc[element] == bus and
                not net[elm_tab]["lv_bus"].loc[element] == bus):
            raise UserWarning("Trafo %s not connected to bus %s" % (element, bus))
    elif et == "t3":
        elm_tab = 'trafo3w'
        if element not in net[elm_tab].index:
            raise UserWarning("Unknown trafo3w index")
        if (not net[elm_tab]["hv_bus"].loc[element] == bus and
                not net[elm_tab]["mv_bus"].loc[element] == bus and
                not net[elm_tab]["lv_bus"].loc[element] == bus):
            raise UserWarning("Trafo3w %s not connected to bus %s" % (element, bus))
    elif et == "b":
        _check_node_element(net, element)
    else:
        raise UserWarning("Unknown element type")

    index = _get_index_with_check(net, "switch", index)

    entries = dict(zip(["bus", "element", "et", "closed", "type", "name", "z_ohm", "in_ka"],
                       [bus, element, et, closed, type, name, z_ohm, in_ka]))
    _set_entries(net, "switch", index, **entries, **kwargs)

    return index


def create_switches(net, buses, elements, et, closed=True, type=None, name=None, index=None,
                    z_ohm=0, in_ka=nan, **kwargs):
    """
    Adds a switch in the net["switch"] table.

    Switches can be either between two buses (bus-bus switch) or at the end of a line or transformer
    element (bus-element switch).

    Two buses that are connected through a closed bus-bus switches are fused in the power flow if
    the switch is closed or separated if the switch is open.

    An element that is connected to a bus through a bus-element switch is connected to the bus
    if the switch is closed or disconnected if the switch is open.

    INPUT:
        **net** (pandapowerNet) - The net within which this switch should be created

        **buses** (list)- The bus that the switch is connected to

        **element** (list)- index of the element: bus id if et == "b", line id if et == "l", \
            trafo id if et == "t"

        **et** - (list) element type: "l" = switch between bus and line, "t" = switch between
            bus and transformer, "t3" = switch between bus and transformer3w, "b" = switch between
            two buses

    OPTIONAL:
        **closed** (boolean, True) - switch position: False = open, True = closed

        **type** (int, None) - indicates the type of switch: "LS" = Load Switch, "CB" = \
            Circuit Breaker, "LBS" = Load Break Switch or "DS" = Disconnecting Switch

        **z_ohm** (float, 0) - indicates the resistance of the switch, which has effect only on
            bus-bus switches, if sets to 0, the buses will be fused like before, if larger than
            0 a branch will be created for the switch which has also effects on the bus mapping

        **name** (string, default None) - The name for this switch

        **in_ka** (float, default None) - maximum current that the switch can carry
            normal operating conditions without tripping

    OUTPUT:
        **sid** - The unique switch_id of the created switch

    EXAMPLE:
        create_switch(net, bus =  0, element = 1, et = 'b', type ="LS", z_ohm = 0.1)

        create_switch(net, bus = 0, element = 1, et = 'l')

    """
    index = _get_multiple_index_with_check(net, "switch", index, len(buses), name="Switches")
    _check_multiple_node_elements(net, buses)

    for element, elm_type, bus in zip(elements, et, buses):
        if elm_type == "l":
            elm_tab = 'line'
            if element not in net[elm_tab].index:
                raise UserWarning("Line %s does not exist" % element)
            if (not net[elm_tab]["from_bus"].loc[element] == bus and
                    not net[elm_tab]["to_bus"].loc[element] == bus):
                raise UserWarning("Line %s not connected to bus %s" % (element, bus))
        elif elm_type == "t":
            elm_tab = 'trafo'
            if element not in net[elm_tab].index:
                raise UserWarning("Trafo %s does not exist" % element)
            if (not net[elm_tab]["hv_bus"].loc[element] == bus and
                    not net[elm_tab]["lv_bus"].loc[element] == bus):
                raise UserWarning("Trafo %s not connected to bus %s" % (element, bus))
        elif elm_type == "t3":
            elm_tab = 'trafo3w'
            if element not in net[elm_tab].index:
                raise UserWarning("Trafo3w %s does not exist" % element)
            if (not net[elm_tab]["hv_bus"].loc[element] == bus and
                    not net[elm_tab]["mv_bus"].loc[element] == bus and
                    not net[elm_tab]["lv_bus"].loc[element] == bus):
                raise UserWarning("Trafo3w %s not connected to bus %s" % (element, bus))
        elif elm_type == "b":
            _check_node_element(net, element)
        else:
            raise UserWarning("Unknown element type")

    entries = {"bus": buses, "element": elements, "et": et, "closed": closed, "type": type,
               "name": name, "z_ohm": z_ohm, "in_ka": in_ka}

    _set_multiple_entries(net, "switch", index, **entries, **kwargs)

    return index


def create_shunt(net, bus, q_mvar, p_mw=0., vn_kv=None, step=1, max_step=1, name=None, step_dependency_table=False,
                 id_characteristic_table=nan, in_service=True, index=None, **kwargs):
    """
    Creates a shunt element

    INPUT:
        **net** (pandapowerNet) - The pandapower network in which the element is created

        **bus** - bus number of bus to whom the shunt is connected to

        **p_mw** - shunt active power in MW at v = 1.0 p.u. per step

        **q_mvar** - shunt reactive power in MVAr at v = 1.0 p.u. per step

    OPTIONAL:
        **vn_kv** (float, None) - rated voltage of the shunt. Defaults to rated voltage of
            connected bus

        **step** (int, 1) - step of shunt with which power values are multiplied

        **max_step** (int, 1) - maximum allowed step of shunt

        **name** (str, None) - element name

        **step_dependency_table** (boolean, False) - True if shunt parameters (p_mw, q_mvar) must be adjusted \
            dependent on the step of the shunt. Requires the additional column "id_characteristic_table". \
            The function pandapower.control.shunt_characteristic_table_diagnostic can be used for sanity checks. \
            The function pandapower.control.create_shunt_characteristic_object can be used to create \
            SplineCharacteristic objects in the net.shunt_characteristic_spline table and add the additional column \
            "id_characteristic_spline" to set up the reference to the spline characteristics.

        **id_characteristic_table** (int, nan) - references the index of the characteristic from the lookup table \
            net.shunt_characteristic_table

        **in_service** (boolean, True) - True for in_service or False for out of service

        **index** (int, None) - Force a specified ID if it is available. If None, the index one
            higher than the highest already existing index is selected.

    OUTPUT:
        **index** (int) - The unique ID of the created shunt

    EXAMPLE:
        create_shunt(net, 0, 20)
    """
    _check_node_element(net, bus)

    index = _get_index_with_check(net, "shunt", index)

    if vn_kv is None:
        vn_kv = net.bus.vn_kv.at[bus]

    entries = dict(zip(["bus", "name", "p_mw", "q_mvar", "vn_kv", "step", "max_step", "in_service",
                        "step_dependency_table", "id_characteristic_table"],
                       [bus, name, p_mw, q_mvar, vn_kv, step, max_step, in_service, step_dependency_table,
                        id_characteristic_table]))
    _set_entries(net, "shunt", index, **entries, **kwargs)

    _set_value_if_not_nan(net, index, id_characteristic_table, "id_characteristic_table",
                          "shunt", dtype="Int64")

    return index


def create_shunts(net, buses, q_mvar, p_mw=0., vn_kv=None, step=1, max_step=1, name=None, step_dependency_table=False,
                  id_characteristic_table=nan, in_service=True, index=None, **kwargs):
    """
    Creates a number of shunt elements

    INPUT:
        **net** (pandapowerNet) - The pandapower network in which the element is created

        **buses** (list of ints) - bus numbers of buses to which the shunts should be connected to

        **p_mw** (list of floats, 0) - shunts' active power in MW at v = 1.0 p.u.

        **q_mvar** (list of floats) - shunts' reactive power in MVAr at v = 1.0 p.u.

    OPTIONAL:
        **vn_kv** (list of floats, None) - rated voltage of the shunts. Defaults to rated voltage of
            connected bus

        **step** (list of ints, 1) - step of shunts with which power values are multiplied

        **max_step** (list of ints, 1) - maximum allowed step of shunts

        **name** (list of strs, None) - element name

        **step_dependency_table** (list of booleans, False) - True if shunt parameters (p_mw, q_mvar) must be \
            adjusted dependent on the step of the shunts. Requires the additional column "id_characteristic_table". \
            The function pandapower.control.shunt_characteristic_table_diagnostic can be used for sanity checks. \
            The function pandapower.control.create_shunt_characteristic_object can be used to create \
            SplineCharacteristic objects in the net.shunt_characteristic_spline table and add the additional column \
            "id_characteristic_spline" to set up the reference to the spline characteristics.

        **id_characteristic_table** (list of ints, nan) - references the index of the characteristic from the lookup \
            table net.shunt_characteristic_table

        **in_service** (list of booleans, True) - True for in_service or False for out of service

        **index** (list of ints, None) - Force a specified ID if it is available. If None, the
            index one higher than the highest already existing index is selected.

    OUTPUT:
        **index** (list of ints) - The unique IDs of the created shunts

    EXAMPLE:
        create_shunts(net, [0, 1], [20, 25])
    """
    _check_multiple_node_elements(net, buses)

    index = _get_multiple_index_with_check(net, "shunt", index, len(buses))

    if vn_kv is None:
        vn_kv = net.bus.vn_kv.loc[buses]

    entries = dict(zip(["bus", "name", "p_mw", "q_mvar", "vn_kv", "step", "max_step", "in_service",
                        "step_dependency_table", "id_characteristic_table"],
                       [buses, name, p_mw, q_mvar, vn_kv, step, max_step, in_service,
                        step_dependency_table, id_characteristic_table]))
    _set_multiple_entries(net, "shunt", index, **entries, **kwargs)

    return index


def create_shunt_as_capacitor(net, bus, q_mvar, loss_factor, **kwargs):
    """
    Creates a shunt element representing a capacitor bank.

    INPUT:

        **net** (pandapowerNet) - The pandapower network in which the element is created

        **bus** - bus number of bus to whom the shunt is connected to

        **q_mvar** (float) - reactive power of the capacitor bank at rated voltage

        **loss_factor** (float) - loss factor tan(delta) of the capacitor bank

    OPTIONAL:
        same as in create_shunt, keyword arguments are passed to the create_shunt function


    OUTPUT:
        **index** (int) - The unique ID of the created shunt
    """
    q_mvar = -abs(q_mvar)  # q is always negative for capacitor
    p_mw = abs(q_mvar * loss_factor)  # p is always positive for active power losses
    return create_shunt(net, bus, q_mvar=q_mvar, p_mw=p_mw, **kwargs)


def create_svc(net, bus, x_l_ohm, x_cvar_ohm, set_vm_pu, thyristor_firing_angle_degree,
               name=None, controllable=True, in_service=True, index=None,
               min_angle_degree=90, max_angle_degree=180, **kwargs):
    """
    Creates an SVC element - a shunt element with adjustable impedance used to control the voltage \
        at the connected bus

    Does not work if connected to "PV" bus (gen bus, ext_grid bus)

    min_angle_degree, max_angle_degree are placeholders (ignored in the Newton-Raphson power \
        flow at the moment).

    INPUT:
        **net** (pandapowerNet) - The pandapower network in which the element is created

        **bus** (int) - connection bus of the svc

        **x_l_ohm** (float) - inductive reactance of the reactor component of svc

        **x_cvar_ohm** (float) - capacitive reactance of the fixed capacitor component of svc

        **set_vm_pu** (float) - set-point for the bus voltage magnitude at the connection bus

        **thyristor_firing_angle_degree** (float) - the value of thyristor firing angle of svc (is used directly if
            controllable==False, otherwise is the starting point in the Newton-Raphson calculation)

    OPTIONAL:
        **name** (list of strs, None) - element name

        **controllable** (bool, True) - whether the element is considered as actively controlling or
            as a fixed shunt impedance

        **in_service** (bool, True) - True for in_service or False for out of service

        **index** (int, None) - Force a specified ID if it is available. If None, the
            index one higher than the highest already existing index is selected.

        **min_angle_degree** (float, 90) - minimum value of the thyristor_firing_angle_degree

        **max_angle_degree** (float, 180) - maximum value of the thyristor_firing_angle_degree

    OUTPUT:
        **index** (int) - The unique ID of the created svc

    """

    _check_node_element(net, bus)

    index = _get_index_with_check(net, "svc", index)

    entries = dict(zip([
        "name", "bus", "x_l_ohm", "x_cvar_ohm", "set_vm_pu", "thyristor_firing_angle_degree",
        "controllable", "in_service", "min_angle_degree", "max_angle_degree"],
        [name, bus, x_l_ohm, x_cvar_ohm, set_vm_pu, thyristor_firing_angle_degree,
         controllable, in_service, min_angle_degree, max_angle_degree]))
    _set_entries(net, "svc", index, **entries, **kwargs)

    return index


def create_ssc(net, bus, r_ohm, x_ohm, set_vm_pu=1., vm_internal_pu=1., va_internal_degree=0.,
               name=None, controllable=True, in_service=True, index=None, **kwargs):
    """
    Creates an SSC element (STATCOM)- a shunt element with adjustable VSC internal voltage used to control the voltage \
        at the connected bus

    Does not work if connected to "PV" bus (gen bus, ext_grid bus)


    INPUT:
        **net** (pandapowerNet) - The pandapower network in which the element is created

        **bus** (int) - connection bus of the ssc

        **r_ohm** (float) - resistance of the coupling transformer component of ssc

        **x_ohm** (float) - reactance of the coupling transformer component of ssc

        **set_vm_pu** (float) - set-point for the bus voltage magnitude at the connection bus

        **vm_internal_pu** (float) -  The voltage magnitude of the voltage source converter VSC at the ssc component.
                                    if the amplitude of the VSC output voltage is increased above that of the ac system
                                    voltage, the VSC behaves as a capacitor and reactive power is supplied to the ac
                                    system, decreasing the output voltage below that of the ac system leads to the VSC
                                    consuming reactive power acting as reactor.(source PhD Panosyan)


        **va_internal_degree** (float) - The voltage angle of the voltage source converter VSC at the ssc component.

    OPTIONAL:
        **name** (list of strs, None) - element name

        **controllable** (bool, True) - whether the element is considered as actively controlling or
            as a fixed shunt impedance

        **in_service** (bool, True) - True for in_service or False for out of service

        **index** (int, None) - Force a specified ID if it is available. If None, the
            index one higher than the highest already existing index is selected.

    OUTPUT:
        **index** (int) - The unique ID of the created ssc

    """

    _check_node_element(net, bus)

    index = _get_index_with_check(net, "ssc", index)

    entries = dict(zip([
        "name", "bus", "r_ohm", "x_ohm", "set_vm_pu", "vm_internal_pu", "va_internal_degree",
        "controllable", "in_service"],
        [name, bus, r_ohm, x_ohm, set_vm_pu, vm_internal_pu, va_internal_degree, controllable, in_service]))
    _set_entries(net, "ssc", index, **entries, **kwargs)

    return index


def create_vsc(net, bus, bus_dc, r_ohm, x_ohm, r_dc_ohm, pl_dc_mw=0., control_mode_ac="vm_pu", control_value_ac=1.,
               control_mode_dc="p_mw", control_value_dc=0.,
               name=None, controllable=True, in_service=True, index=None, **kwargs):
    """
    Creates an VSC converter element - a shunt element with adjustable VSC internal voltage used to connect the \
    AC grid and the DC grid. The element implements several control modes.

    Does not work if connected to "PV" bus (gen bus, ext_grid bus)

    INPUT:
        **net** (pandapowerNet) - The pandapower network in which the element is created

        **bus** (int) - connection bus of the VSC

        **bus_dc** (int) - connection bus of the VSC

        **r_ohm** (float) - resistance of the coupling transformer component of VSC

        **x_ohm** (float) - reactance of the coupling transformer component of VSC

        **r_dc_ohm** (float) - resistance of the internal dc resistance component of VSC

        **pl_dc_mw** (float) - no-load losses of the VSC on the DC side for the shunt R representing the no load losses

        **control_mode_ac** (string) - the control mode of the ac side of the VSC. it could be "vm_pu" or "q_mvar"

        **control_value_ac** (float) - the value of the controlled parameter at the ac bus in "p.u." or "MVAr"

        **control_mode_dc** (string) - the control mode of the dc side of the VSC. it could be "vm_pu" or "p_mw"

        **control_value_dc** (float) - the value of the controlled parameter at the dc bus in "p.u." or "MW"

    OPTIONAL:
        **name** (list of strs, None) - element name

        **controllable** (bool, True) - whether the element is considered as actively controlling or
            as a fixed voltage source connected via shunt impedance

        **in_service** (bool, True) - True for in_service or False for out of service

        **index** (int, None) - Force a specified ID if it is available. If None, the
            index one higher than the highest already existing index is selected.

    OUTPUT:
        **index** (int) - The unique ID of the created ssc

    """

    _check_node_element(net, bus)
    _check_node_element(net, bus_dc, "bus_dc")

    index = _get_index_with_check(net, "vsc", index)

    entries = dict(zip([
        "name", "bus", "bus_dc", "r_ohm", "x_ohm", "r_dc_ohm", "pl_dc_mw", "control_mode_ac", "control_value_ac",
        "control_mode_dc", "control_value_dc", "controllable", "in_service"],
        [name, bus, bus_dc, r_ohm, x_ohm, r_dc_ohm, pl_dc_mw, control_mode_ac, control_value_ac,
         control_mode_dc, control_value_dc, controllable, in_service]))
    _set_entries(net, "vsc", index, **entries, **kwargs)

    return index


def create_impedance(net, from_bus, to_bus, rft_pu, xft_pu, sn_mva, rtf_pu=None, xtf_pu=None,
                     name=None, in_service=True, index=None,
                     rft0_pu=None, xft0_pu=None, rtf0_pu=None, xtf0_pu=None,
                     gf_pu=0, bf_pu=0, gt_pu=None, bt_pu=None,
                     gf0_pu=None, bf0_pu=None, gt0_pu=None, bt0_pu=None, **kwargs):
    """
    Creates an impedance element in per unit (pu).

    Parameters
    ----------
    net : pandapowerNet
        The pandapower grid model in which the element is created.

    from_bus : int
        The starting bus of the impedance element.

    to_bus : int
        The ending bus of the impedance element.

    rft_pu : float
        The real part of the impedance from 'from_bus' to 'to_bus' in per unit.

    xft_pu : float
        The imaginary part of the impedance from 'from_bus' to 'to_bus' in per unit.

    sn_mva : float
        The rated power of the impedance element in MVA.

    rtf_pu : float, optional
        The real part of the impedance from 'to_bus' to 'from_bus' in per unit. Defaults to `rft_pu`.

    xtf_pu : float, optional
        The imaginary part of the impedance from 'to_bus' to 'from_bus' in per unit. Defaults to `xft_pu`.

    name : str, optional
        The name of the impedance element. Default is None.

    in_service : bool, optional
        The service status of the impedance element. Default is True.

    index : int, optional
        The index of the impedance element. Default is None.

    rft0_pu : float, optional
        The zero-sequence real part of the impedance from 'from_bus' to 'to_bus' in per unit. Default is None.

    xft0_pu : float, optional
        The zero-sequence imaginary part of the impedance from 'from_bus' to 'to_bus' in per unit. Default is None.

    rtf0_pu : float, optional
        The zero-sequence real part of the impedance from 'to_bus' to 'from_bus' in per unit. Default is `rft0_pu`.

    xtf0_pu : float, optional
        The zero-sequence imaginary part of the impedance from 'to_bus' to 'from_bus' in per unit. Default is `xft0_pu`.

    gf_pu : float, optional
        Conductance at the 'from_bus' in per unit. Default is 0.

    bf_pu : float, optional
        Susceptance at the 'from_bus' in per unit. Default is 0.

    gt_pu : float, optional
        Conductance at the 'to_bus' in per unit. Defaults to `gf_pu`.

    bt_pu : float, optional
        Susceptance at the 'to_bus' in per unit. Defaults to `bf_pu`.

    gf0_pu : float, optional
        The zero-sequence conductance at the 'from_bus' in per unit. Default is None.

    bf0_pu : float, optional
        The zero-sequence susceptance at the 'from_bus' in per unit. Default is None.

    gt0_pu : float, optional
        The zero-sequence conductance at the 'to_bus' in per unit. Defaults to `gf0_pu`.

    bt0_pu : float, optional
        The zero-sequence susceptance at the 'to_bus' in per unit. Defaults to `bf0_pu`.

    kwargs : dict, optional
        Additional arguments (for additional columns in net.impedance table).

    Returns
    -------
    int
        The index of the created impedance element.

    Raises
    ------
    UserWarning
        If required impedance parameters are missing.
    """

<<<<<<< HEAD
=======

>>>>>>> f5ce10bf
    index = _get_index_with_check(net, "impedance", index)

    _check_branch_element(net, "Impedance", index, from_bus, to_bus)

    if rft_pu is None or xft_pu is None or (rft0_pu is None and rtf0_pu is not None) or \
            (xft0_pu is None and xtf0_pu is not None):
        raise UserWarning("*ft_pu parameters are missing for impedance element")

    if rtf_pu is None:
        rtf_pu = rft_pu
    if xtf_pu is None:
        xtf_pu = xft_pu
    if rft0_pu is not None and rtf0_pu is None:
        rtf0_pu = rft0_pu
    if xft0_pu is not None and xtf0_pu is None:
        xtf0_pu = xft0_pu

    if gt_pu is None:
        gt_pu = gf_pu
    if bt_pu is None:
        bt_pu = bf_pu
    if gf0_pu is not None and gt0_pu is None:
        gt0_pu = gf0_pu
    if bf0_pu is not None and bt0_pu is None:
        bt0_pu = bf0_pu

    columns = ["from_bus", "to_bus",
               "rft_pu", "xft_pu", "rtf_pu", "xtf_pu",
               "gf_pu", "bf_pu", "gt_pu", "bt_pu",
               "name", "sn_mva", "in_service"]
    values = [from_bus, to_bus,
              rft_pu, xft_pu, rtf_pu, xtf_pu,
              gf_pu, bf_pu, gt_pu, bt_pu,
              name, sn_mva, in_service]
    entries = dict(zip(columns, values))
    _set_entries(net, "impedance", index, **entries, **kwargs)

    if rft0_pu is not None:
        _set_value_if_not_nan(net, index, rft0_pu, "rft0_pu", "impedance")
        _set_value_if_not_nan(net, index, xft0_pu, "xft0_pu", "impedance")
        _set_value_if_not_nan(net, index, rtf0_pu, "rtf0_pu", "impedance")
        _set_value_if_not_nan(net, index, xtf0_pu, "xtf0_pu", "impedance")

    if gf0_pu is not None:
        _set_value_if_not_nan(net, index, gf0_pu, "gf0_pu", "impedance")
        _set_value_if_not_nan(net, index, bf0_pu, "bf0_pu", "impedance")
        _set_value_if_not_nan(net, index, gt0_pu, "gt0_pu", "impedance")
        _set_value_if_not_nan(net, index, bt0_pu, "bt0_pu", "impedance")

    return index


def create_impedances(net, from_buses, to_buses, rft_pu, xft_pu, sn_mva, rtf_pu=None, xtf_pu=None,
                      name=None, in_service=True, index=None,
                      rft0_pu=None, xft0_pu=None, rtf0_pu=None, xtf0_pu=None,
                      gf_pu=0, bf_pu=0, gt_pu=None, bt_pu=None,
                      gf0_pu=None, bf0_pu=None, gt0_pu=None, bt0_pu=None, **kwargs):
    """
    Creates an impedance element in per unit (pu).

    Parameters
    ----------
    net : pandapowerNet
        The pandapower grid model in which the element is created.

    from_buses : int
        The starting buses of the impedance element.

    to_buses : int
        The ending buses of the impedance element.

    rft_pu : float
        The real part of the impedance from 'from_bus' to 'to_bus' in per unit.

    xft_pu : float
        The imaginary part of the impedance from 'from_bus' to 'to_bus' in per unit.

    sn_mva : float
        The rated power of the impedance element in MVA.

    rtf_pu : float, optional
        The real part of the impedance from 'to_bus' to 'from_bus' in per unit. Defaults to `rft_pu`.

    xtf_pu : float, optional
        The imaginary part of the impedance from 'to_bus' to 'from_bus' in per unit. Defaults to `xft_pu`.

    name : str, optional
        The name of the impedance element. Default is None.

    in_service : bool, optional
        The service status of the impedance element. Default is True.

    index : int, optional
        The index of the impedance element. Default is None.

    rft0_pu : float, optional
        The zero-sequence real part of the impedance from 'from_bus' to 'to_bus' in per unit. Default is None.

    xft0_pu : float, optional
        The zero-sequence imaginary part of the impedance from 'from_bus' to 'to_bus' in per unit. Default is None.

    rtf0_pu : float, optional
        The zero-sequence real part of the impedance from 'to_bus' to 'from_bus' in per unit. Default is `rft0_pu`.

    xtf0_pu : float, optional
        The zero-sequence imaginary part of the impedance from 'to_bus' to 'from_bus' in per unit. Default is `xft0_pu`.

    gf_pu : float, optional
        Conductance at the 'from_bus' in per unit. Default is 0.

    bf_pu : float, optional
        Susceptance at the 'from_bus' in per unit. Default is 0.

    gt_pu : float, optional
        Conductance at the 'to_bus' in per unit. Defaults to `gf_pu`.

    bt_pu : float, optional
        Susceptance at the 'to_bus' in per unit. Defaults to `bf_pu`.

    gf0_pu : float, optional
        The zero-sequence conductance at the 'from_bus' in per unit. Default is None.

    bf0_pu : float, optional
        The zero-sequence susceptance at the 'from_bus' in per unit. Default is None.

    gt0_pu : float, optional
        The zero-sequence conductance at the 'to_bus' in per unit. Defaults to `gf0_pu`.

    bt0_pu : float, optional
        The zero-sequence susceptance at the 'to_bus' in per unit. Defaults to `bf0_pu`.

    kwargs : dict, optional
        Additional arguments (for additional columns in net.impedance table).

    Returns
    -------
    int
        The index of the created impedance element.

    Raises
    ------
    UserWarning
        If required impedance parameters are missing.
    """
    _check_multiple_branch_elements(net, from_buses, to_buses, "Impedances")

    index = _get_multiple_index_with_check(net, "impedance", index, len(from_buses))

    if rft_pu is None or xft_pu is None or (rft0_pu is None and rtf0_pu is not None) or \
            (xft0_pu is None and xtf0_pu is not None):
        raise UserWarning("*ft_pu parameters are missing for impedance element")

    if rtf_pu is None:
        rtf_pu = rft_pu
    if xtf_pu is None:
        xtf_pu = xft_pu
    if rft0_pu is not None and rtf0_pu is None:
        rtf0_pu = rft0_pu
    if xft0_pu is not None and xtf0_pu is None:
        xtf0_pu = xft0_pu

    if gt_pu is None:
        gt_pu = gf_pu
    if bt_pu is None:
        bt_pu = bf_pu
    if gf0_pu is not None and gt0_pu is None:
        gt0_pu = gf0_pu
    if bf0_pu is not None and bt0_pu is None:
        bt0_pu = bf0_pu

    columns = ["from_bus", "to_bus",
               "rft_pu", "xft_pu", "rtf_pu", "xtf_pu",
               "gf_pu", "bf_pu", "gt_pu", "bt_pu",
               "name", "sn_mva", "in_service"]
    values = [from_buses, to_buses,
              rft_pu, xft_pu, rtf_pu, xtf_pu,
              gf_pu, bf_pu, gt_pu, bt_pu,
              name, sn_mva, in_service]
    entries = dict(zip(columns, values))

    _set_multiple_entries(net, "impedance", index, **entries, **kwargs)

    if rft0_pu is not None:
        _set_value_if_not_nan(net, index, rft0_pu, "rft0_pu", "impedance")
        _set_value_if_not_nan(net, index, xft0_pu, "xft0_pu", "impedance")
        _set_value_if_not_nan(net, index, rtf0_pu, "rtf0_pu", "impedance")
        _set_value_if_not_nan(net, index, xtf0_pu, "xtf0_pu", "impedance")

    if gf0_pu is not None:
        _set_value_if_not_nan(net, index, gf0_pu, "gf0_pu", "impedance")
        _set_value_if_not_nan(net, index, bf0_pu, "bf0_pu", "impedance")
        _set_value_if_not_nan(net, index, gt0_pu, "gt0_pu", "impedance")
        _set_value_if_not_nan(net, index, bt0_pu, "bt0_pu", "impedance")

    return index


def create_tcsc(net, from_bus, to_bus, x_l_ohm, x_cvar_ohm, set_p_to_mw,
                thyristor_firing_angle_degree,
                name=None, controllable=True, in_service=True, index=None,
                min_angle_degree=90, max_angle_degree=180, **kwargs):
    """
    Creates a TCSC element - series impedance compensator to control series reactance.
    The TCSC device allows controlling the active power flow through the path it is connected in.

    Multiple TCSC elements in net are possible.
    Unfortunately, TCSC is not implemented for the case when multiple TCSC elements
    have the same from_bus or the same to_bus.

    Note: in the Newton-Raphson power flow calculation, the initial voltage vector is adjusted slightly
    if the initial voltage at the from_bus is the same as at the to_bus to avoid
    some terms in J (for TCSC) becoming zero.

    min_angle_degree, max_angle_degree are placeholders (ignored in the Newton-Raphson power flow at the moment).

    INPUT:
        **net** (pandapowerNet) - The pandapower network in which the element is created

        **from_bus** (int) - starting bus of the tcsc

        **to_bus** (int) - ending bus of the tcsc

        **x_l_ohm** (float) - impedance of the reactor component of tcsc

        **x_cvar_ohm** (float) - impedance of the fixed capacitor component of tcsc

        **set_p_to_mw** (float) - set-point for the branch active power at the to_bus

        **thyristor_firing_angle_degree** (float) - the value of thyristor firing angle of tcsc (is used directly if
            controllable==False, otherwise is the starting point in the Newton-Raphson calculation)

    OPTIONAL:
        **name** (list of strs, None) - element name

        **controllable** (bool, True) - whether the element is considered as actively controlling
            or as a fixed series impedance

        **in_service** (bool, True) - True for in_service or False for out of service

        **index** (int, None) - Force a specified ID if it is available. If None, the
            index one higher than the highest already existing index is selected.

        **min_angle_degree** (float, 90) - minimum value of the thyristor_firing_angle_degree

        **max_angle_degree** (float, 180) - maximum value of the thyristor_firing_angle_degree

    OUTPUT:
        **index** (int) - The unique ID of the created tcsc

    """
    index = _get_index_with_check(net, "tcsc", index)

    _check_branch_element(net, "TCSC", index, from_bus, to_bus)

    columns = ["name", "from_bus", "to_bus", "x_l_ohm", "x_cvar_ohm", "set_p_to_mw",
               "thyristor_firing_angle_degree", "controllable", "in_service", "min_angle_degree",
               "max_angle_degree"]
    values = [name, from_bus, to_bus, x_l_ohm, x_cvar_ohm, set_p_to_mw,
              thyristor_firing_angle_degree, controllable, in_service, min_angle_degree,
              max_angle_degree]
    entries = dict(zip(columns, values))
    _set_entries(net, "tcsc", index, **entries, **kwargs)

    return index


def create_series_reactor_as_impedance(net, from_bus, to_bus, r_ohm, x_ohm, sn_mva,
                                       name=None, in_service=True, index=None,
                                       r0_ohm=None, x0_ohm=None, **kwargs):
    """
    Creates a series reactor as per-unit impedance
    :param net: (pandapowerNet) - The pandapower network in which the element is created
    :param from_bus: (int) - starting bus of the series reactor
    :param to_bus: (int) - ending bus of the series reactor
    :param r_ohm: (float) - real part of the impedance in Ohm
    :param x_ohm: (float) - imaginary part of the impedance in Ohm
    :param sn_mva: (float) - rated power of the series reactor in MVA
    :param name:
    :type name:
    :param in_service:
    :type in_service:
    :param index:
    :type index:
    :return: index of the created element
    """
    if net.bus.at[from_bus, 'vn_kv'] == net.bus.at[to_bus, 'vn_kv']:
        vn_kv = net.bus.at[from_bus, 'vn_kv']
    else:
        raise UserWarning('Unable to infer rated voltage vn_kv for series reactor %s due to '
                          'different rated voltages of from_bus %d (%.3f p.u.) and '
                          'to_bus %d (%.3f p.u.)' % (name, from_bus, net.bus.at[from_bus, 'vn_kv'],
                                                     to_bus, net.bus.at[to_bus, 'vn_kv']))

    base_z_ohm = vn_kv ** 2 / sn_mva
    rft_pu = r_ohm / base_z_ohm
    xft_pu = x_ohm / base_z_ohm
    rft0_pu = r0_ohm / base_z_ohm if r0_ohm is not None else None
    xft0_pu = x0_ohm / base_z_ohm if x0_ohm is not None else None

    index = create_impedance(net, from_bus=from_bus, to_bus=to_bus, rft_pu=rft_pu, xft_pu=xft_pu,
                             sn_mva=sn_mva, name=name, in_service=in_service, index=index,
                             rft0_pu=rft0_pu, xft0_pu=xft0_pu, **kwargs)
    return index


def create_ward(net, bus, ps_mw, qs_mvar, pz_mw, qz_mvar, name=None, in_service=True,
                index=None, **kwargs):
    """
    Creates a ward equivalent.

    A ward equivalent is a combination of an impedance load and a PQ load.

    INPUT:
        **net** (pandapowernet) - The pandapower net within the element should be created

        **bus** (int) -  bus of the ward equivalent

        **ps_mw** (float) - active power of the PQ load

        **qs_mvar** (float) - reactive power of the PQ load

        **pz_mw** (float) - active power of the impedance load in MW at 1.pu voltage

        **qz_mvar** (float) - reactive power of the impedance load in MVar at 1.pu voltage

    OUTPUT:
        ward id
    """
    _check_node_element(net, bus)

    index = _get_index_with_check(net, "ward", index, "ward equivalent")

    entries = dict(zip(["bus", "ps_mw", "qs_mvar", "pz_mw", "qz_mvar", "name", "in_service"],
                       [bus, ps_mw, qs_mvar, pz_mw, qz_mvar, name, in_service]))
    _set_entries(net, "ward", index, **entries, **kwargs)

    return index


def create_wards(net, buses, ps_mw, qs_mvar, pz_mw, qz_mvar, name=None, in_service=True, index=None,
                 **kwargs):
    """
    Creates ward equivalents.

    A ward equivalent is a combination of an impedance load and a PQ load.

    INPUT:
        **net** (pandapowernet) - The pandapower net within the element should be created

        **buses** (list of int) -  bus of the ward equivalent

        **ps_mw** (list of float) - active power of the PQ load

        **qs_mvar** (list of float) - reactive power of the PQ load

        **pz_mw** (list of float) - active power of the impedance load in MW at 1.pu voltage

        **qz_mvar** (list of float) - reactive power of the impedance load in MVar at 1.pu voltage

    OUTPUT:
        ward id
    """
    _check_multiple_node_elements(net, buses)

    index = _get_multiple_index_with_check(net, "storage", index, len(buses))

    entries = {"name": name, "bus": buses, "ps_mw": ps_mw, "qs_mvar": qs_mvar, "pz_mw": pz_mw,
               "qz_mvar": qz_mvar, "in_service": in_service}

    _set_multiple_entries(net, "ward", index, **entries, **kwargs)

    return index


def create_xward(net, bus, ps_mw, qs_mvar, pz_mw, qz_mvar, r_ohm, x_ohm, vm_pu, in_service=True,
                 name=None, index=None, slack_weight=0.0, **kwargs):
    """
    Creates an extended ward equivalent.

    A ward equivalent is a combination of an impedance load, a PQ load and as voltage source with
    an internal impedance.

    INPUT:
        **net** - The pandapower net within the impedance should be created

        **bus** (int) -  bus of the ward equivalent

        **ps_mw** (float) - active power of the PQ load

        **qs_mvar** (float) - reactive power of the PQ load

        **pz_mw** (float) - active power of the impedance load in MW at 1.pu voltage

        **qz_mvar** (float) - reactive power of the impedance load in MVar at 1.pu voltage

        **r_ohm** (float) - internal resistance of the voltage source

        **x_ohm** (float) - internal reactance of the voltage source

        **vm_pu** (float) - voltage magnitude at the additional PV-node

        **slack_weight** (float, default 1.0) - Contribution factor for distributed slack power
            flow calculation (active power balancing)

    OUTPUT:
        xward id
    """
    _check_node_element(net, bus)

    index = _get_index_with_check(net, "xward", index, "extended ward equivalent")

    columns = ["bus", "ps_mw", "qs_mvar", "pz_mw", "qz_mvar", "r_ohm", "x_ohm", "vm_pu", "name",
               "slack_weight", "in_service"]
    values = [bus, ps_mw, qs_mvar, pz_mw, qz_mvar, r_ohm, x_ohm, vm_pu, name, slack_weight,
              in_service]
    _set_entries(net, "xward", index, **dict(zip(columns, values)), **kwargs)

    return index


def create_dcline(net, from_bus, to_bus, p_mw, loss_percent, loss_mw, vm_from_pu, vm_to_pu,
                  index=None, name=None, max_p_mw=nan, min_q_from_mvar=nan, min_q_to_mvar=nan,
                  max_q_from_mvar=nan, max_q_to_mvar=nan, in_service=True, **kwargs):
    """
    Creates a dc line.

    INPUT:
        **from_bus** (int) - ID of the bus on one side which the line will be connected with

        **to_bus** (int) - ID of the bus on the other side which the line will be connected with

        **p_mw** - (float) Active power transmitted from 'from_bus' to 'to_bus'

        **loss_percent** - (float) Relative transmission loss in percent of active power
            transmission

        **loss_mw** - (float) Total transmission loss in MW

        **vm_from_pu** - (float) Voltage set point at from bus

        **vm_to_pu** - (float) Voltage set point at to bus

    OPTIONAL:
        **index** (int, None) - Force a specified ID if it is available. If None, the index one \
            higher than the highest already existing index is selected.

        **name** (str, None) - A custom name for this dc line

        **in_service** (boolean) - True for in_service or False for out of service

        **max_p_mw** - Maximum active power flow. Only respected for OPF

        **min_q_from_mvar** - Minimum reactive power at from bus. Necessary for OPF

        **min_q_to_mvar** - Minimum reactive power at to bus. Necessary for OPF

        **max_q_from_mvar** - Maximum reactive power at from bus. Necessary for OPF

        **max_q_to_mvar** - Maximum reactive power at to bus. Necessary for OPF

    OUTPUT:
        **index** (int) - The unique ID of the created element

    EXAMPLE:
        create_dcline(net, from_bus=0, to_bus=1, p_mw=1e4, loss_percent=1.2, loss_mw=25, \
            vm_from_pu=1.01, vm_to_pu=1.02)
    """
    index = _get_index_with_check(net, "dcline", index)

    _check_branch_element(net, "DCLine", index, from_bus, to_bus)

    columns = ["name", "from_bus", "to_bus", "p_mw", "loss_percent", "loss_mw", "vm_from_pu",
               "vm_to_pu", "max_p_mw", "min_q_from_mvar", "min_q_to_mvar", "max_q_from_mvar",
               "max_q_to_mvar", "in_service"]
    values = [name, from_bus, to_bus, p_mw, loss_percent, loss_mw, vm_from_pu, vm_to_pu, max_p_mw,
              min_q_from_mvar, min_q_to_mvar, max_q_from_mvar, max_q_to_mvar, in_service]
    _set_entries(net, "dcline", index, **dict(zip(columns, values)), **kwargs)

    return index


def create_measurement(net, meas_type, element_type, value, std_dev, element, side=None,
                       check_existing=False, index=None, name=None, **kwargs):
    """
    Creates a measurement, which is used by the estimation module. Possible types of measurements
    are: v, p, q, i, va, ia

    INPUT:
        **meas_type** (string) - Type of measurement. "v", "p", "q", "i", "va", "ia" are possible

        **element_type** (string) - Clarifies which element is measured. "bus", "line",
        "trafo", and "trafo3w" are possible

        **value** (float) - Measurement value. Units are "MW" for P, "MVar" for Q, "p.u." for V,
        "kA" for I. Bus power measurement is in load reference system, which is consistent to
        the rest of pandapower.

        **std_dev** (float) - Standard deviation in the same unit as the measurement

        **element** (int) - Index of the measured element (either bus index, line index,\
            trafo index, trafo3w index)

        **side** (int, string, default: None) - Only used for measured lines or transformers. Side \
            defines at which end of the branch the measurement is gathered. For lines this may be \
            "from", "to" to denote the side with the from_bus or to_bus. It can also be the index \
            of the from_bus or to_bus. For transformers, it can be "hv", "mv" or "lv" or the \
            corresponding bus index, respectively

    OPTIONAL:
        **check_existing** (bool, default: None) - Check for and replace existing measurements for\
            this bus, type and element_type. Set it to false for performance improvements which can\
            cause unsafe behavior

        **index** (int, default: None) - Index of the measurement in the measurement table. Should\
            not exist already.

        **name** (str, default: None) - Name of measurement

    OUTPUT:
        (int) Index of measurement

    EXAMPLES:
        2 MW load measurement with 0.05 MW standard deviation on bus 0:
        create_measurement(net, "p", "bus", 0, 2., 0.05.)

        4.5 MVar line measurement with 0.1 MVar standard deviation on the "to_bus" side of line 2
        create_measurement(net, "q", "line", 2, 4.5, 0.1, "to")
    """
    if meas_type not in ("v", "p", "q", "i", "va", "ia"):
        raise UserWarning("Invalid measurement type ({})".format(meas_type))

    if side is None and element_type in ("line", "trafo"):
        raise UserWarning("The element type '{element_type}' requires a value in 'side'")

    if meas_type in ("v", "va"):
        element_type = "bus"

    if element_type not in ("bus", "line", "trafo", "trafo3w"):
        raise UserWarning("Invalid element type ({})".format(element_type))

    if element is not None and element not in net[element_type].index.values:
        raise UserWarning("{} with index={} does not exist".format(element_type.capitalize(),
                                                                   element))

    index = _get_index_with_check(net, "measurement", index)

    if meas_type in ("i", "ia") and element_type == "bus":
        raise UserWarning("Line current measurements cannot be placed at buses")

    if meas_type in ("v", "va") and element_type in ("line", "trafo", "trafo3w"):
        raise UserWarning(
            "Voltage measurements can only be placed at buses, not at {}".format(element_type))

    if check_existing:
        if side is None:
            existing = net.measurement[(net.measurement.measurement_type == meas_type) &
                                       (net.measurement.element_type == element_type) &
                                       (net.measurement.element == element) &
                                       (pd.isnull(net.measurement.side))].index
        else:
            existing = net.measurement[(net.measurement.measurement_type == meas_type) &
                                       (net.measurement.element_type == element_type) &
                                       (net.measurement.element == element) &
                                       (net.measurement.side == side)].index
        if len(existing) == 1:
            index = existing[0]
        elif len(existing) > 1:
            raise UserWarning("More than one measurement of this type exists")

    columns = ["name", "measurement_type", "element_type", "element", "value", "std_dev", "side"]
    values = [name, meas_type.lower(), element_type, element, value, std_dev, side]
    _set_entries(net, "measurement", index, **dict(zip(columns, values)), **kwargs)
    return index


def create_pwl_cost(net, element, et, points, power_type="p", index=None, check=True, **kwargs):
    """
    Creates an entry for piecewise linear costs for an element. The currently supported elements are
     - Generator
     - External Grid
     - Static Generator
     - Load
     - Dcline
     - Storage

    INPUT:
        **element** (int) - ID of the element in the respective element table

        **et** (string) - element type, one of "gen", "sgen", "ext_grid", "load",
                                "dcline", "storage"

        **points** - (list) list of lists with [[p1, p2, c1], [p2, p3, c2], ...] where c(n) \
                            defines the costs between p(n) and p(n+1)

    OPTIONAL:
        **power_type** - (string) - Type of cost ["p", "q"] are allowed for active or reactive power

        **index** (int, index) - Force a specified ID if it is available. If None, the index one \
            higher than the highest already existing index is selected.

        **check** (bool, True) - raises UserWarning if costs already exist to this element.

    OUTPUT:
        **index** (int) - The unique ID of created cost entry

    EXAMPLE:
        The cost function is given by the x-values p1 and p2 with the slope m between those points.\
        The constant part b of a linear function y = m*x + b can be neglected for OPF purposes. \
        The intervals have to be continuous (the starting point of an interval has to be equal to \
        the end point of the previous interval).

        To create a gen with costs of 1€/MW between 0 and 20 MW and 2€/MW between 20 and 30:

        create_pwl_cost(net, 0, "gen", [[0, 20, 1], [20, 30, 2]])
    """
    element = element if not hasattr(element, "__iter__") else element[0]
    if check and _cost_existance_check(net, element, et, power_type=power_type):
        raise UserWarning("There already exist costs for %s %i" % (et, element))

    index = _get_index_with_check(net, "pwl_cost", index, "piecewise_linear_cost")

    entries = dict(zip(["power_type", "element", "et", "points"],
                       [power_type, element, et, points]))
    _set_entries(net, "pwl_cost", index, **entries, **kwargs)
    return index


def create_pwl_costs(net, elements, et, points, power_type="p", index=None, check=True, **kwargs):
    """
    Creates entries for piecewise linear costs for multiple elements. The currently supported elements are
     - Generator
     - External Grid
     - Static Generator
     - Load
     - Dcline
     - Storage

    INPUT:
        **elements** (iterable of integers) - IDs of the elements in the respective element table

        **et** (string or iterable) - element type, one of "gen", "sgen", "ext_grid", "load",
                                "dcline", "storage"

        **points** - (list of lists of lists) with [[p1, p2, c1], [p2, p3, c2], ...] for each element
        where c(n) defines the costs between p(n) and p(n+1)

    OPTIONAL:
        **power_type** - (string or iterable) - Type of cost ["p", "q"] are allowed for active or
        reactive power

        **index** (int, index) - Force a specified ID if it is available. If None, the index one \
            higher than the highest already existing index is selected.

        **check** (bool, True) - raises UserWarning if costs already exist to this element.

    OUTPUT:
        **index** (int) - The unique ID of created cost entry

    EXAMPLE:
        The cost function is given by the x-values p1 and p2 with the slope m between those points.\
        The constant part b of a linear function y = m*x + b can be neglected for OPF purposes. \
        The intervals have to be continuous (the starting point of an interval has to be equal to \
        the end point of the previous interval).

        To create a gen with costs of 1€/MW between 0 and 20 MW and 2€/MW between 20 and 30:

        create_pwl_cost(net, 0, "gen", [[0, 20, 1], [20, 30, 2]])
    """
    if not hasattr(elements, "__iter__") and not isinstance(elements, str):
        raise ValueError(f"An iterable is expected for elements, not {elements}.")
    if not hasattr(points, "__iter__"):
        if not len(points) == len(elements):
            raise ValueError(f"It should be the same, but len(elements) is {len(elements)} "
                             f"whereas len(points) is{len(points)}.")
        if not hasattr(points[0], "__iter__") or len(points[0]) == 0 or not hasattr(
                points[0][0], "__iter__"):
            raise ValueError("A list of lists of lists is expected for points.")
    if check:
        bool_ = _costs_existance_check(net, elements, et, power_type=power_type)
        if np.sum(bool_) >= 1:
            raise UserWarning("There already exist costs for {np.sum(bool_)} elements.")

    index = _get_multiple_index_with_check(net, "pwl_cost", index, len(elements),
                                           "piecewise_linear_cost")
    entries = dict(zip(["power_type", "element", "et", "points"],
                       [power_type, elements, et, points]))
    _set_multiple_entries(net, "pwl_cost", index, **entries, **kwargs)
    return index


def create_poly_cost(net, element, et, cp1_eur_per_mw, cp0_eur=0, cq1_eur_per_mvar=0,
                     cq0_eur=0, cp2_eur_per_mw2=0, cq2_eur_per_mvar2=0, index=None, check=True,
                     **kwargs):
    """
    Creates an entry for polynomial costs for an element. The currently supported elements are:
     - Generator ("gen")
     - External Grid ("ext_grid")
     - Static Generator ("sgen")
     - Load ("load")
     - Dcline ("dcline")
     - Storage ("storage")

    INPUT:
        **element** (int) - ID of the element in the respective element table

        **et** (string) - Type of element ["gen", "sgen", "ext_grid", "load", "dcline", "storage"]
        are possible

        **cp1_eur_per_mw** (float) - Linear costs per MW

        **cp0_eur=0** (float) - Offset active power costs in euro

        **cq1_eur_per_mvar=0** (float) - Linear costs per Mvar

        **cq0_eur=0** (float) - Offset reactive power costs in euro

        **cp2_eur_per_mw2=0** (float) - Quadratic costs per MW

        **cq2_eur_per_mvar2=0** (float) - Quadratic costs per Mvar

    OPTIONAL:

        **index** (int, index) - Force a specified ID if it is available. If None, the index one
        higher than the highest already existing index is selected.

        **check** (bool, True) - raises UserWarning if costs already exist to this element.

    OUTPUT:
        **index** (int) - The unique ID of created cost entry

    EXAMPLE:
        The polynomial cost function is given by the linear and quadratic cost coefficients.

        create_poly_cost(net, 0, "load", cp1_eur_per_mw = 0.1)
    """
    element = element if not hasattr(element, "__iter__") else element[0]
    if check and _cost_existance_check(net, element, et):
        raise UserWarning("There already exist costs for %s %i" % (et, element))

    index = _get_index_with_check(net, "poly_cost", index)
    columns = ["element", "et", "cp0_eur", "cp1_eur_per_mw", "cq0_eur", "cq1_eur_per_mvar",
               "cp2_eur_per_mw2", "cq2_eur_per_mvar2"]
    variables = [element, et, cp0_eur, cp1_eur_per_mw, cq0_eur, cq1_eur_per_mvar,
                 cp2_eur_per_mw2, cq2_eur_per_mvar2]
    _set_entries(net, "poly_cost", index, **dict(zip(columns, variables)), **kwargs)
    return index


def create_poly_costs(net, elements, et, cp1_eur_per_mw, cp0_eur=0, cq1_eur_per_mvar=0,
                      cq0_eur=0, cp2_eur_per_mw2=0, cq2_eur_per_mvar2=0, index=None, check=True,
                      **kwargs):
    """
    Creates entries for polynomial costs for multiple elements. The currently supported elements are:
     - Generator ("gen")
     - External Grid ("ext_grid")
     - Static Generator ("sgen")
     - Load ("load")
     - Dcline ("dcline")
     - Storage ("storage")

    INPUT:
        **elements** (iterable of integers) - IDs of the elements in the respective element table

        **et** (string or iterable) - Type of element ["gen", "sgen", "ext_grid", "load", "dcline",
            "storage"] are possible

        **cp1_eur_per_mw** (float or iterable) - Linear costs per MW

        **cp0_eur=0** (float or iterable) - Offset active power costs in euro

        **cq1_eur_per_mvar=0** (float or iterable) - Linear costs per Mvar

        **cq0_eur=0** (float or iterable) - Offset reactive power costs in euro

        **cp2_eur_per_mw2=0** (float or iterable) - Quadratic costs per MW

        **cq2_eur_per_mvar2=0** (float or iterable) - Quadratic costs per Mvar

    OPTIONAL:

        **index** (int, index) - Force a specified ID if it is available. If None, the index one \
            higher than the highest already existing index is selected.

        **check** (bool, True) - raises UserWarning if costs already exist to this element.

    OUTPUT:
        **index** (int) - The unique ID of created cost entry

    EXAMPLE:
        The polynomial cost function is given by the linear and quadratic cost coefficients.
        If the first two loads have active power cost functions of the kind
        c(p) = 0.5 + 1 * p + 0.1 * p^2, the costs are created as follows:

        create_poly_costs(net, [0, 1], "load", cp0_eur=0.5, cp1_eur_per_mw = 1, cp2_eur_per_mw2=0.1)
    """
    if not hasattr(elements, "__iter__") and not isinstance(elements, str):
        raise ValueError(f"An iterable is expected for elements, not {elements}.")
    if check:
        bool_ = _costs_existance_check(net, elements, et)
        if np.sum(bool_) >= 1:
            raise UserWarning(f"There already exist costs for {np.sum(bool_)} elements.")

    index = _get_multiple_index_with_check(net, "poly_cost", index, len(elements), "poly_cost")
    columns = ["element", "et", "cp0_eur", "cp1_eur_per_mw", "cq0_eur", "cq1_eur_per_mvar",
               "cp2_eur_per_mw2", "cq2_eur_per_mvar2"]
    variables = [elements, et, cp0_eur, cp1_eur_per_mw, cq0_eur, cq1_eur_per_mvar,
                 cp2_eur_per_mw2, cq2_eur_per_mvar2]
    _set_multiple_entries(net, "poly_cost", index, **dict(zip(columns, variables)), **kwargs)
    return index


def _group_parameter_list(element_types, elements, reference_columns):
    """
    Ensures that element_types, elements and reference_columns are iterables with same lengths.
    """
    if isinstance(elements, str) or not hasattr(elements, "__iter__"):
        raise ValueError(f"'elements' should be a list of list of indices.")
    if any([isinstance(el, str) or not hasattr(el, "__iter__") for el in elements]):
        raise ValueError(f"In 'elements' each item should be a list of element indices.")
    element_types = ensure_iterability(element_types, len_=len(elements))
    reference_columns = ensure_iterability(reference_columns, len_=len(elements))
    return element_types, elements, reference_columns


def _check_elements_existence(net, element_types, elements, reference_columns):
    """
    Raises UserWarnings if elements does not exist in net.
    """
    for et, elm, rc in zip(element_types, elements, reference_columns):
        if et not in net.keys():
            raise UserWarning(f"Cannot create a group with elements of type '{et}', because "
                              f"net[{et}] does not exist.")
        if rc is None or pd.isnull(rc):
            diff = pd.Index(elm).difference(net[et].index)
        else:
            if rc not in net[et].columns:
                raise UserWarning(f"Cannot create a group with reference column '{rc}' for elements"
                                  f" of type '{et}', because net[{et}][{rc}] does not exist.")
            diff = pd.Index(elm).difference(pd.Index(net[et][rc]))
        if len(diff):
            raise UserWarning(f"Cannot create group with {et} members {diff}.")


def create_group(net, element_types, element_indices, name="", reference_columns=None, index=None,
                 **kwargs):
    """Add a new group to net['group'] dataframe.

    Attention
    ::

        If you declare a group but forget to declare all connected elements although
        you wants to (e.g. declaring lines but forgetting to mention the connected switches),
        you may get problems after using drop_elements_and_group() or other functions.
        There are different pandapower toolbox functions which may help you to define
        'elements_dict', such as get_connecting_branches(),
        get_inner_branches(), get_connecting_elements_dict().

    Parameters
    ----------
    net : pandapowerNet
        pandapower net
    element_types : str or list of strings
        defines, together with 'elements', which net elements belong to the group
    element_indices : list of list of indices
        defines, together with 'element_types', which net elements belong to the group
    name : str, optional
        name of the group, by default ""
    reference_columns : string or list of strings, optional
        If given, the elements_dict should
        not refer to DataFrames index but to another column. It is highly relevant that the
        reference_column exists in all DataFrames of the grouped elements and have the same dtype,
        by default None
    index : int, optional
        index for the dataframe net.group, by default None

    EXAMPLES:
        >>> create_group(net, ["bus", "gen"], [[10, 12], [1, 2]])
        >>> create_group(net, ["bus", "gen"], [["Berlin", "Paris"], ["Wind_1", "Nuclear1"]], reference_columns="name")
    """
    element_types, element_indices, reference_columns = _group_parameter_list(
        element_types, element_indices, reference_columns)

    _check_elements_existence(net, element_types, element_indices, reference_columns)

    index = np.array([_get_index_with_check(net, "group", index)] * len(element_types), dtype=np.int64)

    entries = dict(zip(["name", "element_type", "element_index", "reference_column"],
                       [name, element_types, element_indices, reference_columns]))

    _set_multiple_entries(net, "group", index, **entries)
    net.group.loc[net.group.reference_column == "", "reference_column"] = None # overwrite
    # empty_defaults_per_dtype() applied in _set_multiple_entries()

    return index[0]


def create_group_from_dict(net, elements_dict, name="", reference_column=None, index=None,
                           **kwargs):
    """ Wrapper function of create_group(). """
    return create_group(net, elements_dict.keys(), elements_dict.values(),
                        name=name, reference_columns=reference_column, index=index, **kwargs)


def _get_index_with_check(net, table, index, name=None):
    if name is None:
        name = table
    if index is None:
        index = get_free_id(net[table])
    if index in net[table].index:
        raise UserWarning("A %s with the id %s already exists" % (name, index))
    return index


def _cost_existance_check(net, element, et, power_type=None):
    if power_type is None:
        return (bool(net.poly_cost.shape[0]) and
                np_any((net.poly_cost.element == element).values &
                       (net.poly_cost.et == et).values)) \
            or (bool(net.pwl_cost.shape[0]) and
                np_any((net.pwl_cost.element == element).values &
                       (net.pwl_cost.et == et).values))
    else:
        return (bool(net.poly_cost.shape[0]) and
                np_any((net.poly_cost.element == element).values &
                       (net.poly_cost.et == et).values)) \
            or (bool(net.pwl_cost.shape[0]) and
                np_any((net.pwl_cost.element == element).values &
                       (net.pwl_cost.et == et).values &
                       (net.pwl_cost.power_type == power_type).values))


def _costs_existance_check(net, elements, et, power_type=None):
    if isinstance(et, str) and (power_type is None or isinstance(power_type, str)):
        poly_exist = (net.poly_cost.element.isin(elements)).values & \
                     (net.poly_cost.et == et).values
        pwl_exist = (net.pwl_cost.element.isin(elements)).values & \
                    (net.pwl_cost.et == et).values
        if isinstance(power_type, str):
            pwl_exist &= (net.pwl_cost.power_type == power_type).values
        return sum(poly_exist) & sum(pwl_exist)

    else:
        cols = ["element", "et"]
        poly_df = pd.concat([net.poly_cost[cols], pd.DataFrame(np.c_[elements, et], columns=cols)])
        if power_type is None:
            pwl_df = pd.concat([net.pwl_cost[cols], pd.DataFrame(np.c_[elements, et], columns=cols)])
        else:
            cols.append("power_type")
            pwl_df = pd.concat([net.pwl_cost[cols], pd.DataFrame(np.c_[
                                                                     elements, et, [power_type] * len(elements)],
                                                                 columns=cols)])
        return poly_df.duplicated().sum() + pwl_df.duplicated().sum()


def _get_multiple_index_with_check(net, table, index, number, name=None):
    if index is None:
        bid = get_free_id(net[table])
        return arange(bid, bid + number, 1)
    u, c = uni(index, return_counts=True)
    if np.any(c > 1):
        raise UserWarning("Passed indexes %s exist multiple times" % (u[c > 1]))
    intersect = intersect1d(index, net[table].index.values)
    if len(intersect) > 0:
        if name is None:
            name = table.capitalize() + "s"
        raise UserWarning("%s with indexes %s already exist."
                          % (name, intersect))
    return index


def _check_node_element(net, node, node_table="bus"):
    if node not in net[node_table].index.values:
        raise UserWarning("Cannot attach to %s %s, %s does not exist"
                          % (node_table, node, node_table))


def _check_multiple_node_elements(net, nodes, node_table="bus", name="buses"):
    if np_any(~isin(nodes, net[node_table].index.values)):
        node_not_exist = set(nodes) - set(net[node_table].index.values)
        raise UserWarning("Cannot attach to %s %s, they do not exist" % (name, node_not_exist))


def _check_branch_element(net, element_name, index, from_node, to_node, node_name="bus",
                          plural="es"):
    missing_nodes = {from_node, to_node} - set(net[node_name].index.values)
    if len(missing_nodes) > 0:
        raise UserWarning("%s %d tries to attach to non-existing %s(%s) %s"
                          % (element_name.capitalize(), index, node_name, plural, missing_nodes))


def _check_multiple_branch_elements(net, from_nodes, to_nodes, element_name, node_name="bus",
                                    plural="es"):
    all_nodes = set(from_nodes) | set(to_nodes)
    node_not_exist = all_nodes - set(net[node_name].index)
    if len(node_not_exist) > 0:
        raise UserWarning("%s trying to attach to non existing %s%s %s"
                          % (element_name, node_name, plural, node_not_exist))


def _not_nan(value, all_=True):
    if isinstance(value, str):
        return True
    elif hasattr(value, "__iter__"):
        if all_:
            if is_object_dtype(value):
                return not all(isnull(value))
            return not all(isnan(value))
        else:
            if is_object_dtype(value):
                return not any(isnull(value))
            return not any(isnan(value))
    else:
        try:
            return not (value is None or isnan(value))
        except TypeError:
            return True


def try_astype(df, column, dtyp):
    try:
        df[column] = df[column].astype(dtyp)
    except TypeError:
        pass


def _set_value_if_not_nan(net, index, value, column, element_type, dtype=float64, default_val=nan):
    """Sets the given value to the dataframe net[element_type]. If the value is nan, default_val
    is assumed if this is not nan.
    If the value is not nan and the column does not exist already, the column is created and filled
    by default_val.

    Parameters
    ----------
    net : pp.pandapowerNet
        pp net
    index : int
        index of the element to get a value
    value : Any
        value to be set
    column : str
        name of column
    element_type : str
        element_type type, e.g. "gen"
    dtype : Any, optional
        e.g. float64, "Int64", bool_, ..., by default float64
    default_val : Any, optional
        default value to be set if the column exists and value is nan and if the column does not
        exist and the value is not nan, by default nan

    See Also
    --------
    _add_to_entries_if_not_nan
    """
    column_exists = column in net[element_type].columns
    if _not_nan(value):
        if not column_exists:
            net[element_type].loc[:, column] = pd.Series(
                data=default_val, index=net[element_type].index)
        try_astype(net[element_type], column, dtype)
        net[element_type].at[index, column] = value
    elif column_exists:
        if _not_nan(default_val):
            net[element_type].at[index, column] = default_val
        try_astype(net[element_type], column, dtype)


def _add_to_entries_if_not_nan(net, element_type, entries, index, column, values, dtype=float64,
                               default_val=nan):
    """

    See Also
    --------
    _set_value_if_not_nan
    """
    column_exists = column in net[element_type].columns
    if _not_nan(values):
        entries[column] = pd.Series(values, index=index)
        if _not_nan(default_val):
            entries[column] = entries[column].fillna(default_val)
        try_astype(entries, column, dtype)
    elif column_exists:
        entries[column] = pd.Series(data=default_val, index=index)
        try_astype(entries, column, dtype)


def _add_multiple_branch_geodata(net, geodata, index, table="line"):
    dtypes = net[table].dtypes
    if hasattr(geodata, '__iter__') and all([isinstance(g, tuple) and len(g) == 2 for g in geodata]):
        # geodata is a single Iterable of coordinate tuples
        geo = [[x, y] for x, y in geodata]
        series = [f'{{"coordinates": {geo}, "type": "LineString"}}'] * len(index)
    elif hasattr(geodata, '__iter__') and all([isinstance(g, Iterable) for g in geodata]):
        # geodata is Iterable of coordinate tuples
        geo = [[[x, y] for x, y in g] for g in geodata]
        series = pd.Series([f'{{"coordinates": {g}, "type": "LineString"}}' for g in geo], index=index)
    else:
        raise ValueError(
            "geodata must be an Iterable of Iterable of coordinate tuples or an Iterable of coordinate tuples")

    net[table].loc[:, "geo"] = series

    _preserve_dtypes(net[table], dtypes)


def _set_entries(net, table, index, preserve_dtypes=True, **entries):
    dtypes = None
    if preserve_dtypes:
        # only get dtypes of columns that are set and that are already present in the table
        dtypes = net[table][intersect1d(net[table].columns, list(entries.keys()))].dtypes

    for col, val in entries.items():
        net[table].at[index, col] = val

    # and preserve dtypes
    if preserve_dtypes:
        _preserve_dtypes(net[table], dtypes)


def _set_multiple_entries(net, table, index, preserve_dtypes=True, defaults_to_fill=None,
                          **entries):
    dtypes = None
    if preserve_dtypes:
        # store dtypes
        dtypes = net[table].dtypes

    def check_entry(val):
        if isinstance(val, pd.Series) and not np_all(isin(val.index, index)):
            return val.values
        elif isinstance(val, set) and len(val) == len(index):
            return list(val)
        return val

    entries = {k: check_entry(v) for k, v in entries.items()}

    dd = pd.DataFrame(index=index, columns=net[table].columns)
    dd = dd.assign(**entries)

    # defaults_to_fill needed due to pandas bug https://github.com/pandas-dev/pandas/issues/46662:
    # concat adds new bool columns as object dtype -> fix it by setting default value to net[table]
    if defaults_to_fill is not None:
        for col, val in defaults_to_fill:
            if col in dd.columns and col not in net[table].columns:
                net[table][col] = val

    # extend the table by the frame we just created
    if len(net[table]):
        net[table] = pd.concat([net[table], dd[dd.columns[~dd.isnull().all()]]], sort=False)
    else:
        dd_columns = dd.columns[~dd.isnull().all()]
        complete_columns = list(net[table].columns)+list(dd_columns.difference(net[table].columns))
        empty_dict = {key: empty_defaults_per_dtype(dtype) for key, dtype in net[table][net[
                      table].columns.difference(dd_columns)].dtypes.to_dict().items()}
        net[table] = dd[dd_columns].assign(**empty_dict)[complete_columns]

    # and preserve dtypes
    if preserve_dtypes:
        _preserve_dtypes(net[table], dtypes)


if __name__ == "__main__":
    net = create_empty_network()
    create_buses(net, 2, 10)
    create_gens(net, [0, 1], p_mw=7)
    create_pwl_cost(net, 0, "gen", [[0, 20, 1], [20, 30, 2]])
    create_group(net, ["bus", "gen"], [[0], [0]])<|MERGE_RESOLUTION|>--- conflicted
+++ resolved
@@ -669,7 +669,7 @@
     """
     Adds one bus in table net["bus"].
 
-    Busses are the nodes of the network that all other elements connect to.
+    Buses are the nodes of the network that all other elements connect to.
 
     INPUT:
         **net** (pandapowerNet) - The pandapower network in which the element is created
@@ -736,7 +736,7 @@
     """
     Adds one dc bus in table net["bus_dc"].
 
-    Busses are the nodes of the network that all other elements connect to.
+    Buses are the nodes of the network that all other elements connect to.
 
     INPUT:
         **net** (pandapowerNet) - The pandapower network in which the element is created
@@ -804,7 +804,7 @@
     """
     Adds several buses in table net["bus"] at once.
 
-    Busses are the nodal points of the network that all other elements connect to.
+    Buses are the nodal points of the network that all other elements connect to.
 
     Input:
         **net** (pandapowerNet) - The pandapower network in which the element is created
@@ -887,7 +887,7 @@
     """
     Adds several dc buses in table net["bus_dc"] at once.
 
-    Busses are the nodal points of the network that all other elements connect to.
+    Buses are the nodal points of the network that all other elements connect to.
 
     Input:
         **net** (pandapowerNet) - The pandapower network in which the element is created
@@ -3347,7 +3347,7 @@
 
         **id_characteristic_table** (int, nan) - references the index of the characteristic from the lookup table \
             net.trafo_characteristic_table
-        
+
         **tap_changer_type** (string, None) - specifies the phase shifter type ("Ratio", "Symmetrical", "Ideal",
                                               None: no tap changer)*
 
@@ -4868,10 +4868,6 @@
         If required impedance parameters are missing.
     """
 
-<<<<<<< HEAD
-=======
-
->>>>>>> f5ce10bf
     index = _get_index_with_check(net, "impedance", index)
 
     _check_branch_element(net, "Impedance", index, from_bus, to_bus)
