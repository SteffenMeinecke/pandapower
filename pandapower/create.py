--- conflicted
+++ resolved
@@ -55,15 +55,12 @@
                 ('zone', dtype(object)),
                 ('in_service', 'bool'),
                 ('geo', dtype(str))],
-<<<<<<< HEAD
-=======
         "bus_dc": [('name', dtype(object)),
                    ('vn_kv', 'f8'),
                    ('type', dtype(object)),
                    ('zone', dtype(object)),
                    ('in_service', 'bool'),
                    ('geo', dtype(str))],
->>>>>>> 2698f7e5
         "load": [("name", dtype(object)),
                  ("bus", "u4"),
                  ("p_mw", "f8"),
@@ -181,8 +178,6 @@
                 ("set_vm_pu", "f8"),
                 ("controllable", "bool"),
                 ("in_service", "bool")],
-<<<<<<< HEAD
-=======
         "vsc":   [("name", dtype(object)),
                   ("bus", "u4"),
                   ("bus_dc", "u4"),
@@ -196,7 +191,6 @@
                   ("control_value_dc", "f8"),
                   ("controllable", "bool"),
                   ("in_service", "bool")],
->>>>>>> 2698f7e5
         "ext_grid": [("name", dtype(object)),
                      ("bus", "u4"),
                      ("vm_pu", "f8"),
@@ -218,8 +212,6 @@
                  ("type", dtype(object)),
                  ("in_service", 'bool'),
                  ("geo", dtype(str))],
-<<<<<<< HEAD
-=======
         "line_dc": [("name", dtype(object)),
                     ("std_type", dtype(object)),
                     ("from_bus_dc", "u4"),
@@ -233,7 +225,6 @@
                     ("type", dtype(object)),
                     ("in_service", 'bool'),
                     ('geo', dtype(str))],
->>>>>>> 2698f7e5
         "trafo": [("name", dtype(object)),
                   ("std_type", dtype(object)),
                   ("hv_bus", "u4"),
@@ -378,17 +369,11 @@
             ('element', dtype(object)),
             ('reference_column', dtype(object)),
         ],
-<<<<<<< HEAD
-        # geodata (now as line.geo, bus.geo)
-        # "line_geodata": [("coords", dtype(object))],
-        # "bus_geodata": [("x", "f8"), ("y", "f8"), ("coords", dtype(object))],
-=======
         # geodata (now as line.geo, bus.geo, bus_dc.geo, line_dc.geo)
         # "bus_geodata": [("x", "f8"), ("y", "f8"), ("coords", dtype(object))],
         # "bus_dc_geodata": [("x", "f8"), ("y", "f8"), ("coords", dtype(object))],
         # "line_geodata": [("coords", dtype(object))],
         # "line_dc_geodata": [("coords", dtype(object))],
->>>>>>> 2698f7e5
 
         # result tables
         "_empty_res_bus": [("vm_pu", "f8"),
@@ -458,8 +443,6 @@
                            ("va_internal_degree", "f8"),
                            ("vm_pu", "f8"),
                            ("va_degree", "f8")],
-<<<<<<< HEAD
-=======
         "_empty_res_vsc":   [("p_mw", "f8"),
                              ("q_mvar", "f8"),
                              ("p_dc_mw", "f8"),
@@ -469,7 +452,6 @@
                              ("va_degree", "f8"),
                              ("vm_internal_dc_pu", "f8"),
                              ("vm_dc_pu", "f8")],
->>>>>>> 2698f7e5
         "_empty_res_switch": [("i_ka", "f8"),
                               ("loading_percent", "f8"),
                               ("p_from_mw", "f8"),
@@ -720,8 +702,6 @@
     """
     index = _get_index_with_check(net, "bus", index)
 
-<<<<<<< HEAD
-=======
     if geodata is not None:
         if isinstance(geodata, tuple):
             if len(geodata) != 2:
@@ -789,7 +769,6 @@
     """
     index = _get_index_with_check(net, "bus_dc", index)
 
->>>>>>> 2698f7e5
     if geodata is not None:
         if isinstance(geodata, tuple):
             if len(geodata) != 2:
@@ -802,18 +781,11 @@
 
     if coords is not None:
         raise UserWarning("busbar plotting is not implemented fully and will likely be removed in the future")
-<<<<<<< HEAD
+
     entries = dict(zip(["name", "vn_kv", "type", "zone", "in_service", "geo"],
                        [name, vn_kv, type, zone, bool(in_service), geo]))
 
-    _set_entries(net, "bus", index, True, **entries, **kwargs)
-=======
-
-    entries = dict(zip(["name", "vn_kv", "type", "zone", "in_service", "geo"],
-                       [name, vn_kv, type, zone, bool(in_service), geo]))
-
     _set_entries(net, "bus_dc", index, True, **entries, **kwargs)
->>>>>>> 2698f7e5
 
     # column needed by OPF. 0. and 2. are the default maximum / minimum voltages
     _set_value_if_not_nan(net, index, min_vm_pu, "min_vm_pu", "bus_dc", default_val=0.)
@@ -900,8 +872,6 @@
     _add_to_entries_if_not_nan(net, "bus", entries, index, "max_vm_pu", max_vm_pu)
     _set_multiple_entries(net, "bus", index, **entries, **kwargs)
 
-<<<<<<< HEAD
-=======
     return index
 
 
@@ -970,7 +940,6 @@
         net.bus_dc_geodata = pd.concat(
             [net.bus_dc_geodata, pd.DataFrame(index=index, columns=net.bus_dc_geodata.columns)])
         net["bus_dc_geodata"].loc[index, "coords"] = coords
->>>>>>> 2698f7e5
     return index
 
 
@@ -3170,34 +3139,6 @@
     for column, value in tdpf_parameters.items():
         _add_to_entries_if_not_nan(net, "line", entries, index, column, value, float64)
 
-<<<<<<< HEAD
-    _set_entries(net, "line", index, **v, **kwargs)
-
-    nan_0_values = [isnan(r0_ohm_per_km), isnan(x0_ohm_per_km), isnan(c0_nf_per_km)]
-    if not np_any(nan_0_values):
-        _set_value_if_not_nan(net, index, r0_ohm_per_km, "r0_ohm_per_km", "line")
-        _set_value_if_not_nan(net, index, x0_ohm_per_km, "x0_ohm_per_km", "line")
-        _set_value_if_not_nan(net, index, c0_nf_per_km, "c0_nf_per_km", "line")
-        _set_value_if_not_nan(net, index, g0_us_per_km, "g0_us_per_km", "line", default_val=0.)
-    elif not np_all(nan_0_values):
-        logger.warning("Zero sequence values are given for only some parameters. Please specify "
-                       "them for all parameters, otherwise they are not set!")
-
-    if geodata is not None:
-        net.line.at[index, "geo"] = f'{{"type":"LineString", "coordinates":{geodata}}}'
-    else:
-        net.line.at[index, "geo"] = None
-
-    _set_value_if_not_nan(net, index, max_loading_percent, "max_loading_percent", "line")
-    _set_value_if_not_nan(net, index, alpha, "alpha", "line")
-    _set_value_if_not_nan(net, index, temperature_degree_celsius, "temperature_degree_celsius", "line")
-    _set_value_if_not_nan(net, index, endtemp_degree, "endtemp_degree", "line")
-
-    # add optional columns for TDPF if parameters passed to kwargs:
-    _set_value_if_not_nan(net, index, kwargs.get("tdpf"), "tdpf", "line", bool_)
-    for column, value in tdpf_parameters.items():
-        _set_value_if_not_nan(net, index, value, column, "line", float64)
-=======
     _set_multiple_entries(net, "line", index, **entries, **kwargs)
 
     if geodata is not None:
@@ -3205,7 +3146,6 @@
     else:
         for i in index:
             net.line.at[i, "geo"] = None
->>>>>>> 2698f7e5
 
     return index
 
@@ -3251,15 +3191,9 @@
         **parallel** (list of integer, 1) - number of parallel line systems
 
         **geodata**
-<<<<<<< HEAD
-        (array, default None, shape= (,2)) -
-        The geodata of the line. The first row should be the coordinates
-        of bus a and the last should be the coordinates of bus b. The points
-=======
         (array, default None, shape= (,2L)) -
         The linegeodata of the dc lines. The first row should be the coordinates
         of dc bus a and the last should be the coordinates of dc bus b. The points
->>>>>>> 2698f7e5
         in the middle represent the bending points of the line
 
         **max_loading_percent (list of float)** - maximum current loading (only needed for OPF)
@@ -3331,14 +3265,7 @@
     _set_multiple_entries(net, "line_dc", index, **entries, **kwargs)
 
     if geodata is not None:
-<<<<<<< HEAD
-        _add_multiple_branch_geodata(net, geodata, index)
-    else:
-        for i in index:
-            net.line.at[i, "geo"] = None
-=======
         _add_multiple_branch_geodata(net, "line_dc", geodata, index)
->>>>>>> 2698f7e5
 
     return index
 
