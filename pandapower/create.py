--- conflicted
+++ resolved
@@ -4612,7 +4612,6 @@
         'elements_dict', such as get_connecting_branches(),
         get_inner_branches(), get_connecting_elements_dict().
 
-<<<<<<< HEAD
     Parameters
     ----------
     net : pandapowerNet
@@ -4631,31 +4630,9 @@
     index : int, optional
         index for the dataframe net.group, by default None
 
-    Example
-    -------
-    >>> create_group_from_lists(net, ["bus", "gen"], [[10, 12], [1, 2]])
-    >>> # or:
-    >>> create_group_from_lists(net, ["bus", "gen"], [["Berlin", "Paris"], ["Wind_1", "Nuclear1"]],
-    ...                         reference_columns="name")
-=======
-    INPUT:
-        **net** - pandapowerNet
-
-        **element_types** (str, or list of str) - defines, together with 'elements', which net elements belong to the group
-
-        **elements** (list of list of indices) -  defines, together with 'element_types', which net elements belong to the group
-        **name** (str) - name of the group
-
-        **reference_columns** (str, or list of str) -  If given, the elements_dict should not refer
-         to DataFrames index but to another column. It is highly relevant that the reference_column
-         exists in all DataFrames of the grouped elements and have the same dtype, by default None
-
-        **index** (int) - index for the dataframe net.group, by default None
-
     EXAMPLES:
         >>> create_group_from_lists(net, ["bus", "gen"], [[10, 12], [1, 2]])
         >>> create_group_from_lists(net, ["bus", "gen"], [["Berlin", "Paris"], ["Wind_1", "Nuclear1"]], reference_columns="name")
->>>>>>> 5d8fe111
     """
     element_types, elements, reference_columns = _group_parameter_list(
         element_types, elements, reference_columns)
