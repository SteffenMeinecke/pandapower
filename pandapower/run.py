# -*- coding: utf-8 -*-

# Copyright (c) 2016 by University of Kassel and Fraunhofer Institute for Wind Energy and Energy
# System Technology (IWES), Kassel. All rights reserved. Use of this source code is governed by a
# BSD-style license that can be found in the LICENSE file.

import warnings
from numpy import where

from pypower.ppoption import ppoption
from pypower.idx_bus import VM
from pypower.add_userfcn import add_userfcn


from pandapower.auxiliary import ppException, _select_is_elements, _clean_up, _add_pf_options,\
                                _add_ppc_options, _add_opf_options
from pandapower.pd2ppc import _pd2ppc, _update_ppc
from pandapower.pypower_extensions.opf import opf
from pandapower.results import _extract_results, _copy_results_ppci_to_ppc, reset_results, \
    _extract_results_opf
from pandapower.create import create_gen
from pandapower.run_pf_algorithm import _run_pf_algorithm


class LoadflowNotConverged(ppException):
    """
    Exception being raised in case loadflow did not converge.
    """
    pass


class OPFNotConverged(ppException):
    """
    Exception being raised in case optimal powerflow did not converge.
    """
    pass


def runpp(net, algorithm='nr', calculate_voltage_angles="auto", init="auto", max_iteration="auto",
          tolerance_kva=1e-5, trafo_model="t", trafo_loading="current", enforce_q_lims=False,
          numba=True, recycle=None, check_connectivity=True, r_switch=0.0, **kwargs):
    """
    Runs PANDAPOWER AC Flow

    Note: May raise pandapower.api.run["load"]flowNotConverged

    INPUT:
        **net** - The pandapower format network

    OPTIONAL:
        **algorithm** (str, "nr"): algorithm that is used to solve the power flow problem.
                
            The following algorithms are available:
                
                - "nr" newton-raphson (pypower implementation with numba accelerations)
                - "bfsw" backward/ sweep (only works for radial networks)
                - "gs" gauss-seidel (pypower implementation)
                - "fdBX" (pypower implementation)
                - "fdXB"(pypower implementation)
                
        **calculate_voltage_angles** (bool, "auto") - consider voltage angles in loadflow calculation

            If True, voltage angles of ext_grids and transformer shifts are considered in the 
            loadflow calculation. Considering the voltage angles is only necessary in meshed 
            networks that are usually found in higher networks. Thats why calculate_voltage_angles
            in "auto" mode defaults to:
                
                - True, if the network voltage level is above 70 kV
                - False otherwise
                
            The network voltage level is defined as the maximum rated voltage in the network that
            is connected to a line.            

        **init** (str, "auto") - initialization method of the loadflow
        pandapower supports four methods for initializing the loadflow:

            - "flat"- flat start with voltage of 1.0pu and angle of 0° at all buses as initial solution
            - "dc" - initial DC loadflow before the AC loadflow. The results of the DC loadflow are used as initial solution for the AC loadflow.
            - "results" - voltage vector of last loadflow from net.res_bus is used as initial solution. This can be useful to accelerate convergence in iterative loadflows like time series calculations.
            
        Considering the voltage angles might lead to non-convergence of the power flow in flat start.
        That is why in "auto" mode, init defaults to "dc" if calculate_voltage_angles is True or "flat" otherwise

        **max_iteration** (int, "auto"): maximum number of iterations carried out in the power flow algorithm.
                
            In "auto" mode, the default value depends on the power flow solver:
                
                - 10 for "nr"
                - 100 for "bfsw"
                - 1000 for "gs"
                - 30 for "fdBX" 
                - 30 for "fdXB" 
        
        **tolerance_kva** (float, 1e-5) - loadflow termination condition referring to P / Q mismatch of node power in kva

        **trafo_model** (str, "t")  - transformer equivalent circuit model
        pandapower provides two equivalent circuit models for the transformer:

            - "t" - transformer is modeled as equivalent with the T-model. 
            - "pi" - transformer is modeled as equivalent PI-model. This is not recommended, since it is less exact than the T-model. It is only recommended for valdiation with other software that uses the pi-model.

        **trafo_loading** (str, "current") - mode of calculation for transformer loading

            Transformer loading can be calculated relative to the rated current or the rated power. In both cases the overall transformer loading is defined as the maximum loading on the two sides of the transformer.

            - "current"- transformer loading is given as ratio of current flow and rated current of the transformer. This is the recommended setting, since thermal as well as magnetic effects in the transformer depend on the current.
            - "power" - transformer loading is given as ratio of apparent power flow to the rated apparent power of the transformer.

        **enforce_q_lims** (bool, True) - respect generator reactive power limits

            If True, the reactive power limits in net.gen.max_q_kvar/min_q_kvar are respected in the
            loadflow. This is done by running a second loadflow if reactive power limits are
            violated at any generator, so that the runtime for the loadflow will increase if reactive
            power has to be curtailed.

        **numba** (bool, True) - Activation of numba JIT compiler in the newton solver

            If set to True, the numba JIT compiler is used to generate matrices for the powerflow,
            which leads to significant speed improvements.

        **recycle** (dict, none) - Reuse of internal powerflow variables for time series calculation

            Contains a dict with the following parameters:
            is_elems: If True in service elements are not filtered again and are taken from the last result in net["_is_elems"]
            ppc: If True the ppc is taken from net["_ppc"] and gets updated instead of reconstructed entirely
            Ybus: If True the admittance matrix (Ybus, Yf, Yt) is taken from ppc["internal"] and not reconstructed

        **check_connectivity** (bool, False) - Perform an extra connectivity test after the conversion from pandapower to PYPOWER

            If true, an extra connectivity test based on SciPy Compressed Sparse Graph Routines is perfomed.
            If check finds unsupplied buses, they are set out of service in the ppc
            
        **r_switch** (float, 0.0) - resistance of bus-bus-switches. If impedance is zero, buses connected by a closed bus-bus switch are fused to model an ideal bus. Otherwise, they are modelled as branches with resistance r_switch.
       
        ****kwargs** - options to use for PYPOWER.runpf
    """
    ac = True
    mode = "pf"
    copy_constraints_to_ppc = False
    if calculate_voltage_angles == "auto":
        calculate_voltage_angles = False
        hv_buses = where(net.bus.vn_kv.values > 70)[0]
        if len(hv_buses) > 0:
            line_buses = net.line[["from_bus", "to_bus"]].values.flatten()
            if len(set(net.bus.index[hv_buses]) & set(line_buses)) > 0:
                calculate_voltage_angles = True
    if init == "auto":
        init = "dc" if calculate_voltage_angles else "flat"
    # recycle parameters
    if recycle == None:
        recycle = dict(is_elems=False, ppc=False, Ybus=False)
<<<<<<< HEAD
    default_max_iteration = {"nr": 10, "bfsw": 20, "gs": 10000, "fdXB": 30, "fdBX": 30}
=======
    default_max_iteration = {"nr": 10, "bfsw": 100, "gs": 1000, "fdXB": 30, "fdBX": 30}
    if not algorithm in default_max_iteration.keys():
        raise AlgorithmUnknown("Algorithm {0} is unknown!".format(algorithm))
>>>>>>> e2c285a8
    if max_iteration == "auto":
        max_iteration = default_max_iteration[algorithm]
        
    # init options
    net._options = {}
    _add_ppc_options(net, calculate_voltage_angles=calculate_voltage_angles, 
                             trafo_model=trafo_model, check_connectivity=check_connectivity,
                             mode=mode, copy_constraints_to_ppc=copy_constraints_to_ppc,
                             r_switch=r_switch, init=init, enforce_q_lims=enforce_q_lims)
    _add_pf_options(net, tolerance_kva=tolerance_kva, trafo_loading=trafo_loading,
                     numba=numba, recycle=recycle, ac=ac, 
                    algorithm=algorithm, max_iteration=max_iteration)
    _runpppf(net, **kwargs)


def rundcpp(net, trafo_model="t", trafo_loading="current", recycle=None, check_connectivity=True,
            r_switch=0.0, **kwargs):
    """
    Runs PANDAPOWER DC Flow

    Note: May raise pandapower.api.run["load"]flowNotConverged

    INPUT:
        **net** - The pandapower format network

    OPTIONAL:
        **trafo_model** (str, "t")  - transformer equivalent circuit model
        pandapower provides two equivalent circuit models for the transformer:

            - "t" - transformer is modeled as equivalent with the T-model. This is consistent with PowerFactory and is also more accurate than the PI-model. We recommend using this transformer model.
            - "pi" - transformer is modeled as equivalent PI-model. This is consistent with Sincal, but the method is questionable since the transformer is physically T-shaped. We therefore recommend the use of the T-model.

        **trafo_loading** (str, "current") - mode of calculation for transformer loading

            Transformer loading can be calculated relative to the rated current or the rated power. In both cases the overall transformer loading is defined as the maximum loading on the two sides of the transformer.

            - "current"- transformer loading is given as ratio of current flow and rated current of the transformer. This is the recommended setting, since thermal as well as magnetic effects in the transformer depend on the current.
            - "power" - transformer loading is given as ratio of apparent power flow to the rated apparent power of the transformer.

        **recycle** (dict, none) - Reuse of internal powerflow variables for time series calculation

            Contains a dict with the following parameters:
            is_elems: If True in service elements are not filtered again and are taken from the last result in net["_is_elems"]
            ppc: If True the ppc (PYPOWER case file) is taken from net["_ppc"] and gets updated instead of reconstructed entirely
            Ybus: If True the admittance matrix (Ybus, Yf, Yt) is taken from ppc["internal"] and not reconstructed

        **check_connectivity** (bool, False) - Perform an extra connectivity test after the conversion from pandapower to PYPOWER

            If true, an extra connectivity test based on SciPy Compressed Sparse Graph Routines is perfomed.
            If check finds unsupplied buses, they are put out of service in the PYPOWER matrix

        **r_switch** (float, 0.0) - resistance of bus-bus-switches. If impedance is zero, buses connected by a closed bus-bus switch are fused to model an ideal bus. Otherwise, they are modelled as branches with resistance r_switch

        ****kwargs** - options to use for PYPOWER.runpf
    """
    ac = False
    numba = True
    mode = "pf"
    init = 'flat'

    # the following parameters have no effect if ac = False
    calculate_voltage_angles = True
    copy_constraints_to_ppc = False
    enforce_q_lims = False
    algorithm = None
    max_iteration = None
    tolerance_kva = None
    
    net._options = {}
    _add_ppc_options(net, calculate_voltage_angles=calculate_voltage_angles, 
                             trafo_model=trafo_model, check_connectivity=check_connectivity,
                             mode=mode, copy_constraints_to_ppc=copy_constraints_to_ppc,
                             r_switch=r_switch, init=init)
    _add_pf_options(net, tolerance_kva=tolerance_kva, trafo_loading=trafo_loading,
                    enforce_q_lims=enforce_q_lims, numba=numba, recycle=recycle, ac=ac, 
                    algorithm=algorithm, max_iteration=max_iteration)

    _runpppf(net, **kwargs)


def _runpppf(net, **kwargs):
    """
    Gets called by runpp or rundcpp with different arguments.
    """

    # get infos from options
    init = net["_options"]["init"]
    ac = net["_options"]["ac"]
    recycle = net["_options"]["recycle"]
    mode = net["_options"]["mode"]

    net["converged"] = False
    _add_auxiliary_elements(net)

    if (ac and not init == "results") or not ac:
        reset_results(net)

    # select elements in service (time consuming, so we do it once)
    net["_is_elems"] = _select_is_elements(net, recycle)

    if recycle["ppc"] and "_ppc" in net and net["_ppc"] is not None and "_pd2ppc_lookups" in net:
        # update the ppc from last cycle
        ppc, ppci = _update_ppc(net, recycle)
    else:
        # convert pandapower net to ppc
        ppc, ppci = _pd2ppc(net)

    # store variables
    net["_ppc"] = ppc

    if not "VERBOSE" in kwargs:
        kwargs["VERBOSE"] = 0

    # ----- run the powerflow -----
    result = _run_pf_algorithm(ppci, net["_options"], **kwargs)

    # ppci doesn't contain out of service elements, but ppc does -> copy results accordingly
    result = _copy_results_ppci_to_ppc(result, ppc, mode)

    # raise if PF was not successful. If DC -> success is always 1
    if result["success"] != 1:
        raise LoadflowNotConverged("Power Flow did not converge!")
    else:
        net["_ppc"] = result
        net["converged"] = True

    _extract_results(net, result)
    _clean_up(net)


def runopp(net, verbose=False, calculate_voltage_angles=False, check_connectivity=True,
           suppress_warnings=True, r_switch=0.0, **kwargs):
    """
    Runs the  pandapower Optimal Power Flow.
    Flexibilities, constraints and cost parameters are defined in the pandapower element tables.

    Flexibilities for generators can be defined in net.sgen / net.gen.
    net.sgen.controllable / net.gen.controllable signals if a generator is controllable. If False,
    the active and reactive power are assigned as in a normal power flow. If yes, the following
    flexibilities apply:
        - net.sgen.min_p_kw / net.sgen.max_p_kw
        - net.sgen.min_q_kvar / net.sgen.max_q_kvar
        - net.gen.min_p_kw / net.gen.max_p_kw
        - net.gen.min_q_kvar / net.gen.max_q_kvar
        - net.dcline.min_q_to_kvar / net.dcline.max_q_to_kvar / net.dcline.min_q_from_kvar / net.dcline.max_q_from_kvar

    Network constraints can be defined for buses, lines and transformers the elements in the following columns:
        - net.bus.min_vm_pu / net.bus.max_vm_pu
        - net.line.max_loading_percent
        - net.trafo.max_loading_percent
        - net.trafo3w.max_loading_percent

    How these costs are combined into a cost function depends on the cost_function parameter.

    INPUT:
        **net** - The pandapower format network

    OPTIONAL:
        **verbose** (bool, False) - If True, some basic information is printed

        **suppress_warnings** (bool, True) - suppress warnings in pypower

            If set to True, warnings are disabled during the loadflow. Because of the way data is
            processed in pypower, ComplexWarnings are raised during the loadflow.
            These warnings are suppressed by this option, however keep in mind all other pypower
            warnings are suppressed, too.
    """
    mode = "opf"
    ac = True
    copy_constraints_to_ppc = True
    trafo_model = "t"
    trafo_loading = 'current'
    init = "flat"
    enforce_q_lims = True

    net._options = {}
    _add_ppc_options(net, calculate_voltage_angles=calculate_voltage_angles, 
                             trafo_model=trafo_model, check_connectivity=check_connectivity,
                             mode=mode, copy_constraints_to_ppc=copy_constraints_to_ppc,
                             r_switch=r_switch, init=init, enforce_q_lims=enforce_q_lims)
    _add_opf_options(net, trafo_loading=trafo_loading, ac=ac)
    _runopp(net, verbose, suppress_warnings, **kwargs)


def rundcopp(net, verbose=False, check_connectivity=True, suppress_warnings=True, r_switch=0.0,
             **kwargs):
    """
    Runs the  pandapower Optimal Power Flow.
    Flexibilities, constraints and cost parameters are defined in the pandapower element tables.

    Flexibilities for generators can be defined in net.sgen / net.gen.
    net.sgen.controllable / net.gen.controllable signals if a generator is controllable. If False,
    the active and reactive power are assigned as in a normal power flow. If yes, the following
    flexibilities apply:
        - net.sgen.min_p_kw / net.sgen.max_p_kw
        - net.sgen.min_q_kvar / net.sgen.max_q_kvar
        - net.gen.min_p_kw / net.gen.max_p_kw
        - net.gen.min_q_kvar / net.gen.max_q_kvar
        - net.dcline.min_q_to_kvar / net.dcline.max_q_to_kvar / net.dcline.min_q_from_kvar / net.dcline.max_q_from_kvar

    Network constraints can be defined for buses, lines and transformers the elements in the following columns:
        - net.line.max_loading_percent
        - net.trafo.max_loading_percent
        - net.trafo3w.max_loading_percent

    INPUT:
        **net** - The pandapower format network

    OPTIONAL:
        **verbose** (bool, False) - If True, some basic information is printed

        **suppress_warnings** (bool, True) - suppress warnings in pypower

            If set to True, warnings are disabled during the loadflow. Because of the way data is
            processed in pypower, ComplexWarnings are raised during the loadflow.
            These warnings are suppressed by this option, however keep in mind all other pypower
            warnings are suppressed, too.
    """
    mode = "opf"
    ac = False
    init = "flat"
    copy_constraints_to_ppc = True
    trafo_model = "t"
    trafo_loading = 'current'
    calculate_voltage_angles = True
    enforce_q_lims = True

    net._options = {}   
    _add_ppc_options(net, calculate_voltage_angles=calculate_voltage_angles, 
                             trafo_model=trafo_model, check_connectivity=check_connectivity,
                             mode=mode, copy_constraints_to_ppc=copy_constraints_to_ppc,
                             r_switch=r_switch, init=init, enforce_q_lims=enforce_q_lims)
    _add_opf_options(net, trafo_loading=trafo_loading, ac=ac)
    _runopp(net, verbose, suppress_warnings, **kwargs)


def _runopp(net, verbose, suppress_warnings, **kwargs):
    ac = net["_options"]["ac"]

    ppopt = ppoption(VERBOSE=verbose, OPF_FLOW_LIM=2, PF_DC=not ac, **kwargs)
    net["OPF_converged"] = False
    _add_auxiliary_elements(net)
    reset_results(net)
    # select elements in service (time consuming, so we do it once)
    net["_is_elems"] = _select_is_elements(net)

    ppc, ppci = _pd2ppc(net)
    if not ac:
        ppci["bus"][:, VM] = 1.0
    net["_ppc_opf"] = ppc
    if len(net.dcline) > 0:
        ppci = add_userfcn(ppci, 'formulation', add_dcline_constraints, args=net)

    if suppress_warnings:
        with warnings.catch_warnings():
            warnings.simplefilter("ignore")
            result = opf(ppci, ppopt)
    else:
        result = opf(ppci, ppopt)
    net["_ppc_opf"] = result

    if not result["success"]:
        raise OPFNotConverged("Optimal Power Flow did not converge!")

    # ppci doesn't contain out of service elements, but ppc does -> copy results accordingly
    mode = net["_options"]["mode"]
    result = _copy_results_ppci_to_ppc(result, ppc, mode=mode)

    net["_ppc_opf"] = result
    net["OPF_converged"] = True
    _extract_results_opf(net, result)
    _clean_up(net)



def _add_auxiliary_elements(net):
    # TODO: include directly in pd2ppc so that buses are only in ppc, not in pandapower
    if len(net["trafo3w"]) > 0:
        _create_trafo3w_buses(net)
    if len(net.dcline) > 0:
        _add_dcline_gens(net)
    if len(net["xward"]) > 0:
        _create_xward_buses(net)


def _create_xward_buses(net):
    from pandapower.create import create_buses
    init = net["_options"]["init"]

    init_results = init == "results"
    main_buses = net.bus.loc[net.xward.bus.values]
    bid = create_buses(net, nr_buses=len(main_buses),
                       vn_kv=main_buses.vn_kv.values,
                       in_service=net["xward"]["in_service"].values)
    net.xward["ad_bus"] = bid
    if init_results:
        # TODO: this is probably slow, but the whole auxiliary bus creation should be included in
        #      pd2ppc anyways. LT
        for hv_bus, aux_bus in zip(main_buses.index, bid):
            net.res_bus.loc[aux_bus] = net.res_bus.loc[hv_bus].values


def _create_trafo3w_buses(net):
    from pandapower.create import create_buses
    init = net["_options"]["init"]

    init_results = init == "results"
    hv_buses = net.bus.loc[net.trafo3w.hv_bus.values]
    bid = create_buses(net, nr_buses=len(net["trafo3w"]),
                       vn_kv=hv_buses.vn_kv.values,
                       in_service=net.trafo3w.in_service.values)
    net.trafo3w["ad_bus"] = bid
    if init_results:
        # TODO: this is probably slow, but the whole auxiliary bus creation should be included in
        #      pd2ppc anyways. LT
        for hv_bus, aux_bus in zip(hv_buses.index, bid):
            net.res_bus.loc[aux_bus] = net.res_bus.loc[hv_bus].values


def _add_dcline_gens(net):
    for _, dctab in net.dcline.iterrows():
        pfrom = dctab.p_kw
        pto = - (pfrom * (1 - dctab.loss_percent / 100) - dctab.loss_kw)
        pmax = dctab.max_p_kw
        create_gen(net, bus=dctab.to_bus, p_kw=pto, vm_pu=dctab.vm_to_pu,
                   min_p_kw=-pmax, max_p_kw=0.,
                   max_q_kvar=dctab.max_q_to_kvar, min_q_kvar=dctab.min_q_to_kvar,
                   in_service=dctab.in_service)
        create_gen(net, bus=dctab.from_bus, p_kw=pfrom, vm_pu=dctab.vm_from_pu,
                   min_p_kw=0, max_p_kw=pmax,
                   max_q_kvar=dctab.max_q_from_kvar, min_q_kvar=dctab.min_q_from_kvar,
                   in_service=dctab.in_service)


def add_dcline_constraints(om, net):
    # from numpy import hstack, diag, eye, zeros
    from scipy.sparse import csr_matrix as sparse
    ppc = om.get_ppc()
    ndc = len(net.dcline)  ## number of in-service DC lines
    ng = ppc['gen'].shape[0]  ## number of total gens
    Adc = sparse((ndc, ng))
    gen_lookup = net._pd2ppc_lookups["gen"]

    dcline_gens_from = net.gen.index[-2 * ndc::2]
    dcline_gens_to = net.gen.index[-2 * ndc + 1::2]
    for i, (f, t, loss) in enumerate(zip(dcline_gens_from, dcline_gens_to,
                                         net.dcline.loss_percent.values)):
        Adc[i, gen_lookup[f]] = 1. + loss * 1e-2
        Adc[i, gen_lookup[t]] = 1.

    ## constraints
    nL0 = -net.dcline.loss_kw.values * 1e-3  # absolute losses
    #    L1  = -net.dcline.loss_percent.values * 1e-2 #relative losses
    #    Adc = sparse(hstack([zeros((ndc, ng)), diag(1-L1), eye(ndc)]))

    ## add them to the model
    om = om.add_constraints('dcline', Adc, nL0, nL0, ['Pg'])<|MERGE_RESOLUTION|>--- conflicted
+++ resolved
@@ -149,13 +149,7 @@
     # recycle parameters
     if recycle == None:
         recycle = dict(is_elems=False, ppc=False, Ybus=False)
-<<<<<<< HEAD
-    default_max_iteration = {"nr": 10, "bfsw": 20, "gs": 10000, "fdXB": 30, "fdBX": 30}
-=======
-    default_max_iteration = {"nr": 10, "bfsw": 100, "gs": 1000, "fdXB": 30, "fdBX": 30}
-    if not algorithm in default_max_iteration.keys():
-        raise AlgorithmUnknown("Algorithm {0} is unknown!".format(algorithm))
->>>>>>> e2c285a8
+    default_max_iteration = {"nr": 10, "bfsw": 100, "gs": 10000, "fdXB": 30, "fdBX": 30}
     if max_iteration == "auto":
         max_iteration = default_max_iteration[algorithm]
         
