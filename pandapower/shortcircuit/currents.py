<<<<<<< HEAD
# -*- coding: utf-8 -*-

# Copyright (c) 2016-2021 by University of Kassel and Fraunhofer Institute for Energy Economics
# and Energy System Technology (IEE), Kassel. All rights reserved.


import numpy as np
import pandas as pd

from pandapower.auxiliary import _sum_by_group
from pandapower.pypower.idx_bus import BASE_KV
from pandapower.pypower.idx_gen import GEN_BUS, MBASE
from pandapower.shortcircuit.idx_brch import IKSS_F, IKSS_T, IP_F, IP_T, ITH_F, ITH_T
from pandapower.shortcircuit.idx_bus import C_MIN, C_MAX, KAPPA, R_EQUIV, IKSS1, IP, ITH,\
    X_EQUIV, IKSS2, IKCV, M, R_EQUIV_OHM, X_EQUIV_OHM, V_G, K_SG, SKSS
from pandapower.shortcircuit.impedance import _calc_zbus_diag

from pandapower.pypower.pfsoln import pfsoln as pfsoln_pypower
from pandapower.pf.ppci_variables import _get_pf_variables_from_ppci


def _calc_ikss(net, ppci, bus_idx):
    fault = net._options["fault"]
    case = net._options["case"]
    c = ppci["bus"][bus_idx, C_MIN] if case == "min" else ppci["bus"][bus_idx, C_MAX]
    ppci["internal"]["baseI"] = ppci["bus"][:, BASE_KV] * np.sqrt(3) / ppci["baseMVA"]

    # Only for test, should correspondant to PF result
    baseZ = ppci["bus"][bus_idx, BASE_KV] ** 2 / ppci["baseMVA"]
    ppci["bus"][bus_idx, R_EQUIV_OHM] = baseZ * ppci["bus"][bus_idx, R_EQUIV]
    ppci["bus"][bus_idx, X_EQUIV_OHM] = baseZ * ppci["bus"][bus_idx, X_EQUIV]

    z_equiv = abs(ppci["bus"][bus_idx, R_EQUIV] + ppci["bus"][bus_idx, X_EQUIV] * 1j)
    if fault == "3ph":
        ppci["bus"][bus_idx, IKSS1] = c / z_equiv / ppci["bus"][bus_idx, BASE_KV] / np.sqrt(3) * ppci["baseMVA"]
    elif fault == "2ph":
        ppci["bus"][bus_idx, IKSS1] = c / z_equiv / ppci["bus"][bus_idx, BASE_KV] / 2 * ppci["baseMVA"]

    if fault == "3ph":
        ppci["bus"][bus_idx, SKSS] = np.sqrt(3) * ppci["bus"][bus_idx, IKSS1] * ppci["bus"][bus_idx, BASE_KV]
    elif fault == "2ph":
        ppci["bus"][bus_idx, SKSS] = ppci["bus"][bus_idx, IKSS1] * ppci["bus"][bus_idx, BASE_KV] / np.sqrt(3)

    # Correct voltage of generator bus inside power station
    if np.any(~np.isnan(ppci["bus"][:, K_SG])):
        gen_bus_idx = bus_idx[~np.isnan(ppci["bus"][bus_idx, K_SG])]
        ppci["bus"][gen_bus_idx, IKSS1] *=\
            (ppci["bus"][gen_bus_idx, V_G] / ppci["bus"][gen_bus_idx, BASE_KV])
        ppci["bus"][gen_bus_idx, SKSS] *=\
            (ppci["bus"][gen_bus_idx, V_G] / ppci["bus"][gen_bus_idx, BASE_KV])

    _current_source_current(net, ppci)

    # add SKSS to current source fault buses
    bus_idx = np.intersect1d(np.flatnonzero(ppci["bus"][:, IKCV]), np.flatnonzero(~np.isnan(ppci["bus"][:, IKCV])))
    if fault == "3ph":
        ppci["bus"][bus_idx, SKSS] += np.sqrt(3) * ppci["bus"][bus_idx, IKCV] * ppci["bus"][bus_idx, BASE_KV]



def _calc_ikss_1ph(net, ppci, ppci_0, bus_idx):
    case = net._options["case"]
    c = ppci["bus"][bus_idx, C_MIN] if case == "min" else ppci["bus"][bus_idx, C_MAX]
    ppci["internal"]["baseI"] = ppci["bus"][:, BASE_KV] * np.sqrt(3) / ppci["baseMVA"]
    ppci_0["internal"]["baseI"] = ppci_0["bus"][:, BASE_KV] * np.sqrt(3) / ppci_0["baseMVA"]

    z_equiv = ((ppci["bus"][bus_idx, R_EQUIV] + ppci["bus"][bus_idx, X_EQUIV] * 1j) * 2 +
                (ppci_0["bus"][bus_idx, R_EQUIV] + ppci_0["bus"][bus_idx, X_EQUIV] * 1j))

    # Only for test, should correspondant to PF result
    baseZ = ppci["bus"][bus_idx, BASE_KV] ** 2 / ppci["baseMVA"]
    ppci["bus"][bus_idx, R_EQUIV_OHM] = baseZ * ppci['bus'][bus_idx, R_EQUIV]
    ppci["bus"][bus_idx, X_EQUIV_OHM] = baseZ * ppci['bus'][bus_idx, X_EQUIV]
    ppci_0["bus"][bus_idx, R_EQUIV_OHM] = baseZ * ppci_0['bus'][bus_idx, R_EQUIV]
    ppci_0["bus"][bus_idx, X_EQUIV_OHM] = baseZ * ppci_0['bus'][bus_idx, X_EQUIV]

    ppci_0["bus"][bus_idx, IKSS1] = abs((np.sqrt(3) * c * ppci_0["bus"][bus_idx, BASE_KV]) / (z_equiv * baseZ  *  ppci_0["baseMVA"]))
    ppci["bus"][bus_idx, IKSS1] = abs((np.sqrt(3) * c * ppci["bus"][bus_idx, BASE_KV]) / (z_equiv * baseZ  *  ppci["baseMVA"]))

    _current_source_current(net, ppci)


def _current_source_current(net, ppci):
    ppci["bus"][:, IKCV] = 0
    ppci["bus"][:, IKSS2] = 0
    bus_lookup = net["_pd2ppc_lookups"]["bus"]
    if not False in net.sgen.current_source.values:
        sgen = net.sgen[net._is_elements["sgen"]]
    else:
        sgen = net.sgen[net._is_elements["sgen"] & net.sgen.current_source]
    if len(sgen) == 0:
        return
    if any(pd.isnull(sgen.sn_mva)):
        raise ValueError("sn_mva needs to be specified for all sgens in net.sgen.sn_mva")
    baseI = ppci["internal"]["baseI"]
    sgen_buses = sgen.bus.values
    sgen_buses_ppc = bus_lookup[sgen_buses]
    if not "k" in sgen:
        raise ValueError("Nominal to short-circuit current has to specified in net.sgen.k")
    i_sgen_pu = sgen.sn_mva.values / net.sn_mva * sgen.k.values
    buses, ikcv_pu, _ = _sum_by_group(sgen_buses_ppc, i_sgen_pu, i_sgen_pu)
    ppci["bus"][buses, IKCV] = ikcv_pu
    if net["_options"]["inverse_y"]:
        Zbus = ppci["internal"]["Zbus"]
        ppci["bus"][:, IKSS2] = abs(1 / np.diag(Zbus) * np.dot(Zbus, ppci["bus"][:, IKCV] * -1j) / baseI)
    else:
        ybus_fact = ppci["internal"]["ybus_fact"]
        diagZ = _calc_zbus_diag(net, ppci)
        ppci["bus"][:, IKSS2] = abs(ybus_fact(ppci["bus"][:, IKCV] * -1j) / diagZ / baseI)
    ppci["bus"][buses, IKCV] /= baseI[buses]


def _calc_ip(net, ppci):
    ip = np.sqrt(2) * (ppci["bus"][:, KAPPA] * ppci["bus"][:, IKSS1] + ppci["bus"][:, IKSS2])
    ppci["bus"][:, IP] = ip


def _calc_ith(net, ppci):
    tk_s = net["_options"]["tk_s"]
    kappa = ppci["bus"][:, KAPPA]
    f = 50
    n = 1
    m = (np.exp(4 * f * tk_s * np.log(kappa - 1)) - 1) / (2 * f * tk_s * np.log(kappa - 1))
    m[np.where(kappa > 1.99)] = 0
    ppci["bus"][:, M] = m
    ith = (ppci["bus"][:, IKSS1] + ppci["bus"][:, IKSS2]) * np.sqrt(m + n)
    ppci["bus"][:, ITH] = ith


# TODO: Ib for generation close bus
# def _calc_ib_generator(net, ppci):
#     # Zbus = ppci["internal"]["Zbus"]
#     # baseI = ppci["internal"]["baseI"]
#     tk_s = net._options['tk_s']
#     c = 1.1

#     z_equiv = ppci["bus"][:, R_EQUIV] + ppci["bus"][:, X_EQUIV] * 1j
#     I_ikss = c / z_equiv / ppci["bus"][:, BASE_KV] / np.sqrt(3) * ppci["baseMVA"]

#     # calculate voltage source branch current
#     # I_ikss = ppci["bus"][:, IKSS1]
#     # V_ikss = (I_ikss * baseI) * Zbus

#     gen = net["gen"][net._is_elements["gen"]]
#     gen_vn_kv = gen.vn_kv.values

#     # Check difference ext_grid and gen
#     gen_buses = ppci['gen'][:, GEN_BUS].astype(np.int64)
#     gen_mbase = ppci['gen'][:, MBASE]
#     gen_i_rg = gen_mbase / (np.sqrt(3) * gen_vn_kv)

#     gen_buses_ppc, gen_sn_mva, I_rG = _sum_by_group(gen_buses, gen_mbase, gen_i_rg)

#     # shunt admittance of generator buses and generator short circuit current
#     # YS = ppci["bus"][gen_buses_ppc, GS] + ppci["bus"][gen_buses_ppc, BS] * 1j
#     # I_kG = V_ikss.T[:, gen_buses_ppc] * YS / baseI[gen_buses_ppc]

#     xdss_pu = gen.xdss_pu.values
#     rdss_pu = gen.rdss_pu.values
#     cosphi = gen.cos_phi.values
#     X_dsss = xdss_pu * np.square(gen_vn_kv) / gen_mbase
#     R_dsss = rdss_pu * np.square(gen_vn_kv) / gen_mbase

#     K_G = ppci['bus'][gen_buses, BASE_KV] / gen_vn_kv * c / (1 + xdss_pu * np.sin(np.arccos(cosphi)))
#     Z_G = (R_dsss + 1j * X_dsss)

#     I_kG = c * ppci['bus'][gen_buses, BASE_KV] / np.sqrt(3) / (Z_G * K_G) * ppci["baseMVA"]

#     dV_G = 1j * X_dsss * K_G * I_kG
#     V_Is = c * ppci['bus'][gen_buses, BASE_KV] / np.sqrt(3)

#     # I_kG_contribution = I_kG.sum(axis=1)
#     # ratio_SG_ikss = I_kG_contribution / I_ikss
#     # close_to_SG = ratio_SG_ikss > 5e-2

#     close_to_SG = I_kG / I_rG > 2

#     if tk_s == 2e-2:
#         mu = 0.84 + 0.26 * np.exp(-0.26 * abs(I_kG) / I_rG)
#     elif tk_s == 5e-2:
#         mu = 0.71 + 0.51 * np.exp(-0.3 * abs(I_kG) / I_rG)
#     elif tk_s == 10e-2:
#         mu = 0.62 + 0.72 * np.exp(-0.32 * abs(I_kG) / I_rG)
#     elif tk_s >= 25e-2:
#         mu = 0.56 + 0.94 * np.exp(-0.38 * abs(I_kG) / I_rG)
#     else:
#         raise UserWarning('not implemented for other tk_s than 20ms, 50ms, 100ms and >=250ms')

#     mu = np.clip(mu, 0, 1)

#     I_ikss_G = abs(I_ikss - np.sum((1 - mu) * I_kG, axis=1))

#     # I_ikss_G = I_ikss - np.sum(abs(V_ikss.T[:, gen_buses_ppc]) * (1-mu) * I_kG, axis=1)

#     I_ikss_G = abs(I_ikss - np.sum(dV_G / V_Is * (1 - mu) * I_kG, axis=1))

#     return I_ikss_G


def _calc_branch_currents(net, ppci, bus_idx):
    n_sc_bus = np.shape(bus_idx)[0]

    case = net._options["case"]
    minmax = np.nanmin if case == "min" else np.nanmax

    Yf = ppci["internal"]["Yf"]
    Yt = ppci["internal"]["Yt"]
    baseI = ppci["internal"]["baseI"]
    n_bus = ppci["bus"].shape[0]
    fb = np.real(ppci["branch"][:, 0]).astype(int)
    tb = np.real(ppci["branch"][:, 1]).astype(int)

    # calculate voltage source branch current
    if net["_options"]["inverse_y"]:
        Zbus = ppci["internal"]["Zbus"]
        V_ikss = (ppci["bus"][:, IKSS1] * baseI) * Zbus
        V_ikss = V_ikss[:, bus_idx]
    else:
        ybus_fact = ppci["internal"]["ybus_fact"]
        V_ikss = np.zeros((n_bus, n_sc_bus), dtype=np.complex)
        for ix, b in enumerate(bus_idx):
            ikss = np.zeros(n_bus, dtype=np.complex)
            ikss[b] = ppci["bus"][b, IKSS1] * baseI[b]
            V_ikss[:, ix] = ybus_fact(ikss)

    ikss1_all_f = np.conj(Yf.dot(V_ikss))
    ikss1_all_t = np.conj(Yt.dot(V_ikss))
    ikss1_all_f[abs(ikss1_all_f) < 1e-10] = 0.
    ikss1_all_t[abs(ikss1_all_t) < 1e-10] = 0.

    # add current source branch current if there is one
    current_sources = any(ppci["bus"][:, IKCV]) > 0
    if current_sources:
        current = np.tile(-ppci["bus"][:, IKCV], (n_sc_bus, 1))
        for ix, b in enumerate(bus_idx):
            current[ix, b] += ppci["bus"][b, IKSS2]

        # calculate voltage source branch current
        if net["_options"]["inverse_y"]:
            Zbus = ppci["internal"]["Zbus"]
            V = np.dot((current * baseI), Zbus).T
        else:
            ybus_fact = ppci["internal"]["ybus_fact"]
            V = np.zeros((n_bus, n_sc_bus), dtype=np.complex)
            for ix, b in enumerate(bus_idx):
                V[:, ix] = ybus_fact(current[ix, :] * baseI[b])

        fb = np.real(ppci["branch"][:, 0]).astype(int)
        tb = np.real(ppci["branch"][:, 1]).astype(int)
        ikss2_all_f = np.conj(Yf.dot(V))
        ikss2_all_t = np.conj(Yt.dot(V))

        ikss_all_f = abs(ikss1_all_f + ikss2_all_f)
        ikss_all_t = abs(ikss1_all_t + ikss2_all_t)
    else:
        ikss_all_f = abs(ikss1_all_f)
        ikss_all_t = abs(ikss1_all_t)

    if net._options["return_all_currents"]:
        ppci["internal"]["branch_ikss_f"] = ikss_all_f / baseI[fb, None]
        ppci["internal"]["branch_ikss_t"] = ikss_all_t / baseI[tb, None]
    else:
        ikss_all_f[abs(ikss_all_f) < 1e-10] = np.nan
        ikss_all_t[abs(ikss_all_t) < 1e-10] = np.nan
        ppci["branch"][:, IKSS_F] = np.nan_to_num(minmax(ikss_all_f, axis=1) / baseI[fb])
        ppci["branch"][:, IKSS_T] = np.nan_to_num(minmax(ikss_all_t, axis=1) / baseI[tb])

    if net._options["ip"]:
        kappa = ppci["bus"][:, KAPPA]
        if current_sources:
            ip_all_f = np.sqrt(2) * (ikss1_all_f * kappa[bus_idx] + ikss2_all_f)
            ip_all_t = np.sqrt(2) * (ikss1_all_t * kappa[bus_idx] + ikss2_all_t)
        else:
            ip_all_f = np.sqrt(2) * ikss1_all_f * kappa[bus_idx]
            ip_all_t = np.sqrt(2) * ikss1_all_t * kappa[bus_idx]

        if net._options["return_all_currents"]:
            ppci["internal"]["branch_ip_f"] = abs(ip_all_f) / baseI[fb, None]
            ppci["internal"]["branch_ip_t"] = abs(ip_all_t) / baseI[tb, None]
        else:
            ip_all_f[abs(ip_all_f) < 1e-10] = np.nan
            ip_all_t[abs(ip_all_t) < 1e-10] = np.nan
            ppci["branch"][:, IP_F] = np.nan_to_num(minmax(abs(ip_all_f), axis=1) / baseI[fb])
            ppci["branch"][:, IP_T] = np.nan_to_num(minmax(abs(ip_all_t), axis=1) / baseI[tb])

    if net._options["ith"]:
        n = 1
        m = ppci["bus"][bus_idx, M]
        ith_all_f = ikss_all_f * np.sqrt(m + n)
        ith_all_t = ikss_all_t * np.sqrt(m + n)

        if net._options["return_all_currents"]:
            ppci["internal"]["branch_ith_f"] = ith_all_f / baseI[fb, None]
            ppci["internal"]["branch_ith_t"] = ith_all_t / baseI[tb, None]
        else:
            ppci["branch"][:, ITH_F] = np.nan_to_num(minmax(ith_all_f, axis=1) / baseI[fb])
            ppci["branch"][:, ITH_T] = np.nan_to_num(minmax(ith_all_t, axis=1) / baseI[fb])

    # Update bus index for branch results
    if net._options["return_all_currents"]:
        ppci["internal"]["br_res_ks_ppci_bus"] = bus_idx
=======
# -*- coding: utf-8 -*-

# Copyright (c) 2016-2022 by University of Kassel and Fraunhofer Institute for Energy Economics
# and Energy System Technology (IEE), Kassel. All rights reserved.


import numpy as np
import pandas as pd

from pandapower.auxiliary import _sum_by_group
from pandapower.pypower.idx_bus import BASE_KV
from pandapower.pypower.idx_gen import GEN_BUS, MBASE
from pandapower.shortcircuit.idx_brch import IKSS_F, IKSS_T, IP_F, IP_T, ITH_F, ITH_T
from pandapower.shortcircuit.idx_bus import C_MIN, C_MAX, KAPPA, R_EQUIV, IKSS1, IP, ITH,\
    X_EQUIV, IKSS2, IKCV, M, R_EQUIV_OHM, X_EQUIV_OHM, V_G, K_SG, SKSS
from pandapower.shortcircuit.impedance import _calc_zbus_diag

from pandapower.pypower.pfsoln import pfsoln as pfsoln_pypower
from pandapower.pf.ppci_variables import _get_pf_variables_from_ppci


def _calc_ikss(net, ppci, bus_idx):
    fault = net._options["fault"]
    case = net._options["case"]
    c = ppci["bus"][bus_idx, C_MIN] if case == "min" else ppci["bus"][bus_idx, C_MAX]
    ppci["internal"]["baseI"] = ppci["bus"][:, BASE_KV] * np.sqrt(3) / ppci["baseMVA"]

    # Only for test, should correspondant to PF result
    baseZ = ppci["bus"][bus_idx, BASE_KV] ** 2 / ppci["baseMVA"]
    ppci["bus"][bus_idx, R_EQUIV_OHM] = baseZ * ppci["bus"][bus_idx, R_EQUIV]
    ppci["bus"][bus_idx, X_EQUIV_OHM] = baseZ * ppci["bus"][bus_idx, X_EQUIV]

    z_equiv = abs(ppci["bus"][bus_idx, R_EQUIV] + ppci["bus"][bus_idx, X_EQUIV] * 1j)
    if fault == "3ph":
        ppci["bus"][bus_idx, IKSS1] = c / z_equiv / ppci["bus"][bus_idx, BASE_KV] / np.sqrt(3) * ppci["baseMVA"]
    elif fault == "2ph":
        ppci["bus"][bus_idx, IKSS1] = c / z_equiv / ppci["bus"][bus_idx, BASE_KV] / 2 * ppci["baseMVA"]

    if fault == "3ph":
        ppci["bus"][bus_idx, SKSS] = np.sqrt(3) * ppci["bus"][bus_idx, IKSS1] * ppci["bus"][bus_idx, BASE_KV]
    elif fault == "2ph":
        ppci["bus"][bus_idx, SKSS] = ppci["bus"][bus_idx, IKSS1] * ppci["bus"][bus_idx, BASE_KV] / np.sqrt(3)

    # Correct voltage of generator bus inside power station
    if np.any(~np.isnan(ppci["bus"][:, K_SG])):
        gen_bus_idx = bus_idx[~np.isnan(ppci["bus"][bus_idx, K_SG])]
        ppci["bus"][gen_bus_idx, IKSS1] *=\
            (ppci["bus"][gen_bus_idx, V_G] / ppci["bus"][gen_bus_idx, BASE_KV])
        ppci["bus"][gen_bus_idx, SKSS] *=\
            (ppci["bus"][gen_bus_idx, V_G] / ppci["bus"][gen_bus_idx, BASE_KV])

    _current_source_current(net, ppci)


def _calc_ikss_1ph(net, ppci, ppci_0, bus_idx):
    case = net._options["case"]
    c = ppci["bus"][bus_idx, C_MIN] if case == "min" else ppci["bus"][bus_idx, C_MAX]
    ppci["internal"]["baseI"] = ppci["bus"][:, BASE_KV] * np.sqrt(3) / ppci["baseMVA"]
    ppci_0["internal"]["baseI"] = ppci_0["bus"][:, BASE_KV] * np.sqrt(3) / ppci_0["baseMVA"]

    z_equiv = abs((ppci["bus"][bus_idx, R_EQUIV] + ppci["bus"][bus_idx, X_EQUIV] * 1j) * 2 +
                (ppci_0["bus"][bus_idx, R_EQUIV] + ppci_0["bus"][bus_idx, X_EQUIV] * 1j))

    # Only for test, should correspondant to PF result
    baseZ = ppci["bus"][bus_idx, BASE_KV] ** 2 / ppci["baseMVA"]
    ppci["bus"][bus_idx, R_EQUIV_OHM] = baseZ * ppci['bus'][bus_idx, R_EQUIV]
    ppci["bus"][bus_idx, X_EQUIV_OHM] = baseZ * ppci['bus'][bus_idx, X_EQUIV]
    ppci_0["bus"][bus_idx, R_EQUIV_OHM] = baseZ * ppci_0['bus'][bus_idx, R_EQUIV]
    ppci_0["bus"][bus_idx, X_EQUIV_OHM] = baseZ * ppci_0['bus'][bus_idx, X_EQUIV]

    ppci_0["bus"][bus_idx, IKSS1] = c / z_equiv / ppci_0["bus"][bus_idx, BASE_KV] * np.sqrt(3) * ppci_0["baseMVA"]
    ppci["bus"][bus_idx, IKSS1] = c / z_equiv / ppci["bus"][bus_idx, BASE_KV] * np.sqrt(3) * ppci["baseMVA"]

    _current_source_current(net, ppci)


def _current_source_current(net, ppci):
    ppci["bus"][:, IKCV] = 0
    ppci["bus"][:, IKSS2] = 0
    bus_lookup = net["_pd2ppc_lookups"]["bus"]
    if not False in net.sgen.current_source.values:
        sgen = net.sgen[net._is_elements["sgen"]]
    else:
        sgen = net.sgen[net._is_elements["sgen"] & net.sgen.current_source]
    if len(sgen) == 0:
        return
    if any(pd.isnull(sgen.sn_mva)):
        raise ValueError("sn_mva needs to be specified for all sgens in net.sgen.sn_mva")
    baseI = ppci["internal"]["baseI"]
    sgen_buses = sgen.bus.values
    sgen_buses_ppc = bus_lookup[sgen_buses]
    if not "k" in sgen:
        raise ValueError("Nominal to short-circuit current has to specified in net.sgen.k")
    i_sgen_pu = sgen.sn_mva.values / net.sn_mva * sgen.k.values
    buses, ikcv_pu, _ = _sum_by_group(sgen_buses_ppc, i_sgen_pu, i_sgen_pu)
    ppci["bus"][buses, IKCV] = ikcv_pu
    if net["_options"]["inverse_y"]:
        Zbus = ppci["internal"]["Zbus"]
        ppci["bus"][:, IKSS2] = abs(1 / np.diag(Zbus) * np.dot(Zbus, ppci["bus"][:, IKCV] * -1j) / baseI)
    else:
        ybus_fact = ppci["internal"]["ybus_fact"]
        diagZ = _calc_zbus_diag(net, ppci)
        ppci["bus"][:, IKSS2] = abs(ybus_fact(ppci["bus"][:, IKCV] * -1j) / diagZ / baseI)
    ppci["bus"][buses, IKCV] /= baseI[buses]


def _calc_ip(net, ppci):
    ip = np.sqrt(2) * (ppci["bus"][:, KAPPA] * ppci["bus"][:, IKSS1] + ppci["bus"][:, IKSS2])
    ppci["bus"][:, IP] = ip


def _calc_ith(net, ppci):
    tk_s = net["_options"]["tk_s"]
    kappa = ppci["bus"][:, KAPPA]
    f = 50
    n = 1
    m = (np.exp(4 * f * tk_s * np.log(kappa - 1)) - 1) / (2 * f * tk_s * np.log(kappa - 1))
    m[np.where(kappa > 1.99)] = 0
    ppci["bus"][:, M] = m
    ith = (ppci["bus"][:, IKSS1] + ppci["bus"][:, IKSS2]) * np.sqrt(m + n)
    ppci["bus"][:, ITH] = ith


# TODO: Ib for generation close bus
# def _calc_ib_generator(net, ppci):
#     # Zbus = ppci["internal"]["Zbus"]
#     # baseI = ppci["internal"]["baseI"]
#     tk_s = net._options['tk_s']
#     c = 1.1

#     z_equiv = ppci["bus"][:, R_EQUIV] + ppci["bus"][:, X_EQUIV] * 1j
#     I_ikss = c / z_equiv / ppci["bus"][:, BASE_KV] / np.sqrt(3) * ppci["baseMVA"]

#     # calculate voltage source branch current
#     # I_ikss = ppci["bus"][:, IKSS1]
#     # V_ikss = (I_ikss * baseI) * Zbus

#     gen = net["gen"][net._is_elements["gen"]]
#     gen_vn_kv = gen.vn_kv.values

#     # Check difference ext_grid and gen
#     gen_buses = ppci['gen'][:, GEN_BUS].astype(np.int64)
#     gen_mbase = ppci['gen'][:, MBASE]
#     gen_i_rg = gen_mbase / (np.sqrt(3) * gen_vn_kv)

#     gen_buses_ppc, gen_sn_mva, I_rG = _sum_by_group(gen_buses, gen_mbase, gen_i_rg)

#     # shunt admittance of generator buses and generator short circuit current
#     # YS = ppci["bus"][gen_buses_ppc, GS] + ppci["bus"][gen_buses_ppc, BS] * 1j
#     # I_kG = V_ikss.T[:, gen_buses_ppc] * YS / baseI[gen_buses_ppc]

#     xdss_pu = gen.xdss_pu.values
#     rdss_pu = gen.rdss_pu.values
#     cosphi = gen.cos_phi.values
#     X_dsss = xdss_pu * np.square(gen_vn_kv) / gen_mbase
#     R_dsss = rdss_pu * np.square(gen_vn_kv) / gen_mbase

#     K_G = ppci['bus'][gen_buses, BASE_KV] / gen_vn_kv * c / (1 + xdss_pu * np.sin(np.arccos(cosphi)))
#     Z_G = (R_dsss + 1j * X_dsss)

#     I_kG = c * ppci['bus'][gen_buses, BASE_KV] / np.sqrt(3) / (Z_G * K_G) * ppci["baseMVA"]

#     dV_G = 1j * X_dsss * K_G * I_kG
#     V_Is = c * ppci['bus'][gen_buses, BASE_KV] / np.sqrt(3)

#     # I_kG_contribution = I_kG.sum(axis=1)
#     # ratio_SG_ikss = I_kG_contribution / I_ikss
#     # close_to_SG = ratio_SG_ikss > 5e-2

#     close_to_SG = I_kG / I_rG > 2

#     if tk_s == 2e-2:
#         mu = 0.84 + 0.26 * np.exp(-0.26 * abs(I_kG) / I_rG)
#     elif tk_s == 5e-2:
#         mu = 0.71 + 0.51 * np.exp(-0.3 * abs(I_kG) / I_rG)
#     elif tk_s == 10e-2:
#         mu = 0.62 + 0.72 * np.exp(-0.32 * abs(I_kG) / I_rG)
#     elif tk_s >= 25e-2:
#         mu = 0.56 + 0.94 * np.exp(-0.38 * abs(I_kG) / I_rG)
#     else:
#         raise UserWarning('not implemented for other tk_s than 20ms, 50ms, 100ms and >=250ms')

#     mu = np.clip(mu, 0, 1)

#     I_ikss_G = abs(I_ikss - np.sum((1 - mu) * I_kG, axis=1))

#     # I_ikss_G = I_ikss - np.sum(abs(V_ikss.T[:, gen_buses_ppc]) * (1-mu) * I_kG, axis=1)

#     I_ikss_G = abs(I_ikss - np.sum(dV_G / V_Is * (1 - mu) * I_kG, axis=1))

#     return I_ikss_G


def _calc_branch_currents(net, ppci, bus_idx):
    n_sc_bus = np.shape(bus_idx)[0]

    case = net._options["case"]
    minmax = np.nanmin if case == "min" else np.nanmax

    Yf = ppci["internal"]["Yf"]
    Yt = ppci["internal"]["Yt"]
    baseI = ppci["internal"]["baseI"]
    n_bus = ppci["bus"].shape[0]
    fb = np.real(ppci["branch"][:, 0]).astype(int)
    tb = np.real(ppci["branch"][:, 1]).astype(int)

    # calculate voltage source branch current
    if net["_options"]["inverse_y"]:
        Zbus = ppci["internal"]["Zbus"]
        V_ikss = (ppci["bus"][:, IKSS1] * baseI) * Zbus
        V_ikss = V_ikss[:, bus_idx]
    else:
        ybus_fact = ppci["internal"]["ybus_fact"]
        V_ikss = np.zeros((n_bus, n_sc_bus), dtype=np.complex)
        for ix, b in enumerate(bus_idx):
            ikss = np.zeros(n_bus, dtype=np.complex)
            ikss[b] = ppci["bus"][b, IKSS1] * baseI[b]
            V_ikss[:, ix] = ybus_fact(ikss)

    ikss1_all_f = np.conj(Yf.dot(V_ikss))
    ikss1_all_t = np.conj(Yt.dot(V_ikss))
    ikss1_all_f[abs(ikss1_all_f) < 1e-10] = 0.
    ikss1_all_t[abs(ikss1_all_t) < 1e-10] = 0.

    # add current source branch current if there is one
    current_sources = any(ppci["bus"][:, IKCV]) > 0
    if current_sources:
        current = np.tile(-ppci["bus"][:, IKCV], (n_sc_bus, 1))
        for ix, b in enumerate(bus_idx):
            current[ix, b] += ppci["bus"][b, IKSS2]

        # calculate voltage source branch current
        if net["_options"]["inverse_y"]:
            Zbus = ppci["internal"]["Zbus"]
            V = np.dot((current * baseI), Zbus).T
        else:
            ybus_fact = ppci["internal"]["ybus_fact"]
            V = np.zeros((n_bus, n_sc_bus), dtype=np.complex)
            for ix, b in enumerate(bus_idx):
                V[:, ix] = ybus_fact(current[ix, :] * baseI[b])

        fb = np.real(ppci["branch"][:, 0]).astype(int)
        tb = np.real(ppci["branch"][:, 1]).astype(int)
        ikss2_all_f = np.conj(Yf.dot(V))
        ikss2_all_t = np.conj(Yt.dot(V))

        ikss_all_f = abs(ikss1_all_f + ikss2_all_f)
        ikss_all_t = abs(ikss1_all_t + ikss2_all_t)
    else:
        ikss_all_f = abs(ikss1_all_f)
        ikss_all_t = abs(ikss1_all_t)

    if net._options["return_all_currents"]:
        ppci["internal"]["branch_ikss_f"] = ikss_all_f / baseI[fb, None]
        ppci["internal"]["branch_ikss_t"] = ikss_all_t / baseI[tb, None]
    else:
        ikss_all_f[abs(ikss_all_f) < 1e-10] = np.nan
        ikss_all_t[abs(ikss_all_t) < 1e-10] = np.nan
        ppci["branch"][:, IKSS_F] = np.nan_to_num(minmax(ikss_all_f, axis=1) / baseI[fb])
        ppci["branch"][:, IKSS_T] = np.nan_to_num(minmax(ikss_all_t, axis=1) / baseI[tb])

    if net._options["ip"]:
        kappa = ppci["bus"][:, KAPPA]
        if current_sources:
            ip_all_f = np.sqrt(2) * (ikss1_all_f * kappa[bus_idx] + ikss2_all_f)
            ip_all_t = np.sqrt(2) * (ikss1_all_t * kappa[bus_idx] + ikss2_all_t)
        else:
            ip_all_f = np.sqrt(2) * ikss1_all_f * kappa[bus_idx]
            ip_all_t = np.sqrt(2) * ikss1_all_t * kappa[bus_idx]

        if net._options["return_all_currents"]:
            ppci["internal"]["branch_ip_f"] = abs(ip_all_f) / baseI[fb, None]
            ppci["internal"]["branch_ip_t"] = abs(ip_all_t) / baseI[tb, None]
        else:
            ip_all_f[abs(ip_all_f) < 1e-10] = np.nan
            ip_all_t[abs(ip_all_t) < 1e-10] = np.nan
            ppci["branch"][:, IP_F] = np.nan_to_num(minmax(abs(ip_all_f), axis=1) / baseI[fb])
            ppci["branch"][:, IP_T] = np.nan_to_num(minmax(abs(ip_all_t), axis=1) / baseI[tb])

    if net._options["ith"]:
        n = 1
        m = ppci["bus"][bus_idx, M]
        ith_all_f = ikss_all_f * np.sqrt(m + n)
        ith_all_t = ikss_all_t * np.sqrt(m + n)

        if net._options["return_all_currents"]:
            ppci["internal"]["branch_ith_f"] = ith_all_f / baseI[fb, None]
            ppci["internal"]["branch_ith_t"] = ith_all_t / baseI[tb, None]
        else:
            ppci["branch"][:, ITH_F] = np.nan_to_num(minmax(ith_all_f, axis=1) / baseI[fb])
            ppci["branch"][:, ITH_T] = np.nan_to_num(minmax(ith_all_t, axis=1) / baseI[fb])

    # Update bus index for branch results
    if net._options["return_all_currents"]:
        ppci["internal"]["br_res_ks_ppci_bus"] = bus_idx
>>>>>>> d5925a05
<|MERGE_RESOLUTION|>--- conflicted
+++ resolved
@@ -1,7 +1,6 @@
-<<<<<<< HEAD
 # -*- coding: utf-8 -*-
 
-# Copyright (c) 2016-2021 by University of Kassel and Fraunhofer Institute for Energy Economics
+# Copyright (c) 2016-2022 by University of Kassel and Fraunhofer Institute for Energy Economics
 # and Energy System Technology (IEE), Kassel. All rights reserved.
 
 
@@ -299,301 +298,4 @@
 
     # Update bus index for branch results
     if net._options["return_all_currents"]:
-        ppci["internal"]["br_res_ks_ppci_bus"] = bus_idx
-=======
-# -*- coding: utf-8 -*-
-
-# Copyright (c) 2016-2022 by University of Kassel and Fraunhofer Institute for Energy Economics
-# and Energy System Technology (IEE), Kassel. All rights reserved.
-
-
-import numpy as np
-import pandas as pd
-
-from pandapower.auxiliary import _sum_by_group
-from pandapower.pypower.idx_bus import BASE_KV
-from pandapower.pypower.idx_gen import GEN_BUS, MBASE
-from pandapower.shortcircuit.idx_brch import IKSS_F, IKSS_T, IP_F, IP_T, ITH_F, ITH_T
-from pandapower.shortcircuit.idx_bus import C_MIN, C_MAX, KAPPA, R_EQUIV, IKSS1, IP, ITH,\
-    X_EQUIV, IKSS2, IKCV, M, R_EQUIV_OHM, X_EQUIV_OHM, V_G, K_SG, SKSS
-from pandapower.shortcircuit.impedance import _calc_zbus_diag
-
-from pandapower.pypower.pfsoln import pfsoln as pfsoln_pypower
-from pandapower.pf.ppci_variables import _get_pf_variables_from_ppci
-
-
-def _calc_ikss(net, ppci, bus_idx):
-    fault = net._options["fault"]
-    case = net._options["case"]
-    c = ppci["bus"][bus_idx, C_MIN] if case == "min" else ppci["bus"][bus_idx, C_MAX]
-    ppci["internal"]["baseI"] = ppci["bus"][:, BASE_KV] * np.sqrt(3) / ppci["baseMVA"]
-
-    # Only for test, should correspondant to PF result
-    baseZ = ppci["bus"][bus_idx, BASE_KV] ** 2 / ppci["baseMVA"]
-    ppci["bus"][bus_idx, R_EQUIV_OHM] = baseZ * ppci["bus"][bus_idx, R_EQUIV]
-    ppci["bus"][bus_idx, X_EQUIV_OHM] = baseZ * ppci["bus"][bus_idx, X_EQUIV]
-
-    z_equiv = abs(ppci["bus"][bus_idx, R_EQUIV] + ppci["bus"][bus_idx, X_EQUIV] * 1j)
-    if fault == "3ph":
-        ppci["bus"][bus_idx, IKSS1] = c / z_equiv / ppci["bus"][bus_idx, BASE_KV] / np.sqrt(3) * ppci["baseMVA"]
-    elif fault == "2ph":
-        ppci["bus"][bus_idx, IKSS1] = c / z_equiv / ppci["bus"][bus_idx, BASE_KV] / 2 * ppci["baseMVA"]
-
-    if fault == "3ph":
-        ppci["bus"][bus_idx, SKSS] = np.sqrt(3) * ppci["bus"][bus_idx, IKSS1] * ppci["bus"][bus_idx, BASE_KV]
-    elif fault == "2ph":
-        ppci["bus"][bus_idx, SKSS] = ppci["bus"][bus_idx, IKSS1] * ppci["bus"][bus_idx, BASE_KV] / np.sqrt(3)
-
-    # Correct voltage of generator bus inside power station
-    if np.any(~np.isnan(ppci["bus"][:, K_SG])):
-        gen_bus_idx = bus_idx[~np.isnan(ppci["bus"][bus_idx, K_SG])]
-        ppci["bus"][gen_bus_idx, IKSS1] *=\
-            (ppci["bus"][gen_bus_idx, V_G] / ppci["bus"][gen_bus_idx, BASE_KV])
-        ppci["bus"][gen_bus_idx, SKSS] *=\
-            (ppci["bus"][gen_bus_idx, V_G] / ppci["bus"][gen_bus_idx, BASE_KV])
-
-    _current_source_current(net, ppci)
-
-
-def _calc_ikss_1ph(net, ppci, ppci_0, bus_idx):
-    case = net._options["case"]
-    c = ppci["bus"][bus_idx, C_MIN] if case == "min" else ppci["bus"][bus_idx, C_MAX]
-    ppci["internal"]["baseI"] = ppci["bus"][:, BASE_KV] * np.sqrt(3) / ppci["baseMVA"]
-    ppci_0["internal"]["baseI"] = ppci_0["bus"][:, BASE_KV] * np.sqrt(3) / ppci_0["baseMVA"]
-
-    z_equiv = abs((ppci["bus"][bus_idx, R_EQUIV] + ppci["bus"][bus_idx, X_EQUIV] * 1j) * 2 +
-                (ppci_0["bus"][bus_idx, R_EQUIV] + ppci_0["bus"][bus_idx, X_EQUIV] * 1j))
-
-    # Only for test, should correspondant to PF result
-    baseZ = ppci["bus"][bus_idx, BASE_KV] ** 2 / ppci["baseMVA"]
-    ppci["bus"][bus_idx, R_EQUIV_OHM] = baseZ * ppci['bus'][bus_idx, R_EQUIV]
-    ppci["bus"][bus_idx, X_EQUIV_OHM] = baseZ * ppci['bus'][bus_idx, X_EQUIV]
-    ppci_0["bus"][bus_idx, R_EQUIV_OHM] = baseZ * ppci_0['bus'][bus_idx, R_EQUIV]
-    ppci_0["bus"][bus_idx, X_EQUIV_OHM] = baseZ * ppci_0['bus'][bus_idx, X_EQUIV]
-
-    ppci_0["bus"][bus_idx, IKSS1] = c / z_equiv / ppci_0["bus"][bus_idx, BASE_KV] * np.sqrt(3) * ppci_0["baseMVA"]
-    ppci["bus"][bus_idx, IKSS1] = c / z_equiv / ppci["bus"][bus_idx, BASE_KV] * np.sqrt(3) * ppci["baseMVA"]
-
-    _current_source_current(net, ppci)
-
-
-def _current_source_current(net, ppci):
-    ppci["bus"][:, IKCV] = 0
-    ppci["bus"][:, IKSS2] = 0
-    bus_lookup = net["_pd2ppc_lookups"]["bus"]
-    if not False in net.sgen.current_source.values:
-        sgen = net.sgen[net._is_elements["sgen"]]
-    else:
-        sgen = net.sgen[net._is_elements["sgen"] & net.sgen.current_source]
-    if len(sgen) == 0:
-        return
-    if any(pd.isnull(sgen.sn_mva)):
-        raise ValueError("sn_mva needs to be specified for all sgens in net.sgen.sn_mva")
-    baseI = ppci["internal"]["baseI"]
-    sgen_buses = sgen.bus.values
-    sgen_buses_ppc = bus_lookup[sgen_buses]
-    if not "k" in sgen:
-        raise ValueError("Nominal to short-circuit current has to specified in net.sgen.k")
-    i_sgen_pu = sgen.sn_mva.values / net.sn_mva * sgen.k.values
-    buses, ikcv_pu, _ = _sum_by_group(sgen_buses_ppc, i_sgen_pu, i_sgen_pu)
-    ppci["bus"][buses, IKCV] = ikcv_pu
-    if net["_options"]["inverse_y"]:
-        Zbus = ppci["internal"]["Zbus"]
-        ppci["bus"][:, IKSS2] = abs(1 / np.diag(Zbus) * np.dot(Zbus, ppci["bus"][:, IKCV] * -1j) / baseI)
-    else:
-        ybus_fact = ppci["internal"]["ybus_fact"]
-        diagZ = _calc_zbus_diag(net, ppci)
-        ppci["bus"][:, IKSS2] = abs(ybus_fact(ppci["bus"][:, IKCV] * -1j) / diagZ / baseI)
-    ppci["bus"][buses, IKCV] /= baseI[buses]
-
-
-def _calc_ip(net, ppci):
-    ip = np.sqrt(2) * (ppci["bus"][:, KAPPA] * ppci["bus"][:, IKSS1] + ppci["bus"][:, IKSS2])
-    ppci["bus"][:, IP] = ip
-
-
-def _calc_ith(net, ppci):
-    tk_s = net["_options"]["tk_s"]
-    kappa = ppci["bus"][:, KAPPA]
-    f = 50
-    n = 1
-    m = (np.exp(4 * f * tk_s * np.log(kappa - 1)) - 1) / (2 * f * tk_s * np.log(kappa - 1))
-    m[np.where(kappa > 1.99)] = 0
-    ppci["bus"][:, M] = m
-    ith = (ppci["bus"][:, IKSS1] + ppci["bus"][:, IKSS2]) * np.sqrt(m + n)
-    ppci["bus"][:, ITH] = ith
-
-
-# TODO: Ib for generation close bus
-# def _calc_ib_generator(net, ppci):
-#     # Zbus = ppci["internal"]["Zbus"]
-#     # baseI = ppci["internal"]["baseI"]
-#     tk_s = net._options['tk_s']
-#     c = 1.1
-
-#     z_equiv = ppci["bus"][:, R_EQUIV] + ppci["bus"][:, X_EQUIV] * 1j
-#     I_ikss = c / z_equiv / ppci["bus"][:, BASE_KV] / np.sqrt(3) * ppci["baseMVA"]
-
-#     # calculate voltage source branch current
-#     # I_ikss = ppci["bus"][:, IKSS1]
-#     # V_ikss = (I_ikss * baseI) * Zbus
-
-#     gen = net["gen"][net._is_elements["gen"]]
-#     gen_vn_kv = gen.vn_kv.values
-
-#     # Check difference ext_grid and gen
-#     gen_buses = ppci['gen'][:, GEN_BUS].astype(np.int64)
-#     gen_mbase = ppci['gen'][:, MBASE]
-#     gen_i_rg = gen_mbase / (np.sqrt(3) * gen_vn_kv)
-
-#     gen_buses_ppc, gen_sn_mva, I_rG = _sum_by_group(gen_buses, gen_mbase, gen_i_rg)
-
-#     # shunt admittance of generator buses and generator short circuit current
-#     # YS = ppci["bus"][gen_buses_ppc, GS] + ppci["bus"][gen_buses_ppc, BS] * 1j
-#     # I_kG = V_ikss.T[:, gen_buses_ppc] * YS / baseI[gen_buses_ppc]
-
-#     xdss_pu = gen.xdss_pu.values
-#     rdss_pu = gen.rdss_pu.values
-#     cosphi = gen.cos_phi.values
-#     X_dsss = xdss_pu * np.square(gen_vn_kv) / gen_mbase
-#     R_dsss = rdss_pu * np.square(gen_vn_kv) / gen_mbase
-
-#     K_G = ppci['bus'][gen_buses, BASE_KV] / gen_vn_kv * c / (1 + xdss_pu * np.sin(np.arccos(cosphi)))
-#     Z_G = (R_dsss + 1j * X_dsss)
-
-#     I_kG = c * ppci['bus'][gen_buses, BASE_KV] / np.sqrt(3) / (Z_G * K_G) * ppci["baseMVA"]
-
-#     dV_G = 1j * X_dsss * K_G * I_kG
-#     V_Is = c * ppci['bus'][gen_buses, BASE_KV] / np.sqrt(3)
-
-#     # I_kG_contribution = I_kG.sum(axis=1)
-#     # ratio_SG_ikss = I_kG_contribution / I_ikss
-#     # close_to_SG = ratio_SG_ikss > 5e-2
-
-#     close_to_SG = I_kG / I_rG > 2
-
-#     if tk_s == 2e-2:
-#         mu = 0.84 + 0.26 * np.exp(-0.26 * abs(I_kG) / I_rG)
-#     elif tk_s == 5e-2:
-#         mu = 0.71 + 0.51 * np.exp(-0.3 * abs(I_kG) / I_rG)
-#     elif tk_s == 10e-2:
-#         mu = 0.62 + 0.72 * np.exp(-0.32 * abs(I_kG) / I_rG)
-#     elif tk_s >= 25e-2:
-#         mu = 0.56 + 0.94 * np.exp(-0.38 * abs(I_kG) / I_rG)
-#     else:
-#         raise UserWarning('not implemented for other tk_s than 20ms, 50ms, 100ms and >=250ms')
-
-#     mu = np.clip(mu, 0, 1)
-
-#     I_ikss_G = abs(I_ikss - np.sum((1 - mu) * I_kG, axis=1))
-
-#     # I_ikss_G = I_ikss - np.sum(abs(V_ikss.T[:, gen_buses_ppc]) * (1-mu) * I_kG, axis=1)
-
-#     I_ikss_G = abs(I_ikss - np.sum(dV_G / V_Is * (1 - mu) * I_kG, axis=1))
-
-#     return I_ikss_G
-
-
-def _calc_branch_currents(net, ppci, bus_idx):
-    n_sc_bus = np.shape(bus_idx)[0]
-
-    case = net._options["case"]
-    minmax = np.nanmin if case == "min" else np.nanmax
-
-    Yf = ppci["internal"]["Yf"]
-    Yt = ppci["internal"]["Yt"]
-    baseI = ppci["internal"]["baseI"]
-    n_bus = ppci["bus"].shape[0]
-    fb = np.real(ppci["branch"][:, 0]).astype(int)
-    tb = np.real(ppci["branch"][:, 1]).astype(int)
-
-    # calculate voltage source branch current
-    if net["_options"]["inverse_y"]:
-        Zbus = ppci["internal"]["Zbus"]
-        V_ikss = (ppci["bus"][:, IKSS1] * baseI) * Zbus
-        V_ikss = V_ikss[:, bus_idx]
-    else:
-        ybus_fact = ppci["internal"]["ybus_fact"]
-        V_ikss = np.zeros((n_bus, n_sc_bus), dtype=np.complex)
-        for ix, b in enumerate(bus_idx):
-            ikss = np.zeros(n_bus, dtype=np.complex)
-            ikss[b] = ppci["bus"][b, IKSS1] * baseI[b]
-            V_ikss[:, ix] = ybus_fact(ikss)
-
-    ikss1_all_f = np.conj(Yf.dot(V_ikss))
-    ikss1_all_t = np.conj(Yt.dot(V_ikss))
-    ikss1_all_f[abs(ikss1_all_f) < 1e-10] = 0.
-    ikss1_all_t[abs(ikss1_all_t) < 1e-10] = 0.
-
-    # add current source branch current if there is one
-    current_sources = any(ppci["bus"][:, IKCV]) > 0
-    if current_sources:
-        current = np.tile(-ppci["bus"][:, IKCV], (n_sc_bus, 1))
-        for ix, b in enumerate(bus_idx):
-            current[ix, b] += ppci["bus"][b, IKSS2]
-
-        # calculate voltage source branch current
-        if net["_options"]["inverse_y"]:
-            Zbus = ppci["internal"]["Zbus"]
-            V = np.dot((current * baseI), Zbus).T
-        else:
-            ybus_fact = ppci["internal"]["ybus_fact"]
-            V = np.zeros((n_bus, n_sc_bus), dtype=np.complex)
-            for ix, b in enumerate(bus_idx):
-                V[:, ix] = ybus_fact(current[ix, :] * baseI[b])
-
-        fb = np.real(ppci["branch"][:, 0]).astype(int)
-        tb = np.real(ppci["branch"][:, 1]).astype(int)
-        ikss2_all_f = np.conj(Yf.dot(V))
-        ikss2_all_t = np.conj(Yt.dot(V))
-
-        ikss_all_f = abs(ikss1_all_f + ikss2_all_f)
-        ikss_all_t = abs(ikss1_all_t + ikss2_all_t)
-    else:
-        ikss_all_f = abs(ikss1_all_f)
-        ikss_all_t = abs(ikss1_all_t)
-
-    if net._options["return_all_currents"]:
-        ppci["internal"]["branch_ikss_f"] = ikss_all_f / baseI[fb, None]
-        ppci["internal"]["branch_ikss_t"] = ikss_all_t / baseI[tb, None]
-    else:
-        ikss_all_f[abs(ikss_all_f) < 1e-10] = np.nan
-        ikss_all_t[abs(ikss_all_t) < 1e-10] = np.nan
-        ppci["branch"][:, IKSS_F] = np.nan_to_num(minmax(ikss_all_f, axis=1) / baseI[fb])
-        ppci["branch"][:, IKSS_T] = np.nan_to_num(minmax(ikss_all_t, axis=1) / baseI[tb])
-
-    if net._options["ip"]:
-        kappa = ppci["bus"][:, KAPPA]
-        if current_sources:
-            ip_all_f = np.sqrt(2) * (ikss1_all_f * kappa[bus_idx] + ikss2_all_f)
-            ip_all_t = np.sqrt(2) * (ikss1_all_t * kappa[bus_idx] + ikss2_all_t)
-        else:
-            ip_all_f = np.sqrt(2) * ikss1_all_f * kappa[bus_idx]
-            ip_all_t = np.sqrt(2) * ikss1_all_t * kappa[bus_idx]
-
-        if net._options["return_all_currents"]:
-            ppci["internal"]["branch_ip_f"] = abs(ip_all_f) / baseI[fb, None]
-            ppci["internal"]["branch_ip_t"] = abs(ip_all_t) / baseI[tb, None]
-        else:
-            ip_all_f[abs(ip_all_f) < 1e-10] = np.nan
-            ip_all_t[abs(ip_all_t) < 1e-10] = np.nan
-            ppci["branch"][:, IP_F] = np.nan_to_num(minmax(abs(ip_all_f), axis=1) / baseI[fb])
-            ppci["branch"][:, IP_T] = np.nan_to_num(minmax(abs(ip_all_t), axis=1) / baseI[tb])
-
-    if net._options["ith"]:
-        n = 1
-        m = ppci["bus"][bus_idx, M]
-        ith_all_f = ikss_all_f * np.sqrt(m + n)
-        ith_all_t = ikss_all_t * np.sqrt(m + n)
-
-        if net._options["return_all_currents"]:
-            ppci["internal"]["branch_ith_f"] = ith_all_f / baseI[fb, None]
-            ppci["internal"]["branch_ith_t"] = ith_all_t / baseI[tb, None]
-        else:
-            ppci["branch"][:, ITH_F] = np.nan_to_num(minmax(ith_all_f, axis=1) / baseI[fb])
-            ppci["branch"][:, ITH_T] = np.nan_to_num(minmax(ith_all_t, axis=1) / baseI[fb])
-
-    # Update bus index for branch results
-    if net._options["return_all_currents"]:
-        ppci["internal"]["br_res_ks_ppci_bus"] = bus_idx
->>>>>>> d5925a05
+        ppci["internal"]["br_res_ks_ppci_bus"] = bus_idx