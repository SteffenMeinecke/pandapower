--- conflicted
+++ resolved
@@ -1,10 +1,8 @@
-<<<<<<< HEAD
-__version__ = "2.6.0"
-=======
+
 
 __version__ = "2.6.0"
 
->>>>>>> cf5898f8
+
 
 import os
 pp_dir = os.path.dirname(os.path.realpath(__file__))
