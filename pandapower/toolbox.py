# -*- coding: utf-8 -*-

# Copyright (c) 2016-2023 by University of Kassel and Fraunhofer Institute for Energy Economics
# and Energy System Technology (IEE), Kassel. All rights reserved.

import copy
import gc
from collections import defaultdict
from collections.abc import Iterable
from itertools import chain
import warnings
<<<<<<< HEAD
import uuid
=======
from packaging.version import Version
>>>>>>> 86cac636

import networkx as nx
import numpy as np
import pandas as pd
import pandas.testing as pdt
import numbers
from pandapower._version import __version__
from pandapower.auxiliary import get_indices, pandapowerNet, _preserve_dtypes, ensure_iterability
from pandapower.std_types import change_std_type
from pandapower.create import create_switch, create_line_from_parameters, \
    create_impedance, create_empty_network, create_gen, create_ext_grid, \
    create_load, create_shunt, create_bus, create_sgen, create_storage
from pandapower.opf.validate_opf_input import _check_necessary_opf_parameters
from pandapower.run import runpp


try:
    from networkx.utils.misc import graphs_equal
    GRAPHS_EQUAL_POSSIBLE = True
except ImportError:
    GRAPHS_EQUAL_POSSIBLE = False

try:
    import pandaplan.core.pplog as logging
except ImportError:
    import logging

logger = logging.getLogger(__name__)


# --- general issues
def element_bus_tuples(bus_elements=True, branch_elements=True, res_elements=False):
    """
    Utility function
    Provides the tuples of elements and corresponding columns for buses they are connected to
    :param bus_elements: whether tuples for bus elements e.g. load, sgen, ... are included
    :param branch_elements: whether branch elements e.g. line, trafo, ... are included
    :return: set of tuples with element names and column names
    """
    ebts = set()
    if bus_elements:
        ebts.update([("sgen", "bus"), ("load", "bus"), ("ext_grid", "bus"), ("gen", "bus"),
                     ("ward", "bus"), ("xward", "bus"), ("shunt", "bus"),
                     ("storage", "bus"), ("asymmetric_load", "bus"), ("asymmetric_sgen", "bus"),
                     ("motor", "bus")])
    if branch_elements:
        ebts.update([("line", "from_bus"), ("line", "to_bus"), ("impedance", "from_bus"),
                     ("switch", "bus"), ("impedance", "to_bus"), ("trafo", "hv_bus"),
                     ("trafo", "lv_bus"), ("trafo3w", "hv_bus"), ("trafo3w", "mv_bus"),
                     ("trafo3w", "lv_bus"), ("dcline", "from_bus"), ("dcline", "to_bus")])
    if res_elements:
        elements_without_res = ["switch", "measurement", "asymmetric_load", "asymmetric_sgen"]
        ebts.update(
            [("res_" + ebt[0], ebt[1]) for ebt in ebts if ebt[0] not in elements_without_res])
    return ebts


def pp_elements(bus=True, bus_elements=True, branch_elements=True, other_elements=True,
                cost_tables=False, res_elements=False):
    """
    Returns a set of pandapower elements.
    """
    pp_elms = set()
    if bus:
        pp_elms |= {"bus"}
        if res_elements:
            pp_elms |= {"res_bus"}
    pp_elms |= set([el[0] for el in element_bus_tuples(
        bus_elements=bus_elements, branch_elements=branch_elements, res_elements=res_elements)])
    if other_elements:
        pp_elms |= {"measurement"}
    if cost_tables:
        pp_elms |= {"poly_cost", "pwl_cost"}
    return pp_elms


def branch_element_bus_dict(include_switch=False, sort=False):
    """
    Returns a dict with keys of branch elements and values of bus column names as list.
    """
    ebts = element_bus_tuples(bus_elements=False, branch_elements=True, res_elements=False)
    bebd = dict()
    for elm, bus in ebts:
        if elm in bebd.keys():
            bebd[elm].append(bus)
        else:
            bebd[elm] = [bus]
    if not include_switch:
        del bebd["switch"]
    if sort:
        bebd = {elm: sorted(buses) for elm, buses in bebd.items()}
    return bebd


def signing_system_value(elm):
    """
    Returns a 1 for all bus elements using the consumver viewpoint and a -1 for all bus elements
    using the generator viewpoint.
    """
    generator_viewpoint_elms = ["ext_grid", "gen", "sgen"]
    if elm in generator_viewpoint_elms:
        return -1
    elif elm in pp_elements(bus=False, branch_elements=False, other_elements=False):
        return 1
    else:
        raise ValueError("This function is defined for bus elements, not for '%s'." % str(elm))


def pq_from_cosphi(s, cosphi, qmode, pmode):
    """
    Calculates P/Q values from rated apparent power and cosine(phi) values.

       - s: rated apparent power
       - cosphi: cosine phi of the
       - qmode: "underexcited" (Q absorption, decreases voltage) or "overexcited" (Q injection, increases voltage)
       - pmode: "load" for load or "gen" for generation

    As all other pandapower functions this function is based on the consumer viewpoint. For active
    power, that means that loads are positive and generation is negative. For reactive power,
    underexcited behavior (Q absorption, decreases voltage) is modeled with positive values,
    overexcited behavior (Q injection, increases voltage) with negative values.
    """
    if hasattr(s, "__iter__"):
        len_ = len(s)
    elif hasattr(cosphi, "__iter__"):
        len_ = len(cosphi)
    elif not isinstance(qmode, str) and hasattr(qmode, "__iter__"):
        len_ = len(qmode)
    elif not isinstance(pmode, str) and hasattr(pmode, "__iter__"):
        len_ = len(pmode)
    else:
        return _pq_from_cosphi(s, cosphi, qmode, pmode)
    return _pq_from_cosphi_bulk(s, cosphi, qmode, pmode, len_=len_)


def _pq_from_cosphi(s, cosphi, qmode, pmode):
    if qmode in ("ind", "cap"):
        logger.warning('capacitive or inductive behavior will be replaced by more clear terms ' +
                       '"underexcited" (Q absorption, decreases voltage) and "overexcited" ' +
                       '(Q injection, increases voltage). Please use "underexcited" ' +
                       'in place of "ind" and "overexcited" in place of "cap".')
    if qmode == "ind" or qmode == "underexcited":
        qsign = 1
    elif qmode == "cap" or qmode == "overexcited":
        qsign = -1
    else:
        raise ValueError('Unknown mode %s - specify "underexcited" (Q absorption, decreases voltage'
                         ') or "overexcited" (Q injection, increases voltage)' % qmode)

    if pmode == "load":
        psign = 1
    elif pmode == "gen":
        psign = -1
    else:
        raise ValueError('Unknown mode %s - specify "load" or "gen"' % pmode)

    p = s * cosphi
    q = psign * qsign * np.sqrt(s ** 2 - p ** 2)
    return p, q


def _pq_from_cosphi_bulk(s, cosphi, qmode, pmode, len_=None):
    if len_ is None:
        s = np.array(ensure_iterability(s))
        len_ = len(s)
    else:
        s = np.array(ensure_iterability(s, len_))
    cosphi = np.array(ensure_iterability(cosphi, len_))
    qmode = np.array(ensure_iterability(qmode, len_))
    pmode = np.array(ensure_iterability(pmode, len_))

    # "ind" -> "underexcited", "cap" -> "overexcited"
    is_ind = qmode == "ind"
    is_cap = qmode == "cap"
    if any(is_ind) or any(is_cap):
        logger.warning('capacitive or inductive behavior will be replaced by more clear terms ' +
                       '"underexcited" (Q absorption, decreases voltage) and "overexcited" ' +
                       '(Q injection, increases voltage). Please use "underexcited" ' +
                       'in place of "ind" and "overexcited" in place of "cap".')
    qmode[is_ind] = "underexcited"
    qmode[is_cap] = "overexcited"

    # qmode consideration
    unknown_qmode = set(qmode) - set(["underexcited", "overexcited"])
    if len(unknown_qmode):
        raise ValueError("Unknown qmodes: " + str(list(unknown_qmode)))
    qsign = np.ones(qmode.shape)
    qsign[qmode == "overexcited"] = -1

    # pmode consideration
    unknown_pmode = set(pmode) - set(["load", "gen"])
    if len(unknown_pmode):
        raise ValueError("Unknown pmodes: " + str(list(unknown_pmode)))
    psign = np.ones(pmode.shape)
    psign[pmode == "gen"] = -1

    # calculate p and q
    p = s * cosphi
    q = psign * qsign * np.sqrt(s ** 2 - p ** 2)

    return p, q


def cosphi_from_pq(p, q):
    """
    Analog to pq_from_cosphi, but the other way around.
    In consumer viewpoint (pandapower): "underexcited" (Q absorption, decreases voltage) and
    "overexcited" (Q injection, increases voltage)
    """
    if hasattr(p, "__iter__"):
        len_ = len(p)
    elif hasattr(q, "__iter__"):
        len_ = len(q)
    else:
        return _cosphi_from_pq(p, q)
    return _cosphi_from_pq_bulk(p, q, len_=len_)


def _cosphi_from_pq(p, q):
    if p == 0:
        cosphi = np.nan
        logger.warning("A cosphi from p=0 is undefined.")
    else:
        cosphi = np.cos(np.arctan(q / p))
    s = (p ** 2 + q ** 2) ** 0.5
    pmode = ["undef", "load", "gen"][int(np.sign(p))]
    qmode = ["underexcited", "underexcited", "overexcited"][int(np.sign(q))]
    return cosphi, s, qmode, pmode


def _cosphi_from_pq_bulk(p, q, len_=None):
    if len_ is None:
        p = np.array(ensure_iterability(p))
        len_ = len(p)
    else:
        p = np.array(ensure_iterability(p, len_))
    q = np.array(ensure_iterability(q, len_))
    p_is_zero = np.array(p == 0)
    cosphi = np.empty(p.shape)
    if sum(p_is_zero):
        cosphi[p_is_zero] = np.nan
        logger.warning("A cosphi from p=0 is undefined.")
    cosphi[~p_is_zero] = np.cos(np.arctan(q[~p_is_zero] / p[~p_is_zero]))
    s = (p ** 2 + q ** 2) ** 0.5
    pmode = np.array(["undef", "load", "gen"])[np.sign(p).astype(int)]
    qmode = np.array(["underexcited", "underexcited", "overexcited"])[np.sign(q).astype(int)]
    return cosphi, s, qmode, pmode


def dataframes_equal(df1, df2, ignore_index_order=True, **kwargs):
    """
    Returns a boolean whether the given two dataframes are equal or not.
    """
    if "tol" in kwargs:
        if "atol" in kwargs:
            raise ValueError("'atol' and 'tol' are given to dataframes_equal(). Don't use 'tol' "
                             "anymore.")
        logger.warning("in dataframes_equal() parameter 'tol' is deprecated. Use 'atol' instead.")
        kwargs["atol"] = kwargs.pop("tol")

    if ignore_index_order:
        df1 = df1.sort_index().sort_index(axis=1)
        df2 = df2.sort_index().sort_index(axis=1)

    # --- pandas implementation
    try:
        pdt.assert_frame_equal(df1, df2, **kwargs)
        return True
    except AssertionError:
        return False

    # --- alternative (old) implementation
    # if df1.shape == df2.shape:
    #     if df1.shape[0]:
    #         # we use numpy.allclose to grant a tolerance on numerical values
    #         numerical_equal = np.allclose(df1.select_dtypes(include=[np.number]),
    #                                       df2.select_dtypes(include=[np.number]),
    #                                       atol=tol, equal_nan=True)
    #     else:
    #         numerical_equal = True
    #     # ... use pandas .equals for the rest, which also evaluates NaNs to be equal
    #     rest_equal = df1.select_dtypes(exclude=[np.number]).equals(
    #         df2.select_dtypes(exclude=[np.number]))

    #     return numerical_equal & rest_equal
    # else:
    #     return False


def compare_arrays(x, y):
    """
    Returns an array of bools whether array x is equal to array y. Strings are allowed in x
    or y. NaN values are assumed as equal.
    """
    if x.shape == y.shape:
        # (x != x) is like np.isnan(x) - but works also for strings
        return np.equal(x, y) | ((x != x) & (y != y))
    else:
        raise ValueError("x and y need to have the same shape.")


# --- Information
def log_to_level(msg, passed_logger, level):
    if level == "error":
        passed_logger.error(msg)
    elif level == "warning":
        passed_logger.warning(msg)
    elif level == "info":
        passed_logger.info(msg)
    elif level == "debug":
        passed_logger.debug(msg)


def lf_info(net, numv=1, numi=2):  # pragma: no cover
    """
    Prints some basic information of the results in a net
    (max/min voltage, max trafo load, max line load).

    OPTIONAL:

        **numv** (integer, 1) - maximal number of printed maximal respectively minimal voltages

        **numi** (integer, 2) - maximal number of printed maximal loading at trafos or lines
    """
    logger.info("Max voltage in vm_pu:")
    for _, r in net.res_bus.sort_values("vm_pu", ascending=False).iloc[:numv].iterrows():
        logger.info("  %s at busidx %s (%s)", r.vm_pu, r.name, net.bus.name.at[r.name])
    logger.info("Min voltage in vm_pu:")
    for _, r in net.res_bus.sort_values("vm_pu").iloc[:numv].iterrows():
        logger.info("  %s at busidx %s (%s)", r.vm_pu, r.name, net.bus.name.at[r.name])
    logger.info("Max loading trafo in %:")
    if net.res_trafo is not None:
        for _, r in net.res_trafo.sort_values("loading_percent", ascending=False).iloc[
                    :numi].iterrows():
            logger.info("  %s loading at trafo %s (%s)", r.loading_percent, r.name,
                        net.trafo.name.at[r.name])
    logger.info("Max loading line in %:")
    for _, r in net.res_line.sort_values("loading_percent", ascending=False).iloc[:numi].iterrows():
        logger.info("  %s loading at line %s (%s)", r.loading_percent, r.name,
                    net.line.name.at[r.name])


def opf_task(net, delta_pq=1e-3, keep=False, log=True):
    """
    Collects some basic inforamtion of the optimal powerflow task und prints them.
    """
    if keep:
        net = copy.deepcopy(net)
    _check_necessary_opf_parameters(net, logger)

    opf_task_overview = {"flexibilities": dict(),
                         "network_constraints": dict(),
                         "flexibilities_without_costs": dict()}
    _determine_flexibilities_dict(net, opf_task_overview["flexibilities"], delta_pq)
    _determine_network_constraints_dict(net, opf_task_overview["network_constraints"])
    _determine_costs_dict(net, opf_task_overview)

    _check_overlapping_constraints(opf_task_overview)
    if log:
        _log_opf_task_overview(opf_task_overview)

    return opf_task_overview


def _determine_flexibilities_dict(net, data, delta_pq, **kwargs):
    """
    Determines which flexibilities exists in the net.

    INPUT:
        **net** - panpdapower net

        **data** (dict) - to store flexibilities information

        **delta_pq** (float) - if (abs(max - min) <= delta_pq) the variable is not assumed as
        flexible, since the range is as small as delta_pq (should be small, too).

    OPTIONAL:
        **kwargs**** - for comparing constraint columns with numpy.isclose(): rtol and atol
    """
    flex_elements = ["ext_grid", "gen", "dcline", "sgen", "load", "storage"]
    flex_tuple = tuple(zip(flex_elements, [True] * 3 + [False] * 3))

    for elm, controllable_default in flex_tuple:
        for power_type in ["P", "Q"]:
            key = power_type + elm
            if elm != "dcline":
                constraints = {"P": ["min_p_mw", "max_p_mw"],
                               "Q": ["min_q_mvar", "max_q_mvar"]}[power_type]
            else:
                constraints = {"P": ["max_p_mw"],
                               "Q": ["min_q_from_mvar", "max_q_from_mvar",
                                     "min_q_to_mvar", "max_q_to_mvar"]}[power_type]

            # determine indices of controllable elements, continue if no controllable element exists
            if elm in ["ext_grid", "dcline"]:
                controllables = net[elm].index
            elif "controllable" in net[elm].columns:
                controllables = net[elm].index[net[elm].controllable]
            elif controllable_default and net[elm].shape[0]:
                controllables = net[elm].index
            else:
                continue
            if not len(controllables):
                continue

            # consider delta_pq
            if len(constraints) >= 2 and pd.Series(constraints[:2]).isin(net[elm].columns).all():
                controllables = _find_idx_without_numerical_difference(
                    net[elm], constraints[0], constraints[1], delta_pq, idx=controllables,
                    equal_nan=False)
            if elm == "dcline" and power_type == "Q" and len(controllables) and \
                    pd.Series(constraints[2:4]).isin(net[elm].columns).all():
                controllables = _find_idx_without_numerical_difference(
                    net[elm], constraints[2], constraints[3], delta_pq, idx=controllables,
                    equal_nan=False)

            # add missing constraint columns
            for col_to_add in set(constraints) - set(net[elm].columns):
                net[elm][col_to_add] = np.nan

            data[key] = _cluster_same_floats(net[elm].loc[controllables], constraints, **kwargs)
            shorted = [col[:3] if col[:3] in ["min", "max"] else col for col in data[key].columns]
            if len(shorted) == len(set(shorted)):
                data[key].columns = shorted


def _find_idx_without_numerical_difference(df, column1, column2, delta, idx=None, equal_nan=False):
    """
    Returns indices where comlumn1 and column2 have a numerical difference bigger than delta.

    INPUT:
        **df** (DataFrame)

        **column1** (str) - name of first column within df to compare.
        The values of df[column1] must be numericals.

        **column2** (str) - name of second column within df to compare.
        The values of df[column2] must be numericals.

        **delta** (numerical) - value which defines whether indices are returned or not

    OPTIONAL:
        **idx** (iterable, None) - list of indices which should be considered only

        **equal_nan** (bool, False) - if False, indices are included where at least one value in
        df[column1] and df[column2] is NaN

    OUTPUT:
        **index** (pandas.Index) - index within idx where df[column1] and df[column2] deviates by
        at least delta or, if equal_na is True, one value is NaN
    """
    idx = idx if idx is not None else df.index
    idx_isnull = df.index[df[[column1, column2]].isnull().any(axis=1)]
    idx_without_null = idx.difference(idx_isnull)
    idx_no_delta = idx_without_null[(df.loc[idx_without_null, column1] - df.loc[
        idx_without_null, column2]).abs().values <= delta]

    if equal_nan:
        return idx_without_null.difference(idx_no_delta)
    else:
        return idx.difference(idx_no_delta)


def _determine_network_constraints_dict(net, data, **kwargs):
    """
    Determines which flexibilities exists in the net.

    INPUT:
        **net** - panpdapower net

        **data** (dict) - to store constraints information

    OPTIONAL:
        **kwargs**** - for comparing constraint columns with numpy.isclose(): rtol and atol
    """

    const_tuple = [("VMbus", "bus", ["min_vm_pu", "max_vm_pu"]),
                   ("LOADINGline", "line", ["max_loading_percent"]),
                   ("LOADINGtrafo", "trafo", ["max_loading_percent"]),
                   ("LOADINGtrafo3w", "trafo3w", ["max_loading_percent"])
                   ]
    for key, elm, constraints in const_tuple:
        missing_columns = set(constraints) - set(net[elm].columns)
        if net[elm].shape[0] and len(missing_columns) != len(constraints):

            # add missing constraint columns
            for col_to_add in missing_columns:
                net[elm][col_to_add] = np.nan

            data[key] = _cluster_same_floats(net[elm], constraints, **kwargs)
            shorted = [col[:3] if col[:3] in ["min", "max"] else col for col in data[key].columns]
            if len(shorted) == len(set(shorted)):
                data[key].columns = shorted


def _determine_costs_dict(net, opf_task_overview):
    """
    Determines which flexibilities do not have costs in the net. Each element is considered as one,
    i.e. if ext_grid 0, for instance,  is flexible in both, P and Q, and has one cost entry for P,
    it is not considered as 'flexibilities_without_costs'.

    INPUT:
        **net** - panpdapower net

        **opf_task_overview** (dict of dicts) - both, "flexibilities_without_costs" and
        "flexibilities" must be in opf_task_overview.keys()
    """

    cost_dfs = [df for df in ["poly_cost", "pwl_cost"] if net[df].shape[0]]
    if not len(cost_dfs):
        opf_task_overview["flexibilities_without_costs"] = "all"
        return

    flex_elements = ["ext_grid", "gen", "sgen", "load", "dcline", "storage"]

    for flex_element in flex_elements:

        # determine keys of opf_task_overview["flexibilities"] ending with flex_element
        keys = [power_type + flex_element for power_type in ["P", "Q"] if (
                power_type + flex_element) in opf_task_overview["flexibilities"].keys()]

        # determine indices of all flexibles
        idx_without_cost = set()
        for key in keys:
            idx_without_cost |= set(chain(*opf_task_overview["flexibilities"][key]["index"]))
            # simple alternative without itertools.chain():
        #            idx_without_cost |= {idx for idxs in opf_task_overview["flexibilities"][key][
        #                "index"] for idx in idxs}

        for cost_df in cost_dfs:
            idx_with_cost = set(net[cost_df].element[net[cost_df].et == flex_element].astype(int))
            if len(idx_with_cost - idx_without_cost):
                logger.warning("These " + flex_element + "s have cost data but aren't flexible or" +
                               " have both, poly_cost and pwl_cost: " +
                               str(sorted(idx_with_cost - idx_without_cost)))
            idx_without_cost -= idx_with_cost

        if len(idx_without_cost):
            opf_task_overview["flexibilities_without_costs"][flex_element] = list(idx_without_cost)


def _cluster_same_floats(df, subset=None, **kwargs):
    """
    Clusters indices with close values. The values of df[subset] must be numericals.

    INPUT:
        **df** (DataFrame)

    OPTIONAL:
        **subset** (iterable, None) - list of columns of df which should be considered to cluster

        **kwargs**** - for numpy.isclose(): rtol and atol

    OUTPUT:
        **cluster_df** (DataFrame) - table of clustered values and corresponding lists of indices
    """
    if df.index.duplicated().any():
        logger.error("There are duplicated indices in df. Clusters will be determined but remain " +
                     "ambiguous.")
    subset = subset if subset is not None else df.select_dtypes(include=[
        np.number]).columns.tolist()
    uniq = ~df.duplicated(subset=subset).values

    # prepare cluster_df
    cluster_df = pd.DataFrame(np.empty((sum(uniq), len(subset) + 1)), columns=["index"] + subset)
    cluster_df["index"] = cluster_df["index"].astype(object)
    cluster_df[subset] = df.loc[uniq, subset].values

    if sum(uniq) == df.shape[0]:  # fast return if df has no duplicates
        for i1, idx in enumerate(df.index):
            cluster_df.at[i1, "index"] = [idx]
    else:  # determine index clusters
        i2 = 0
        for i1, uni in enumerate(uniq):
            if uni:
                cluster_df.at[i2, "index"] = list(df.index[np.isclose(
                    df[subset].values.astype(float),
                    df[subset].iloc[[i1]].values.astype(float),
                    equal_nan=True, **kwargs).all(axis=1)])
                i2 += 1

    return cluster_df


def _check_overlapping_constraints(opf_task_overview):
    """
    Logs variables where the minimum constraint is bigger than the maximum constraint.
    """
    overlap = []
    for dict_key in ["flexibilities", "network_constraints"]:
        for key, df in opf_task_overview[dict_key].items():
            min_col = [col for col in df.columns if "min" in col]
            max_col = [col for col in df.columns if "max" in col]
            n_col = min(len(min_col), len(max_col))
            for i_col in range(n_col):
                assert min_col[i_col].replace("min", "") == max_col[i_col].replace("max", "")
                if (df[min_col[i_col]] > df[max_col[i_col]]).any():
                    overlap.append(key)
    if len(overlap):
        logger.error("At these variables, there is a minimum constraint exceeding the maximum " +
                     "constraint value: " + str(overlap))


def _log_opf_task_overview(opf_task_overview):
    """
    Logs OPF task information.
    """
    s = ""
    for dict_key, data in opf_task_overview.items():
        if isinstance(data, str):
            assert dict_key == "flexibilities_without_costs"
            s += "\n\n%s flexibilities without costs" % data
            continue
        else:
            assert isinstance(data, dict)
        heading_logged = False
        keys, elms = _get_keys_and_elements_from_opf_task_dict(data)
        for key, elm in zip(keys, elms):
            assert elm in key
            df = data[key]

            if dict_key in ["flexibilities", "network_constraints"]:
                if not df.shape[0]:
                    continue
                if not heading_logged:
                    s += "\n\n%s:" % dict_key
                    heading_logged = True

                # --- logging information
                len_idx = len(list(chain(*df["index"])))
                if df.shape[0] > 1:
                    s += "\n    %ix %s" % (len_idx, key)
                else:
                    if not len(set(df.columns).symmetric_difference({"index", "min", "max"})):
                        s += "\n    %g <= %ix %s (all) <= %g" % (
                            df.loc[0, "min"], len_idx, key, df.loc[0, "max"])
                    else:
                        s += "\n    %ix %s (all) with these constraints:" % (len_idx, key)
                        for col in set(df.columns) - {"index"}:
                            s += " %s=%g" % (col, df.loc[0, col])
            elif dict_key == "flexibilities_without_costs":
                if not heading_logged:
                    s += "\n\n%s:" % dict_key
                    heading_logged = True
                s += "\n%ix %s" % (len(df), key)
            else:
                raise NotImplementedError("Key %s is unknown to this code." % dict_key)
    logger.info(s + "\n")


def _get_keys_and_elements_from_opf_task_dict(dict_):
    keys = list(dict_.keys())
    elms = ["".join(c for c in key if not c.isupper()) for key in keys]
    keys = list(np.array(keys)[np.argsort(elms)])
    elms = sorted(elms)
    return keys, elms


def switch_info(net, sidx):  # pragma: no cover
    """
    Prints what buses and elements are connected by a certain switch.
    """
    switch_type = net.switch.at[sidx, "et"]
    bidx = net.switch.at[sidx, "bus"]
    bus_name = net.bus.at[bidx, "name"]
    eidx = net.switch.at[sidx, "element"]
    if switch_type == "b":
        bus2_name = net.bus.at[eidx, "name"]
        logger.info("Switch %u connects bus %u (%s) with bus %u (%s)" % (sidx, bidx, bus_name,
                                                                         eidx, bus2_name))
    elif switch_type == "l":
        line_name = net.line.at[eidx, "name"]
        logger.info("Switch %u connects bus %u (%s) with line %u (%s)" % (sidx, bidx, bus_name,
                                                                          eidx, line_name))
    elif switch_type == "t":
        trafo_name = net.trafo.at[eidx, "name"]
        logger.info("Switch %u connects bus %u (%s) with trafo %u (%s)" % (sidx, bidx, bus_name,
                                                                           eidx, trafo_name))


def overloaded_lines(net, max_load=100):
    """
    Returns the results for all lines with loading_percent > max_load or None, if
    there are none.
    """
    if net.converged:
        return net["res_line"].index[net["res_line"]["loading_percent"] > max_load]
    else:
        raise UserWarning("The last loadflow terminated erratically, results are invalid!")


def violated_buses(net, min_vm_pu, max_vm_pu):
    """
    Returns all bus indices where vm_pu is not within min_vm_pu and max_vm_pu or returns None, if
    there are none of those buses.
    """
    if net.converged:
        return net["bus"].index[(net["res_bus"]["vm_pu"] < min_vm_pu) |
                                (net["res_bus"]["vm_pu"] > max_vm_pu)]
    else:
        raise UserWarning("The last loadflow terminated erratically, results are invalid!")


def nets_equal(net1, net2, check_only_results=False, check_without_results=False, exclude_elms=None,
               name_selection=None, **kwargs):
    """
    Returns a boolean whether the two given pandapower networks are equal.

    pandapower net keys starting with "_" are ignored. Same for the key "et" (elapsed time).

    If the element tables contain JSONSerializableClass objects, they will also be compared:
    attributes are compared but not the addresses of the objects.

    INPUT:
        **net1** (pandapower net)

        **net2** (pandapower net)

    OPTIONAL:
        **check_only_results** (bool, False) - if True, only result tables (starting with "res_")
        are compared

        **check_without_results** (bool, False) - if True, result tables (starting with "res_")
        are ignored for comparison

        **exclude_elms** (list, None) - list of element tables which should be ignored in the
        comparison

        **name_selection** (list, None) - list of element tables which should be compared

        **kwargs** - key word arguments for dataframes_equal()
    """
    if not (isinstance(net1, pandapowerNet) and isinstance(net2, pandapowerNet)):
        logger.warning("At least one net is not of type pandapowerNet.")
        return False
    not_equal, not_checked_keys = _nets_equal_keys(
        net1, net2, check_only_results, check_without_results, exclude_elms, name_selection,
        **kwargs)
    if len(not_checked_keys) > 0:
        logger.warning("These keys were ignored by the comparison of the networks: %s" % (', '.join(
            not_checked_keys)))

    if len(not_equal) > 0:
        logger.warning("Networks do not match in DataFrame(s): %s" % (', '.join(not_equal)))
        return False
    else:
        return True


def _nets_equal_keys(net1, net2, check_only_results, check_without_results, exclude_elms,
                     name_selection, **kwargs):
    """ Returns a lists of keys which are 1) not equal and 2) not checked.
    Used within nets_equal(). """
    if check_without_results and check_only_results:
        raise UserWarning("Please provide only one of the options to check without results or to "
                          "exclude results in comparison.")

    exclude_elms = [] if exclude_elms is None else list(exclude_elms)
    exclude_elms += ["res_" + ex for ex in exclude_elms]
    not_equal = []

    # for two networks make sure both have the same keys
    if name_selection is not None:
        net1_keys = net2_keys = name_selection
    elif check_only_results:
        net1_keys = [key for key in net1.keys() if key.startswith("res_")
                     and key not in exclude_elms]
        net2_keys = [key for key in net2.keys() if key.startswith("res_")
                     and key not in exclude_elms]
    else:
        net1_keys = [key for key in net1.keys() if not (
            key.startswith("_") or key in exclude_elms or key == "et"
            or key.startswith("res_") and check_without_results)]
        net2_keys = [key for key in net2.keys() if not (
            key.startswith("_") or key in exclude_elms or key == "et"
            or key.startswith("res_") and check_without_results)]
    keys_to_check = set(net1_keys) & set(net2_keys)
    key_difference = set(net1_keys) ^ set(net2_keys)
    not_checked_keys = list()

    if len(key_difference) > 0:
        logger.warning(f"Networks entries mismatch at: {key_difference}")
        return key_difference, set()

    # ... and then iter through the keys, checking for equality for each table
    for key in list(keys_to_check):

        if isinstance(net1[key], pd.DataFrame):
            if not isinstance(net2[key], pd.DataFrame) or not dataframes_equal(
                    net1[key], net2[key], **kwargs):
                not_equal.append(key)

        elif isinstance(net1[key], np.ndarray):
            if not isinstance(net2[key], np.ndarray):
                not_equal.append(key)
            else:
                if not np.array_equal(net1[key], net2[key], equal_nan=True):
                    not_equal.append(key)

        elif isinstance(net1[key], int) or isinstance(net1[key], float) or \
                isinstance(net1[key], complex):
            if not np.isclose(net1[key], net2[key]):
                not_equal.append(key)

        elif isinstance(net1[key], nx.Graph):
            if GRAPHS_EQUAL_POSSIBLE:
                if not graphs_equal(net1[key], net2[key]):
                    not_equal.append(key)
            else:
                # Maybe there is a better way, but at least this could be checked
                if net1[key].nodes != net2[key].nodes or net1[key].edges != net2[key].edges:
                    not_equal.append(key)

        else:
            try:
                is_eq = net1[key] == net2[key]
                if not is_eq:
                    not_equal.append(key)
            except:
                not_checked_keys.append(key)
    return not_equal, not_checked_keys


def clear_result_tables(net):
    """
    Clears all ``res_`` DataFrames in net.
    """
    for key in net.keys():
        if isinstance(net[key], pd.DataFrame) and key[:3] == "res" and net[key].shape[0]:
            net[key].drop(net[key].index, inplace=True)


# --- Simulation setup and preparations
def add_column_from_node_to_elements(net, column, replace, elements=None, branch_bus=None,
                                     verbose=True):
    """
    Adds column data to elements, inferring them from the column data of buses they are
    connected to.

    INPUT:
        **net** (pandapowerNet) - the pandapower net that will be changed

        **column** (string) - name of column that should be copied from the bus table to the element
        table

        **replace** (boolean) - if True, an existing column in the element table will be overwritten

        **elements** (list) - list of elements that should get the column values from the bus table

        **branch_bus** (list) - defines which bus should be considered for branch elements.
        'branch_bus' must have the length of 2. One entry must be 'from_bus' or 'to_bus', the
        other 'hv_bus' or 'lv_bus'

    EXAMPLE:
        compare to add_zones_to_elements()
    """
    branch_bus = ["from_bus", "hv_bus"] if branch_bus is None else branch_bus
    if column not in net.bus.columns:
        raise ValueError("%s is not in net.bus.columns" % column)
    elements = elements if elements is not None else pp_elements(bus=False, other_elements=False)
    elements_to_replace = elements if replace else [
        el for el in elements if column not in net[el].columns or net[el][column].isnull().all()]
    # bus elements
    for element, bus_type in element_bus_tuples(bus_elements=True, branch_elements=False):
        if element in elements_to_replace:
            net[element][column] = net["bus"][column].loc[net[element][bus_type]].values
    # branch elements
    to_validate = {}
    for element, bus_type in element_bus_tuples(bus_elements=False, branch_elements=True):
        if element in elements_to_replace:
            if bus_type in (branch_bus + ["bus"]):  # copy data, append branch_bus for switch.bus
                net[element][column] = net["bus"][column].loc[net[element][bus_type]].values
            else:  # save data for validation
                to_validate[element] = net["bus"][column].loc[net[element][bus_type]].values
    # validate branch elements, but do not validate double and switches at all
    already_validated = ["switch"]
    for element, bus_type in element_bus_tuples(bus_elements=False, branch_elements=True):
        if (element in elements_to_replace) & (element not in already_validated):
            already_validated += [element]
            crossing = sum(~compare_arrays(net[element][column].values, to_validate[element]))
            if crossing > 0:
                if verbose:
                    logger.warning("There have been %i %ss with different " % (crossing, element) +
                                   "%s data at from-/hv- and to-/lv-bus" % column)
                else:
                    logger.debug("There have been %i %ss with different " % (crossing, element) +
                                 "%s data at from-/hv- and to-/lv-bus" % column)


def add_column_from_element_to_elements(net, column, replace, elements=None,
                                        continue_on_missing_column=True):
    """
    Adds column data to elements, inferring them from the column data of the elements linked by the
    columns "element" and "element_type" or "et".

    INPUT:
        **net** (pandapowerNet) - the pandapower net that will be changed

        **column** (string) - name of column that should be copied from the tables of the elements.

        **replace** (boolean) - if True, an existing column will be overwritten

        **elements** (list) - list of elements that should get the column values from the linked
        element tables. If None, all elements with the columns "element" and "element_type" or
        "et" are considered (these are currently "measurement" and "switch").

        **continue_on_missing_column** (Boolean, True) - If False, a error will be raised in case of
        an element table has no column 'column' although this element is refered in 'elements'.
        E.g. 'measurement' is in 'elements' and in net.measurement is a trafo measurement but
        in net.trafo there is no column 'name' although column=='name' - ni this case
        'continue_on_missing_column' acts.

    EXAMPLE:
        import pandapower as pp
        import pandapower.networks as pn
        net = pn.create_cigre_network_mv()
        pp.create_measurement(net, "i", "trafo", 5, 3, 0, side="hv")
        pp.create_measurement(net, "i", "line", 5, 3, 0, side="to")
        pp.create_measurement(net, "p", "bus", 5, 3, 2)
        print(net.measurement.name.values, net.switch.name.values)
        pp.add_column_from_element_to_elements(net, "name", True)
        print(net.measurement.name.values, net.switch.name.values)
    """
    elements = elements if elements is not None else pp_elements()
    elements_with_el_and_et_column = [el for el in elements if "element" in net[el].columns and (
            "element_type" in net[el].columns or "et" in net[el].columns)]
    elements_to_replace = elements_with_el_and_et_column if replace else [
        el for el in elements_with_el_and_et_column if column not in net[el].columns or net[el][
            column].isnull().all()]
    for el in elements_to_replace:
        et_col = "element_type" if "element_type" in net[el].columns else "et"
        element_type = net[el][et_col]
        for short, complete in [("t", "trafo"), ("t3", "trafo3w"), ("l", "line"), ("s", "switch"),
                                ("b", "bus")]:
            element_type.loc[element_type == short] = complete
        element_types_without_column = [et for et in set(element_type) if column not in
                                        net[et].columns]
        if len(element_types_without_column):
            message = "%s is not in net[et].columns with et in " % column + str(
                element_types_without_column)
            if not continue_on_missing_column:
                raise KeyError(message)
            else:
                logger.debug(message)
        for et in list(set(element_type) - set(element_types_without_column)):
            idx_et = element_type.index[element_type == et]
            net[el].loc[idx_et, column] = net[et][column].loc[net[el].element[idx_et]].values


def add_zones_to_elements(net, replace=True, elements=None, **kwargs):
    """
    Adds zones to elements, inferring them from the zones of buses they are connected to.
    """
    elements = ["line", "trafo", "ext_grid", "switch"] if elements is None else elements
    add_column_from_node_to_elements(net, "zone", replace=replace, elements=elements, **kwargs)


def reindex_buses(net, bus_lookup):
    """
    Changes the index of net.bus and considers the new bus indices in all other pandapower element
    tables.

    INPUT:
      **net** - pandapower network

      **bus_lookup** (dict) - the keys are the old bus indices, the values the new bus indices
    """
    not_fitting_bus_lookup_keys = set(bus_lookup.keys()) - set(net.bus.index)
    if len(not_fitting_bus_lookup_keys):
        logger.error("These bus indices are unknown to net. Thus, they cannot be reindexed: " +
                     str(not_fitting_bus_lookup_keys))

    missing_bus_indices = sorted(set(net.bus.index) - set(bus_lookup.keys()))
    if len(missing_bus_indices):
        bus_lookup.update({b: b for b in missing_bus_indices})

    # --- reindex buses
    net.bus.index = get_indices(net.bus.index, bus_lookup)
    net.res_bus.index = get_indices(net.res_bus.index, bus_lookup)

    # --- adapt link in bus elements
    for element, value in element_bus_tuples():
        net[element][value] = get_indices(net[element][value], bus_lookup)
    net["bus_geodata"].set_index(get_indices(net["bus_geodata"].index, bus_lookup), inplace=True)

    # --- adapt group link
    if net.group.shape[0]:
        for row in np.arange(net.group.shape[0], dtype=int)[
                (net.group.element_type == "bus").values & net.group.reference_column.isnull().values]:
            net.group.element.iat[row] = list(get_indices(net.group.element.iat[row], bus_lookup))

    # --- adapt measurement link
    bus_meas = net.measurement.element_type == "bus"
    net.measurement.loc[bus_meas, "element"] = get_indices(net.measurement.loc[bus_meas, "element"],
                                                           bus_lookup)
    side_meas = pd.to_numeric(net.measurement.side, errors="coerce").notnull()
    net.measurement.loc[side_meas, "side"] = get_indices(net.measurement.loc[side_meas, "side"],
                                                         bus_lookup)

    # --- adapt switch link
    bb_switches = net.switch[net.switch.et == "b"]
    net.switch.loc[bb_switches.index, "element"] = get_indices(bb_switches.element, bus_lookup)

    return bus_lookup


def create_continuous_bus_index(net, start=0, store_old_index=False):
    """
    Creates a continuous bus index starting at 'start' and replaces all
    references of old indices by the new ones.

    INPUT:
      **net** - pandapower network

    OPTIONAL:
      **start** - index begins with "start"

      **store_old_index** - if True, stores the old index in net.bus["old_index"]

    OUTPUT:
      **bus_lookup** - mapping of old to new index
    """
    net.bus.sort_index(inplace=True)
    if store_old_index:
        net.bus["old_index"] = net.bus.index.values
    new_bus_idxs = list(np.arange(start, len(net.bus) + start))
    bus_lookup = dict(zip(net["bus"].index.values, new_bus_idxs))
    reindex_buses(net, bus_lookup)
    return bus_lookup


def reindex_elements(net, element, new_indices=None, old_indices=None, lookup=None):
    """
    Changes the index of the DataFrame net[element].

    Parameters
    ----------
    net : pp.pandapowerNet
        net with elements to reindex
    element : str
        name of element type to rename, e.g. "gen" or "load"
    new_indices : typing.Union[list[int], pandas.Index[int]], optional
        new indices to set, by default None
    old_indices : typing.Union[list[int], pandas.Index[int]], optional
        old indices to be replaced. If not given, all indices are
        assumed in case of given new_indices, and all lookup keys are assumed in case of given
        lookup, by default None
    lookup : dict[int,int], optional
        lookup to assign new indices to old indices, by default None

    Notes
    -----
    Either new_indices or lookup must be given.
    old_indices can be given to limit the indices to be replaced. In case of given new_indices,
    both must have the same length.
    If element is "group", be careful to give new_indices without passing old_indices because group
    indices do not need to be unique.

    Examples
    --------
    >>> net = pp.create_empty_network()
    >>> idx0 = pp.create_bus(net, 110)
    >>> idx1 = 4
    >>> idx2 = 7

    Reindex using 'new_indices':
    >>> pp.reindex_elements(net, "bus", [idx1])  # passing old_indices=[idx0] is optional

    Reindex using 'lookup':
    >>> pp.reindex_elements(net, "bus", lookup={idx1: idx2})
    """
    if not net[element].shape[0]:
        return
    if new_indices is None and lookup is None:
        raise ValueError("Either new_indices or lookup must be given.")
    elif new_indices is not None and lookup is not None:
        raise ValueError("Only one can be considered, new_indices or lookup.")
    if new_indices is not None and not len(new_indices) or lookup is not None and not len(
            lookup.keys()):
        return

    if new_indices is not None:
        old_indices = old_indices if old_indices is not None else net[element].index
        assert len(new_indices) == len(old_indices)
        lookup = dict(zip(old_indices, new_indices))
    elif old_indices is None:
        old_indices = net[element].index.intersection(lookup.keys())

    if element == "bus":
        reindex_buses(net, lookup)
        return

    # --- reindex
    new_index = pd.Series(net[element].index, index=net[element].index)
    if element != "group":
        new_index.loc[old_indices] = get_indices(old_indices, lookup)
    else:
        new_index.loc[old_indices] = get_indices(new_index.loc[old_indices].values, lookup)
    net[element].set_index(pd.Index(new_index.values), inplace=True)

    # --- adapt group link
    if net.group.shape[0]:
        for row in np.arange(net.group.shape[0], dtype=int)[
                (net.group.element_type == element).values & net.group.reference_column.isnull().values]:
            net.group.element.iat[row] = list(get_indices(net.group.element.iat[row], lookup))

    # --- adapt measurement link
    if element in ["line", "trafo", "trafo3w"]:
        affected = net.measurement[(net.measurement.element_type == element) &
                                   (net.measurement.element.isin(old_indices))]
        if len(affected):
            net.measurement.loc[affected.index, "element"] = get_indices(affected.element, lookup)

    # --- adapt switch link
    if element in ["line", "trafo"]:
        affected = net.switch[(net.switch.et == element[0]) &
                              (net.switch.element.isin(old_indices))]
        if len(affected):
            net.switch.loc[affected.index, "element"] = get_indices(affected.element, lookup)

    # --- adapt line_geodata index
    if element == "line" and "line_geodata" in net and net["line_geodata"].shape[0]:
        idx_name = net.line_geodata.index.name
        place_holder = uuid.uuid4()
        net["line_geodata"][place_holder] = net["line_geodata"].index
        net["line_geodata"].loc[old_indices, place_holder] = get_indices(old_indices, lookup)
        net["line_geodata"].set_index(place_holder, inplace=True)
        net["line_geodata"].index.name = idx_name

    # --- adapt index in cost dataframes
    for cost_df in ["pwl_cost", "poly_cost"]:
        element_in_cost_df = (net[cost_df].et == element) & net[cost_df].element.isin(old_indices)
        if sum(element_in_cost_df):
            net[cost_df].element.loc[element_in_cost_df] = get_indices(net[cost_df].element[
                element_in_cost_df], lookup)


def create_continuous_elements_index(net, start=0, add_df_to_reindex=set()):
    """
    Creating a continuous index for all the elements, starting at zero and replaces all references
    of old indices by the new ones.

    INPUT:
      **net** - pandapower network with unodered indices

    OPTIONAL:
      **start** - index begins with "start"

      **add_df_to_reindex** - by default all useful pandapower elements for power flow will be
      selected. Customized DataFrames can also be considered here.

    OUTPUT:
      **net** - pandapower network with odered and continuous indices

    """
    elements = pp_elements(res_elements=True)

    # create continuous bus index
    create_continuous_bus_index(net, start=start)
    elements -= {"bus", "bus_geodata", "res_bus"}

    elements |= add_df_to_reindex

    # run reindex_elements() for all elements
    for elm in list(elements):
        net[elm].sort_index(inplace=True)
        new_index = list(np.arange(start, len(net[elm]) + start))

        if elm in net and isinstance(net[elm], pd.DataFrame):
            if elm in ["bus_geodata", "line_geodata"]:
                logger.info(elm + " don't need to bo included to 'add_df_to_reindex'. It is " +
                            "already included by elm=='" + elm.split("_")[0] + "'.")
            else:
                reindex_elements(net, elm, new_index)
        else:
            logger.debug("No indices could be changed for element '%s'." % elm)


def set_scaling_by_type(net, scalings, scale_load=True, scale_sgen=True):
    """
    Sets scaling of loads and/or sgens according to a dictionary
    mapping type to a scaling factor. Note that the type-string is case
    sensitive.
    E.g. scaling = {"pv": 0.8, "bhkw": 0.6}

    :param net:
    :param scalings: A dictionary containing a mapping from element type to
    :param scale_load:
    :param scale_sgen:
    """
    if not isinstance(scalings, dict):
        raise UserWarning("The parameter scaling has to be a dictionary, "
                          "see docstring")

    def scaleit(what):
        et = net[what]
        et["scaling"] = [scale[t] if scale[t] is not None else s for t, s in
                         zip(et.type.values, et.scaling.values)]

    scale = defaultdict(lambda: None, scalings)
    if scale_load:
        scaleit("load")
    if scale_sgen:
        scaleit("sgen")


def set_data_type_of_columns_to_default(net):
    """
    Overwrites dtype of DataFrame columns of PandapowerNet elements to default dtypes defined in
    pandapower. The function "convert_format" does that authomatically for nets saved with
    pandapower versions below 1.6. If this is required for versions starting with 1.6, it should be
    done manually with this function.

    INPUT:
      **net** - pandapower network with unodered indices

    OUTPUT:
      No output; the net passed as input has pandapower-default dtypes of columns in element tables.

    """
    new_net = create_empty_network()
    for key, item in net.items():
        if isinstance(item, pd.DataFrame):
            for col in item.columns:
                if key in new_net and col in new_net[key].columns:
                    if new_net[key][col].dtype == net[key][col].dtype:
                        continue
                    if set(item.columns) == set(new_net[key]):
                        net[key] = net[key].reindex(new_net[key].columns, axis=1)
                    net[key][col] = net[key][col].astype(new_net[key][col].dtype,
                                                         errors="ignore")


# --- Modify topology

def close_switch_at_line_with_two_open_switches(net):
    """
    Finds lines that have opened switches at both ends and closes one of them.
    Function is usually used when optimizing section points to
    prevent the algorithm from ignoring isolated lines.
    """
    closed_switches = set()
    nl = net.switch[(net.switch.et == 'l') & (net.switch.closed == 0)]
    for _, switch in nl.groupby("element"):
        if len(switch.index) > 1:  # find all lines that have open switches at both ends
            # and close on of them
            net.switch.at[switch.index[0], "closed"] = True
            closed_switches.add(switch.index[0])
    if len(closed_switches) > 0:
        logger.info('closed %d switches at line with 2 open switches (switches: %s)' % (
            len(closed_switches), closed_switches))


def fuse_buses(net, b1, b2, drop=True, fuse_bus_measurements=True):
    """
    Reroutes any connections to buses in b2 to the given bus b1. Additionally drops the buses b2,
    if drop=True (default).
    """
    b2 = set(b2) - {b1} if isinstance(b2, Iterable) else [b2]

    # --- reroute element connections from b2 to b1
    for element, value in element_bus_tuples():
        if net[element].shape[0]:
            net[element][value].loc[net[element][value].isin(b2)] = b1
    net["switch"]["element"].loc[(net["switch"]["et"] == 'b') & (
                                 net["switch"]["element"].isin(b2))] = b1

    # --- reroute bus measurements from b2 to b1
    if fuse_bus_measurements and net.measurement.shape[0]:
        bus_meas = net.measurement.loc[net.measurement.element_type == "bus"]
        bus_meas = bus_meas.index[bus_meas.element.isin(b2)]
        net.measurement.loc[bus_meas, "element"] = b1

    # --- drop b2
    if drop:
        # drop_elements=True is not needed because the elements must be connected to new buses now:
        drop_buses(net, b2, drop_elements=False)
        # branch elements which connected b1 with b2 are now connecting b1 with b1. these branch
        # can now be dropped:
        drop_inner_branches(net, buses=[b1])
        # if there were measurements at b1 and b2, these can be duplicated at b1 now -> drop
        if fuse_bus_measurements and net.measurement.shape[0]:
            drop_duplicated_measurements(net, buses=[b1])


def drop_buses(net, buses, drop_elements=True):
    """
    Drops specified buses, their bus_geodata and by default drops all elements connected to
    them as well.
    """
    detach_from_groups(net, "bus", buses)
    net["bus"].drop(buses, inplace=True)
    net["bus_geodata"].drop(set(buses) & set(net["bus_geodata"].index), inplace=True)
    res_buses = net.res_bus.index.intersection(buses)
    net["res_bus"].drop(res_buses, inplace=True)
    if drop_elements:
        drop_elements_at_buses(net, buses)
        drop_measurements_at_elements(net, "bus", idx=buses)


def drop_switches_at_buses(net, buses):
    i = net["switch"][(net["switch"]["bus"].isin(buses)) |
                      ((net["switch"]["element"].isin(buses)) & (net["switch"]["et"] == "b"))].index
    net["switch"].drop(i, inplace=True)
    logger.info("dropped %d switches" % len(i))


def drop_elements_at_buses(net, buses, bus_elements=True, branch_elements=True,
                           drop_measurements=True):
    """
    drop elements connected to given buses
    """
    for element, column in element_bus_tuples(bus_elements, branch_elements, res_elements=False):
        if element == "switch":
            drop_switches_at_buses(net, buses)

        elif any(net[element][column].isin(buses)):
            eid = net[element][net[element][column].isin(buses)].index
            if element == 'line':
                drop_lines(net, eid)
            elif element == 'trafo' or element == 'trafo3w':
                drop_trafos(net, eid, table=element)
            else:
                n_el = net[element].shape[0]
                detach_from_groups(net, element, eid)
                net[element].drop(eid, inplace=True)
                # res_element
                res_element = "res_" + element
                if res_element in net.keys() and isinstance(net[res_element], pd.DataFrame):
                    res_eid = net[res_element].index.intersection(eid)
                    net[res_element].drop(res_eid, inplace=True)
                if net[element].shape[0] < n_el:
                    logger.info("dropped %d %s elements" % (n_el - net[element].shape[0], element))
                # drop costs for the affected elements
                for cost_elm in ["poly_cost", "pwl_cost"]:
                    net[cost_elm].drop(net[cost_elm].index[(net[cost_elm].et == element) &
                                                           (net[cost_elm].element.isin(eid))], inplace=True)
    if drop_measurements:
        drop_measurements_at_elements(net, "bus", idx=buses)


def drop_trafos(net, trafos, table="trafo"):
    """
    Deletes all trafos and in the given list of indices and removes
    any switches connected to it.
    """
    if table not in ('trafo', 'trafo3w'):
        raise UserWarning("parameter 'table' must be 'trafo' or 'trafo3w'")
    # drop any switches
    et = "t" if table == 'trafo' else "t3"
    # remove any affected trafo or trafo3w switches
    i = net["switch"].index[(net["switch"]["element"].isin(trafos)) & (net["switch"]["et"] == et)]
    detach_from_groups(net, "switch", i)
    net["switch"].drop(i, inplace=True)
    num_switches = len(i)

    # drop measurements
    drop_measurements_at_elements(net, table, idx=trafos)

    # drop the trafos
    detach_from_groups(net, table, trafos)
    net[table].drop(trafos, inplace=True)
    res_trafos = net["res_" + table].index.intersection(trafos)
    net["res_" + table].drop(res_trafos, inplace=True)
    logger.info("dropped %d %s elements with %d switches" % (len(trafos), table, num_switches))


def drop_lines(net, lines):
    """
    Deletes all lines and their geodata in the given list of indices and removes
    any switches connected to it.
    """
    # drop connected switches
    i = net["switch"][(net["switch"]["element"].isin(lines)) & (net["switch"]["et"] == "l")].index
    detach_from_groups(net, "switch", i)
    net["switch"].drop(i, inplace=True)

    # drop measurements
    drop_measurements_at_elements(net, "line", idx=lines)

    # drop lines and geodata
    detach_from_groups(net, "line", lines)
    net["line"].drop(lines, inplace=True)
    net["line_geodata"].drop(set(lines) & set(net["line_geodata"].index), inplace=True)
    res_lines = net.res_line.index.intersection(lines)
    net["res_line"].drop(res_lines, inplace=True)
    logger.info("dropped %d lines with %d line switches" % (len(lines), len(i)))


def drop_measurements_at_elements(net, element_type, idx=None, side=None):
    """
    Drop measurements of given element_type and (if given) given elements (idx) and side.
    """
    idx = ensure_iterability(idx) if idx is not None else net[element_type].index
    bool1 = net.measurement.element_type == element_type
    bool2 = net.measurement.element.isin(idx)
    bool3 = net.measurement.side == side if side is not None else [True]*net.measurement.shape[0]
    to_drop = net.measurement.index[bool1 & bool2 & bool3]
    net.measurement.drop(to_drop, inplace=True)


def drop_duplicated_measurements(net, buses=None, keep="first"):
    """
    Drops duplicated measurements at given set of buses. If buses is None, all buses are considered.
    """
    buses = buses if buses is not None else net.bus.index
    # only analyze measurements at given buses
    bus_meas = net.measurement.loc[net.measurement.element_type == "bus"]
    analyzed_meas = bus_meas.loc[net.measurement.element.isin(buses).fillna("nan")]
    # drop duplicates
    if not analyzed_meas.duplicated(subset=[
            "measurement_type", "element_type", "side", "element"], keep=keep).empty:
        idx_to_drop = analyzed_meas.index[analyzed_meas.duplicated(subset=[
            "measurement_type", "element_type", "side", "element"], keep=keep)]
        net.measurement.drop(idx_to_drop, inplace=True)


def get_connecting_branches(net, buses1, buses2, branch_elements=None):
    """
    Gets/Drops branches that connects any bus of buses1 with any bus of buses2.
    """
    branch_dict = branch_element_bus_dict(include_switch=True)
    if branch_elements is not None:
        branch_dict = {key: branch_dict[key] for key in branch_elements}
    if "switch" in branch_dict:
        branch_dict["switch"].append("element")

    found = {elm: set() for elm in branch_dict.keys()}
    for elm, bus_types in branch_dict.items():
        for bus1 in bus_types:
            for bus2 in bus_types:
                if bus2 != bus1:
                    idx = net[elm].index[net[elm][bus1].isin(buses1) & net[elm][bus2].isin(buses2)]
                    if elm == "switch":
                        idx = idx.intersection(net[elm].index[net[elm].et == "b"])
                    found[elm] |= set(idx)
    return {key: val for key, val in found.items() if len(val)}


def _inner_branches(net, buses, task, branch_elements=None):
    """
    Drops or finds branches that connects buses within 'buses' at all branch sides (e.g. 'from_bus'
    and 'to_bus').
    """
    branch_dict = branch_element_bus_dict(include_switch=True)
    if branch_elements is not None:
        branch_dict = {key: branch_dict[key] for key in branch_elements}

    inner_branches = dict()
    for elm, bus_types in branch_dict.items():
        inner = pd.Series(True, index=net[elm].index)
        for bus_type in bus_types:
            inner &= net[elm][bus_type].isin(buses)
        if elm == "switch":
            inner &= net[elm]["element"].isin(buses)
            inner &= net[elm]["et"] == "b"  # bus-bus-switches

        if any(inner):
            if task == "drop":
                if elm == "line":
                    drop_lines(net, net[elm].index[inner])
                elif "trafo" in elm:
                    drop_trafos(net, net[elm].index[inner])
                else:
                    net[elm].drop(net[elm].index[inner], inplace=True)
            elif task == "get":
                inner_branches[elm] = net[elm].index[inner]
            else:
                raise NotImplementedError("task '%s' is unknown." % str(task))
    return inner_branches


def get_inner_branches(net, buses, branch_elements=None):
    """
    Returns indices of branches that connects buses within 'buses' at all branch sides (e.g.
    'from_bus' and 'to_bus').
    """
    return _inner_branches(net, buses, "get", branch_elements=branch_elements)


def drop_inner_branches(net, buses, branch_elements=None):
    """
    Drops branches that connects buses within 'buses' at all branch sides (e.g. 'from_bus' and
    'to_bus').
    """
    _inner_branches(net, buses, "drop", branch_elements=branch_elements)


def set_element_status(net, buses, in_service):
    """
    Sets buses and all elements connected to them in or out of service.
    """
    net.bus.loc[buses, "in_service"] = in_service

    for element in net.keys():
        if element not in ['bus'] and isinstance(net[element], pd.DataFrame) \
                and "in_service" in net[element].columns:
            try:
                idx = get_connected_elements(net, element, buses)
                net[element].loc[list(idx), 'in_service'] = in_service
            except:
                pass


def set_isolated_areas_out_of_service(net, respect_switches=True):
    """
    Set all isolated buses and all elements connected to isolated buses out of service.
    """
    from pandapower.topology import unsupplied_buses
    closed_switches = set()
    unsupplied = unsupplied_buses(net, respect_switches=respect_switches)
    logger.info("set %d of %d unsupplied buses out of service" % (
        len(net.bus.loc[list(unsupplied)].query('~in_service')), len(unsupplied)))
    set_element_status(net, list(unsupplied), False)

    # TODO: remove this loop after unsupplied_buses are fixed
    for tr3w in net.trafo3w.index.values:
        tr3w_buses = net.trafo3w.loc[tr3w, ['hv_bus', 'mv_bus', 'lv_bus']].values
        if not all(net.bus.loc[tr3w_buses, 'in_service'].values):
            net.trafo3w.at[tr3w, 'in_service'] = False
        open_tr3w_switches = net.switch.loc[(net.switch.et == 't3') & ~net.switch.closed & (
            net.switch.element == tr3w)]
        if len(open_tr3w_switches) == 3:
            net.trafo3w.at[tr3w, 'in_service'] = False

    for element, et in zip(["line", "trafo"], ["l", "t"]):
        oos_elements = net[element].query("not in_service").index
        oos_switches = net.switch[(net.switch.et == et) & net.switch.element.isin(
            oos_elements)].index

        closed_switches.update([i for i in oos_switches.values if not net.switch.at[i, 'closed']])
        net.switch.loc[oos_switches, "closed"] = True

        for idx, bus in net.switch.loc[~net.switch.closed & (net.switch.et == et)][[
                "element", "bus"]].values:
            if not net.bus.in_service.at[next_bus(net, bus, idx, element)]:
                net[element].at[idx, "in_service"] = False
    if len(closed_switches) > 0:
        logger.info('closed %d switches: %s' % (len(closed_switches), closed_switches))


def drop_elements_simple(net, element, idx):
    """
    Drop elements and result entries from pandapower net.
    """
    idx = ensure_iterability(idx)
    detach_from_groups(net, element, idx)
    net[element].drop(idx, inplace=True)

    # res_element
    res_element = "res_" + element
    if res_element in net.keys() and isinstance(net[res_element], pd.DataFrame):
        drop_res_idx = net[res_element].index.intersection(idx)
        net[res_element].drop(drop_res_idx, inplace=True)

    # logging
    if len(idx) > 0:
        logger.debug("dropped %d %s elements!" % (len(idx), element))


def drop_out_of_service_elements(net):
    """
    Drop all elements (including corresponding dataframes such as switches, measurements,
    result tables, geodata) with "in_service" is False. Buses that are connected to in-service
    branches are not deleted.
    """

    # --- drop inactive branches
    inactive_lines = net.line[~net.line.in_service].index
    drop_lines(net, inactive_lines)

    inactive_trafos = net.trafo[~net.trafo.in_service].index
    drop_trafos(net, inactive_trafos, table='trafo')

    inactive_trafos3w = net.trafo3w[~net.trafo3w.in_service].index
    drop_trafos(net, inactive_trafos3w, table='trafo3w')

    other_branch_elms = pp_elements(bus=False, bus_elements=False, branch_elements=True,
                                    other_elements=False) - {"line", "trafo", "trafo3w", "switch"}
    for elm in other_branch_elms:
        drop_elements_simple(net, elm, net[elm][~net[elm].in_service].index)

    # --- drop inactive buses (safely)
    # do not delete buses connected to branches
    do_not_delete = set()
    for elm, bus_col in element_bus_tuples(bus_elements=False):
        if elm != "switch":
            do_not_delete |= set(net[elm][bus_col].values)

    # remove inactive buses (safely)
    inactive_buses = set(net.bus[~net.bus.in_service].index) - do_not_delete
    drop_buses(net, inactive_buses, drop_elements=True)

    # --- drop inactive elements other than branches and buses
    for elm in pp_elements(bus=False, bus_elements=True, branch_elements=False,
                           other_elements=True):
        if "in_service" not in net[elm].columns:
            if elm not in ["measurement", "switch"]:
                logger.info("Out-of-service elements cannot be dropped since 'in_service' is " +
                            "not in net[%s].columns" % elm)
        else:
            drop_elements_simple(net, elm, net[elm][~net[elm].in_service].index)


def drop_inactive_elements(net, respect_switches=True):
    """
    Drops any elements not in service AND any elements connected to inactive
    buses.
    """
    set_isolated_areas_out_of_service(net, respect_switches=respect_switches)
    drop_out_of_service_elements(net)


def drop_from_group(net, index, element_type, element_index):
    msg = "The name of the function drop_from_group() is deprecated with pp.version >= 2.12. " + \
        "Use detach_from_group() instead."
    if Version(__version__) < Version('2.13'):
        warnings.warn(msg, category=DeprecationWarning)
    else:
        raise DeprecationWarning(msg)
    return detach_from_group(net, index, element_type, element_index)


def detach_from_group(net, index, element_type, element_index):
    """Detaches elements from the group with the given group index 'index'.
    No errors are raised if elements are passed to be drop from groups which alread don't have these
    elements as members.
    A reverse function is available -> pp.group.attach_to_group().

    Parameters
    ----------
    net : pandapowerNet
        pandapower net
    index : int
        Index of the group from which the element should be dropped
    element_type : str
        The element type of which elements should be dropped from the group(s), e.g. "bus"
    element_index : int or list of integers
        indices of the elements which should be dropped from the group
    """
    detach_from_groups(net, element_type, element_index, index=index)


def drop_from_groups(net, element_type, element_index, index=None):
    msg = "The name of the function drop_from_groups() is deprecated with pp.version >= 2.12. " + \
        "Use detach_from_groups() instead."
    if Version(__version__) < Version('2.13'):
        warnings.warn(msg, category=DeprecationWarning)
    else:
        raise DeprecationWarning(msg)
    return detach_from_groups(net, element_type, element_index, index=index)


def detach_from_groups(net, element_type, element_index, index=None):
    """Detaches elements from one or multiple groups, defined by 'index'.
    No errors are raised if elements are passed to be dropped from groups which alread don't have
    these elements as members.
    A reverse function is available -> pp.group.attach_to_group().

    Parameters
    ----------
    net : pandapowerNet
        pandapower net
    element_type : str
        The element type of which elements should be dropped from the group(s), e.g. "bus"
    element_index : int or list of integers
        indices of the elements which should be dropped from the group
    index : int or list of integers, optional
        Indices of the group(s) from which the element should be dropped. If None, the elements are
        dropped from all groups, by default None
    """
    if index is None:
        index = net.group.index
    element_index = pd.Index(ensure_iterability(element_index), dtype=int)

    to_check = np.isin(net.group.index.values, index)
    to_check &= net.group.element_type.values == element_type
    keep = np.ones(net.group.shape[0], dtype=bool)

    for i in np.arange(len(to_check), dtype=int)[to_check]:
        rc = net.group.reference_column.iat[i]
        if rc is None or pd.isnull(rc):
            net.group.element.iat[i] = pd.Index(net.group.element.iat[i]).difference(
                element_index).tolist()
        else:
            net.group.element.iat[i] = pd.Index(net.group.element.iat[i]).difference(pd.Index(
                net[element_type][rc].loc[element_index.intersection(
                    net[element_type].index)])).tolist()

        if not len(net.group.element.iat[i]):
            keep[i] = False
    net.group = net.group.loc[keep]


def drop_group(net, index):
    """Drops the group of given index.

    Parameters
    ----------
    net : pandapowerNet
        pandapower net
    index : int
        index of the group which should be dropped
    """
    net.group.drop(index, inplace=True)


def drop_group_and_elements(net, index):
    """
    Drops all elements of the group and in net.group the group itself.
    """
    # functions like drop_trafos, drop_lines, drop_buses are not considered since all elements
    # should be included in elements_dict
    for et in net.group.loc[[index], "element_type"].tolist():
        idx = group_element_index(net, index, et)
        net[et].drop(idx.intersection(net[et].index), inplace=True)
        res_et = "res_" + et
        if res_et in net.keys() and net[res_et].shape[0]:
            net[res_et].drop(net[res_et].index.intersection(idx), inplace=True)
    net.group.drop(index, inplace=True)


def _select_cost_df(net, p2, cost_type):
    isin = np.array([False] * net[cost_type].shape[0])
    for et in net[cost_type].et.unique():
        isin_et = net[cost_type].element.isin(p2[et].index)
        is_et = net[cost_type].et == et
        isin |= isin_et & is_et
    p2[cost_type] = net[cost_type].loc[isin]


def select_subnet(net, buses, include_switch_buses=False, include_results=False,
                  keep_everything_else=False):
    """
    Selects a subnet by a list of bus indices and returns a net with all elements
    connected to them.
    """
    buses = set(buses)
    if include_switch_buses:
        # we add both buses of a connected line, the one selected is not switch.bus
        buses_to_add = set()
        # for all line switches
        for s in net["switch"].query("et=='l'").itertuples():
            # get from/to-bus of the connected line
            fb = net["line"]["from_bus"].at[s.element]
            tb = net["line"]["to_bus"].at[s.element]
            # if one bus of the line is selected and its not the switch-bus, add the other bus
            if fb in buses and s.bus != fb:
                buses_to_add.add(tb)
            if tb in buses and s.bus != tb:
                buses_to_add.add(fb)
        buses |= buses_to_add

    if keep_everything_else:
        p2 = copy.deepcopy(net)
        if not include_results:
            clear_result_tables(p2)
    else:
        p2 = create_empty_network(add_stdtypes=False)
        p2["std_types"] = copy.deepcopy(net["std_types"])

        net_parameters = ["name", "f_hz"]
        for net_parameter in net_parameters:
            if net_parameter in net.keys():
                p2[net_parameter] = net[net_parameter]

    p2.bus = net.bus.loc[list(buses)]
    for elm in pp_elements(bus=False, bus_elements=True, branch_elements=False,
                           other_elements=False, res_elements=False):
        p2[elm] = net[elm][net[elm].bus.isin(buses)]

    p2.line = net.line[(net.line.from_bus.isin(buses)) & (net.line.to_bus.isin(buses))]
    p2.dcline = net.dcline[(net.dcline.from_bus.isin(buses)) & (net.dcline.to_bus.isin(buses))]
    p2.trafo = net.trafo[(net.trafo.hv_bus.isin(buses)) & (net.trafo.lv_bus.isin(buses))]
    p2.trafo3w = net.trafo3w[(net.trafo3w.hv_bus.isin(buses)) & (net.trafo3w.mv_bus.isin(buses)) &
                             (net.trafo3w.lv_bus.isin(buses))]
    p2.impedance = net.impedance[(net.impedance.from_bus.isin(buses)) &
                                 (net.impedance.to_bus.isin(buses))]
    p2.measurement = net.measurement[((net.measurement.element_type == "bus") &
                                      (net.measurement.element.isin(buses))) |
                                     ((net.measurement.element_type == "line") &
                                      (net.measurement.element.isin(p2.line.index))) |
                                     ((net.measurement.element_type == "trafo") &
                                      (net.measurement.element.isin(p2.trafo.index))) |
                                     ((net.measurement.element_type == "trafo3w") &
                                      (net.measurement.element.isin(p2.trafo3w.index)))]
    relevant_characteristics = set()
    for col in ("vk_percent_characteristic", "vkr_percent_characteristic"):
        if col in net.trafo.columns:
            relevant_characteristics |= set(net.trafo[~net.trafo[col].isnull(), col].values)
    for col in (f"vk_hv_percent_characteristic", f"vkr_hv_percent_characteristic",
                f"vk_mv_percent_characteristic", f"vkr_mv_percent_characteristic",
                f"vk_lv_percent_characteristic", f"vkr_lv_percent_characteristic"):
        if col in net.trafo3w.columns:
            relevant_characteristics |= set(net.trafo3w[~net.trafo3w[col].isnull(), col].values)
    p2.characteristic = net.characteristic.loc[list(relevant_characteristics)]

    _select_cost_df(net, p2, "poly_cost")
    _select_cost_df(net, p2, "pwl_cost")

    if include_results:
        for table in net.keys():
            if net[table] is None or not isinstance(net[table], pd.DataFrame) or not \
               net[table].shape[0] or not table.startswith("res_") or table[4:] not in \
               net.keys() or not isinstance(net[table[4:]], pd.DataFrame) or not \
               net[table[4:]].shape[0]:
                continue
            elif table == "res_bus":
                p2[table] = net[table].loc[pd.Index(buses).intersection(net[table].index)]
            else:
                p2[table] = net[table].loc[p2[table[4:]].index.intersection(net[table].index)]
    if "bus_geodata" in net:
        p2["bus_geodata"] = net.bus_geodata.loc[p2.bus.index.intersection(
            net.bus_geodata.index)]
    if "line_geodata" in net:
        p2["line_geodata"] = net.line_geodata.loc[p2.line.index.intersection(
            net.line_geodata.index)]

    # switches
    p2["switch"] = net.switch.loc[
        net.switch.bus.isin(p2.bus.index) & pd.concat([
            net.switch[net.switch.et == 'b'].element.isin(p2.bus.index),
            net.switch[net.switch.et == 'l'].element.isin(p2.line.index),
            net.switch[net.switch.et == 't'].element.isin(p2.trafo.index),
        ], sort=False)
        ]

    return pandapowerNet(p2)


def merge_nets(net1, net2, validate=True, merge_results=True, tol=1e-9, **kwargs):
    """Function to concatenate two nets into one data structure. The elements keep their indices
    unless both nets have the same indices. In that case, net2 elements get reindex. The reindex
    lookup of net2 elements can be retrieved by passing return_net2_reindex_lookup=True.

    Parameters
    ----------
    net1 : pp.pandapowerNet
        first net to concatenate
    net2 : pp.pandapowerNet
        second net to concatenate
    validate : bool, optional
        whether power flow results should be compared against the results of the input nets,
        by default True
    merge_results : bool, optional
        whether results tables should be concatenated, by default True
    tol : float, optional
        tolerance which is allowed to pass the results validate check (relevant if validate is
        True), by default 1e-9
    std_prio_on_net1 : bool, optional
        whether net1 standard type should be kept if net2 has types with same names, by default True
    return_net2_reindex_lookup : bool, optional
        if True, the merged net AND a dict of lookups is returned, by default False
    net2_reindex_log_level : str, optional
        logging level of the message which element types of net2 got reindexed elements. Options
        are, for example "debug", "info", "warning", "error", or None, by default "info"

    Returns
    -------
    pp.pandapowerNet
        net with concatenated element tables

    Raises
    ------
    UserWarning
        if validate is True and power flow results of the merged net deviate from input nets results
    """
    old_params = {"retain_original_indices_in_net1", "create_continuous_bus_indices"}
    new_params = {"std_prio_on_net1", "return_net2_reindex_lookup", "net2_reindex_log_level"}
    msg1 = f"Since pandapower version 2.11.0, merge_nets() keeps element indices " + \
        "and prioritize net1 standard types by default."
    msg2 = f"Parameters {old_params} are deprecated."
    msg3 = "To silence this warning, explicitely pass at least one of the new parameters " + \
        f"{new_params}."

    old_params_passed = len(set(kwargs.keys()).intersection(old_params))
    new_params_passed = len(set(kwargs.keys()).intersection(new_params))

    if old_params_passed:
        raise FutureWarning(msg1 + msg2 + msg3)
    elif not new_params_passed:
        warnings.warn(msg1 + msg3, category=FutureWarning)
    return _merge_nets(net1, net2, validate=validate, merge_results=merge_results, tol=tol,
                           **kwargs)


def _merge_nets(net1, net2, validate=True, merge_results=True, tol=1e-9,
                std_prio_on_net1=True, return_net2_reindex_lookup=False,
                net2_reindex_log_level="info", **runpp_kwargs):
    """Function to concatenate two nets into one data structure. The elements keep their indices
    unless both nets have the same indices. In that case, net2 elements get reindex. The reindex
    lookup of net2 elements can be retrieved by passing return_net2_reindex_lookup=True.
    """
    net = copy.deepcopy(net1)
    net2 = copy.deepcopy(net2)

    if validate:
        runpp(net, **runpp_kwargs)
        net1_res_bus = copy.deepcopy(net.res_bus)
        runpp(net2, **runpp_kwargs)

    # collect element types to copy from net2 to net (output)
    elm_types = [elm_type for elm_type, df in net2.items() if not elm_type.startswith("_") and \
        isinstance(df, pd.DataFrame) and df.shape[0] and elm_type != "dtypes" and \
            (not elm_type.startswith("res_") or (merge_results and not validate))]

    # reindex net2 elements if some indices already exist in net
    reindex_lookup = dict()
    for elm_type in elm_types:
        is_dupl = pd.Series(net2[elm_type].index).isin(net[elm_type].index)
        if any(is_dupl):
            start = max(net1[elm_type].index.max(), net2[elm_type].index[~is_dupl].max()) + 1
            old_indices = net2[elm_type].index[is_dupl]
            if elm_type == "group":
                old_indices = pd.Series(old_indices).loc[~pd.Series(old_indices).duplicated()].tolist()
            new_indices = range(start, start + len(old_indices))
            reindex_lookup[elm_type] = dict(zip(old_indices, new_indices))
            reindex_elements(net2, elm_type, lookup=reindex_lookup[elm_type])
    if len(reindex_lookup.keys()):
        log_to_level("net2 elements of these types has been reindexed by merge_nets() because " + \
            f"these exist already in net1: {list(reindex_lookup.keys())}", logger,
            net2_reindex_log_level)

    # copy dataframes from net2 to net (output)
    for elm_type in elm_types:
        dtypes = net[elm_type].dtypes
        net[elm_type] = pd.concat([net[elm_type], net2[elm_type]])
        _preserve_dtypes(net[elm_type], dtypes)

    # copy standard types of net by data of net2
    for type_ in net.std_types.keys():
        if std_prio_on_net1:
            net.std_types[type_] = {**net2.std_types[type_], **net.std_types[type_]}
        else:
            net.std_types[type_].update(net2.std_types[type_])

    # validate vm results
    if validate:
        runpp(net, **runpp_kwargs)
        dev1 = max(abs(net.res_bus.loc[net1.bus.index].vm_pu.values - net1_res_bus.vm_pu.values))
        dev2 = max(abs(net.res_bus.iloc[len(net1.bus.index):].vm_pu.values -
                       net2.res_bus.vm_pu.values))
        if dev1 > tol or dev2 > tol:
            raise UserWarning("Deviation in bus voltages after merging: %.10f" % max(dev1, dev2))

    if return_net2_reindex_lookup:
        return net, reindex_lookup
    else:
        return net


def repl_to_line(net, idx, std_type, name=None, in_service=False, **kwargs):
    """
    creates a power line in parallel to the existing power line based on the values of the new
    std_type. The new parallel line has an impedance value, which is chosen so that the resulting
    impedance of the new line and the already existing line is equal to the impedance of the
    replaced line. Or for electrical engineers:

    Z0 = impedance of the existing line
    Z1 = impedance of the replaced line
    Z2 = impedance of the created line

        --- Z2 ---
    ---|         |---   =  --- Z1 ---
       --- Z0 ---


    Parameters
    ----------
    net - pandapower net
    idx (int) - idx of the existing line
    std_type (str) - pandapower standard type
    name (str, None) - name of the new power line
    in_service (bool, False) - if the new power line is in service
    **kwargs - additional line parameters you want to set for the new line

    Returns
    -------
    new_idx (int) - index of the created power line

    """

    # impedance before changing the standard type
    r0 = net.line.at[idx, "r_ohm_per_km"]
    p0 = net.line.at[idx, "parallel"]
    x0 = net.line.at[idx, "x_ohm_per_km"]
    c0 = net.line.at[idx, "c_nf_per_km"]
    g0 = net.line.at[idx, "g_us_per_km"]
    i_ka0 = net.line.at[idx, "max_i_ka"]
    bak = net.line.loc[idx, :].values

    change_std_type(net, idx, std_type)

    # impedance after changing the standard type
    r1 = net.line.at[idx, "r_ohm_per_km"]
    x1 = net.line.at[idx, "x_ohm_per_km"]
    c1 = net.line.at[idx, "c_nf_per_km"]
    g1 = net.line.at[idx, "g_us_per_km"]
    i_ka1 = net.line.at[idx, "max_i_ka"]

    # complex resistance of the line parallel to the existing line
    y1 = 1 / complex(r1, x1)
    y0 = p0 / complex(r0, x0)
    z2 = 1 / (y1 - y0)

    # required parameters
    c_nf_per_km = c1 * 1 - c0 * p0
    r_ohm_per_km = z2.real
    x_ohm_per_km = z2.imag
    g_us_per_km = g1 * 1 - g0 * p0
    max_i_ka = i_ka1 - i_ka0
    name = "repl_" + str(idx) if name is None else name

    # if this line is in service to the existing line, the power flow result should be the same as
    # when replacing the existing line with the desired standard type
    new_idx = create_line_from_parameters(
        net, from_bus=net.line.at[idx, "from_bus"], to_bus=net.line.at[idx, "to_bus"],
        length_km=net.line.at[idx, "length_km"], r_ohm_per_km=r_ohm_per_km,
        x_ohm_per_km=x_ohm_per_km, c_nf_per_km=c_nf_per_km, max_i_ka=max_i_ka,
        g_us_per_km=g_us_per_km, in_service=in_service, name=name, **kwargs)
    # restore the previous line parameters before changing the standard type
    net.line.loc[idx, :] = bak

    # check switching state and add line switch if necessary:
    for bus in net.line.at[idx, "to_bus"], net.line.at[idx, "from_bus"]:
        if bus in net.switch[~net.switch.closed & (net.switch.element == idx) & (net.switch.et == "l")].bus.values:
            create_switch(net, bus=bus, element=new_idx, closed=False, et="l", type="LBS")

    return new_idx


def merge_parallel_line(net, idx):
    """
    Changes the impedances of the parallel line so that it equals a single line.
    Args:
        net: pandapower net
        idx: idx of the line to merge

    Returns:
        net

    Z0 = impedance of the existing parallel lines
    Z1 = impedance of the respective single line

        --- Z0 ---
    ---|         |---   =  --- Z1 ---
       --- Z0 ---

    """
    # impedance before changing the standard type

    r0 = net.line.at[idx, "r_ohm_per_km"]
    p0 = net.line.at[idx, "parallel"]
    x0 = net.line.at[idx, "x_ohm_per_km"]
    c0 = net.line.at[idx, "c_nf_per_km"]
    g0 = net.line.at[idx, "g_us_per_km"]
    i_ka0 = net.line.at[idx, "max_i_ka"]

    # complex resistance of the line to the existing line
    y0 = 1 / complex(r0, x0)
    y1 = p0*y0
    z1 = 1 / y1
    r1 = z1.real
    x1 = z1.imag

    g1 = p0*g0
    c1 = p0*c0
    i_ka1 = p0*i_ka0

    net.line.at[idx, "r_ohm_per_km"] = r1
    net.line.at[idx, "parallel"] = 1
    net.line.at[idx, "x_ohm_per_km"] = x1
    net.line.at[idx, "c_nf_per_km"] = c1
    net.line.at[idx, "g_us_per_km"] = g1
    net.line.at[idx, "max_i_ka"] = i_ka1

    return net


def merge_same_bus_generation_plants(net, add_info=True, error=True,
                                     gen_elms=["ext_grid", "gen", "sgen"]):
    """
    Merge generation plants connected to the same buses so that a maximum of one generation plants
    per node remains.

    ATTENTION:
        * gen_elms should always be given in order of slack (1.), PV (2.) and PQ (3.) elements.

    INPUT:
        **net** - pandapower net

    OPTIONAL:
        **add_info** (bool, True) - If True, the column 'includes_other_plants' is added to the
        elements dataframes. This column informs about which element table rows are the result of a
        merge of generation plants.

        **error** (bool, True) - If True, raises an Error, if vm_pu values differ with same buses.

        **gen_elms** (list, ["ext_grid", "gen", "sgen"]) - list of elements to be merged by same
        buses. Should be in order of slack (1.), PV (2.) and PQ (3.) elements.
    """
    if add_info:
        for elm in gen_elms:
            # adding column 'includes_other_plants' if missing or overwriting if its no bool column
            if "includes_other_plants" not in net[elm].columns or net[elm][
                    "includes_other_plants"].dtype != bool:
                net[elm]["includes_other_plants"] = False

    # --- construct gen_df with all relevant plants data
    limit_cols = ["min_p_mw", "max_p_mw", "min_q_mvar", "max_q_mvar"]
    cols = pd.Index(["bus", "vm_pu", "p_mw", "q_mvar"]+limit_cols)
    cols_dict = {elm: cols.intersection(net[elm].columns) for elm in gen_elms}
    gen_df = pd.concat([net[elm][cols_dict[elm]] for elm in gen_elms])
    gen_df["elm_type"] = np.repeat(gen_elms, [net[elm].shape[0] for elm in gen_elms])
    gen_df.reset_index(inplace=True)

    # --- merge data and drop duplicated rows - directly in the net tables
    something_merged = False
    for bus in gen_df["bus"].loc[gen_df["bus"].duplicated()].unique():
        idxs = gen_df.index[gen_df.bus == bus]
        if "vm_pu" in gen_df.columns and len(gen_df.vm_pu.loc[idxs].dropna().unique()) > 1:
            message = "Generation plants connected to bus %i have different vm_pu." % bus
            if error:
                raise ValueError(message)
            else:
                logger.error(message + " Only the first value is considered.")
        uniq_et = gen_df["elm_type"].at[idxs[0]]
        uniq_idx = gen_df.at[idxs[0], "index"]

        if add_info:  # add includes_other_plants information
            net[uniq_et].at[uniq_idx, "includes_other_plants"] = True

        # sum p_mw
        col = "p_mw" if uniq_et != "ext_grid" else "p_disp_mw"
        net[uniq_et].at[uniq_idx, col] = gen_df.loc[idxs, "p_mw"].sum()

        if "profiles" in net and col == "p_mw":
            elm = "gen" if "gen" in gen_df["elm_type"].loc[idxs[1:]].unique() else "sgen"
            net.profiles["%s.p_mw" % elm].loc[:, uniq_idx] = net.profiles["%s.p_mw" % elm].loc[
                :, gen_df["index"].loc[idxs]].sum(axis=1)
            net.profiles["%s.p_mw" % elm].drop(columns=gen_df["index"].loc[idxs[1:]], inplace=True)
            if elm == "gen":
                net.profiles["%s.vm_pu" % elm].drop(columns=gen_df["index"].loc[idxs[1:]],
                                                    inplace=True)

        # sum q_mvar (if available)
        if "q_mvar" in net[uniq_et].columns:
            net[uniq_et].at[uniq_idx, "q_mvar"] = gen_df.loc[idxs, "q_mvar"].sum()

        # sum limits
        for col in limit_cols:
            if col in gen_df.columns and not gen_df.loc[idxs, col].isnull().all():
                if col not in net[uniq_et].columns:
                    net[uniq_et][col] = np.nan
                net[uniq_et].at[uniq_idx, col] = gen_df.loc[idxs, col].sum()

        # drop duplicated elements
        for elm in gen_df["elm_type"].loc[idxs[1:]].unique():
            dupl_idx_elm = gen_df.loc[gen_df.index.isin(idxs[1:]) &
                                      (gen_df.elm_type == elm), "index"].values
            net[elm].drop(dupl_idx_elm, inplace=True)

        something_merged |= True
    return something_merged


def create_replacement_switch_for_branch(net, element, idx):
    """
    Creates a switch parallel to a branch, connecting the same buses as the branch.
    The switch is closed if the branch is in service and open if the branch is out of service.
    The in_service status of the original branch is not affected and should be set separately,
    if needed.

    :param net: pandapower network
    :param element: element table e. g. 'line', 'impedance'
    :param idx: index of the branch e. g. 0
    :return: None
    """
    bus_i = net[element].from_bus.at[idx]
    bus_j = net[element].to_bus.at[idx]
    in_service = net[element].in_service.at[idx]
    if element in ['line', 'trafo']:
        is_closed = all(
            net.switch.loc[(net.switch.element == idx) & (net.switch.et == element[0]), 'closed'])
        is_closed = is_closed and in_service
    else:
        is_closed = in_service

    switch_name = 'REPLACEMENT_%s_%d' % (element, idx)
    sid = create_switch(net, name=switch_name, bus=bus_i, element=bus_j, et='b', closed=is_closed,
                        type='CB')
    logger.debug('created switch %s (%d) as replacement for %s %s' %
                 (switch_name, sid, element, idx))
    return sid


def replace_zero_branches_with_switches(net, elements=('line', 'impedance'), zero_length=True,
                                        zero_impedance=True, in_service_only=True, min_length_km=0,
                                        min_r_ohm_per_km=0, min_x_ohm_per_km=0, min_c_nf_per_km=0,
                                        min_rft_pu=0, min_xft_pu=0, min_rtf_pu=0, min_xtf_pu=0,
                                        drop_affected=False):
    """
    Creates a replacement switch for branches with zero impedance (line, impedance) and sets them
    out of service.

    :param net: pandapower network
    :param elements: a tuple of names of element tables e. g. ('line', 'impedance') or (line)
    :param zero_length: whether zero length lines will be affected
    :param zero_impedance: whether zero impedance branches will be affected
    :param in_service_only: whether the branches that are not in service will be affected
    :param drop_affected: wheter the affected branch elements are dropped
    :param min_length_km: threshhold for line length for a line to be considered zero line
    :param min_r_ohm_per_km: threshhold for line R' value for a line to be considered zero line
    :param min_x_ohm_per_km: threshhold for line X' value for a line to be considered zero line
    :param min_c_nf_per_km: threshhold for line C' for a line to be considered zero line
    :param min_rft_pu: threshhold for R from-to value for impedance to be considered zero impedance
    :param min_xft_pu: threshhold for X from-to value for impedance to be considered zero impedance
    :param min_rtf_pu: threshhold for R to-from value for impedance to be considered zero impedance
    :param min_xtf_pu: threshhold for X to-from value for impedance to be considered zero impedance
    :return:
    """

    if not isinstance(elements, tuple):
        raise TypeError(
            'input parameter "elements" must be a tuple, e.g. ("line", "impedance") or ("line")')

    replaced = dict()
    for elm in elements:
        branch_zero = set()
        if elm == 'line' and zero_length:
            branch_zero.update(net[elm].loc[net[elm].length_km <= min_length_km].index.tolist())

        if elm == 'line' and zero_impedance:
            branch_zero.update(net[elm].loc[(net[elm].r_ohm_per_km <= min_r_ohm_per_km) &
                                            (net[elm].x_ohm_per_km <= min_x_ohm_per_km) &
                                            (net[elm].c_nf_per_km <= min_c_nf_per_km)
                                            ].index.tolist())

        if elm == 'impedance' and zero_impedance:
            branch_zero.update(net[elm].loc[(net[elm].rft_pu <= min_rft_pu) &
                                            (net[elm].xft_pu <= min_xft_pu) &
                                            (net[elm].rtf_pu <= min_rtf_pu) &
                                            (net[elm].xtf_pu <= min_xtf_pu)].index.tolist())

        affected_elements = set()
        for b in branch_zero:
            if in_service_only and ~net[elm].in_service.at[b]:
                continue
            create_replacement_switch_for_branch(net, element=elm, idx=b)
            net[elm].loc[b, 'in_service'] = False
            affected_elements.add(b)

        replaced[elm] = net[elm].loc[list(affected_elements)]

        if drop_affected:
            if elm == 'line':
                drop_lines(net, affected_elements)
            else:
                net[elm].drop(affected_elements, inplace=True)

            logger.info('replaced %d %ss by switches' % (len(affected_elements), elm))
        else:
            logger.info('set %d %ss out of service' % (len(affected_elements), elm))

    return replaced


def replace_impedance_by_line(net, index=None, only_valid_replace=True, max_i_ka=np.nan):
    """
    Creates lines by given impedances data, while the impedances are dropped.

    INPUT:
        **net** - pandapower net

    OPTIONAL:
        **index** (index, None) - Index of all impedances to be replaced. If None, all impedances
        will be replaced.

        **only_valid_replace** (bool, True) - If True, impedances will only replaced, if a
        replacement leads to equal power flow results. If False, unsymmetric impedances will
        be replaced by symmetric lines.

        **max_i_ka** (value(s), False) - Data/Information how to set max_i_ka. If 'imp.sn_mva' is
        given, the sn_mva values of the impedances are considered.
    """
    index = list(ensure_iterability(index)) if index is not None else list(net.impedance.index)
    max_i_ka = ensure_iterability(max_i_ka, len(index))
    new_index = []
    for (idx, imp), max_i in zip(net.impedance.loc[index].iterrows(), max_i_ka):
        if not np.isclose(imp.rft_pu, imp.rtf_pu) or not np.isclose(imp.xft_pu, imp.xtf_pu):
            if only_valid_replace:
                index.remove(idx)
                continue
            logger.error("impedance differs in from or to bus direction. lines always " +
                         "parameters always pertain in both direction. only from_bus to " +
                         "to_bus parameters are considered.")
        vn = net.bus.vn_kv.at[imp.from_bus]
        Zni = vn ** 2 / imp.sn_mva
        if max_i == 'imp.sn_mva':
            max_i = imp.sn_mva / vn / np.sqrt(3)
        new_index.append(create_line_from_parameters(

            net, imp.from_bus, imp.to_bus,
            length_km=1,
            r_ohm_per_km=imp.rft_pu * Zni,
            x_ohm_per_km=imp.xft_pu * Zni,
            c_nf_per_km=0,
            max_i_ka=max_i,
            r0_ohm_per_km=imp.rft0_pu * Zni if "rft0_pu" in net.impedance.columns else np.nan,
            x0_ohm_per_km=imp.xft0_pu * Zni if "xft0_pu" in net.impedance.columns else np.nan,
            c0_nf_per_km=0,
            parallel=1,
            name=imp.name, in_service=imp.in_service))
    net.impedance.drop(index, inplace=True)
    return new_index


def replace_line_by_impedance(net, index=None, sn_mva=None, only_valid_replace=True):
    """
    Creates impedances by given lines data, while the lines are dropped.

    INPUT:
        **net** - pandapower net

    OPTIONAL:
        **index** (index, None) - Index of all lines to be replaced. If None, all lines
        will be replaced.

        **sn_kva** (list or array, None) - Values of sn_kva for creating the impedances. If None,
        the net.sn_kva is assumed

        **only_valid_replace** (bool, True) - If True, lines will only replaced, if a replacement
        leads to equal power flow results. If False, capacitance and dielectric conductance will
        be neglected.
    """
    index = list(ensure_iterability(index)) if index is not None else list(net.line.index)
    sn_mva = sn_mva or net.sn_mva
    sn_mva = sn_mva if sn_mva != "max_i_ka" else net.line.max_i_ka.loc[index]
    sn_mva = sn_mva if hasattr(sn_mva, "__iter__") else [sn_mva] * len(index)
    if len(sn_mva) != len(index):
        raise ValueError("index and sn_mva must have the same length.")

    parallel = net.line["parallel"].values

    i = 0
    new_index = []
    for idx, line_ in net.line.loc[index].iterrows():
        if line_.c_nf_per_km or line_.g_us_per_km:
            if only_valid_replace:
                index.remove(idx)
                continue
            logger.error(f"Capacitance and dielectric conductance of line {idx} cannot be "
                         "converted to impedances, which do not model such parameters.")
        vn = net.bus.vn_kv.at[line_.from_bus]
        Zni = vn ** 2 / sn_mva[i]
        par = parallel[idx]
        new_index.append(create_impedance(
            net, line_.from_bus, line_.to_bus,
            rft_pu=line_.r_ohm_per_km * line_.length_km / par / Zni,
            xft_pu=line_.x_ohm_per_km * line_.length_km / par / Zni,
            sn_mva=sn_mva[i],
            rft0_pu=line_.r0_ohm_per_km * line_.length_km / par / Zni if "r0_ohm_per_km" in net.line.columns else None,
            xft0_pu=line_.x0_ohm_per_km * line_.length_km / par / Zni if "x0_ohm_per_km" in net.line.columns else None,
            name=line_.name,
            in_service=line_.in_service))
        i += 1
    drop_lines(net, index)
    return new_index


def replace_ext_grid_by_gen(net, ext_grids=None, gen_indices=None, slack=False, cols_to_keep=None,
                            add_cols_to_keep=None):
    """
    Replaces external grids by generators.

    INPUT:
        **net** - pandapower net

    OPTIONAL:
        **ext_grids** (iterable) - indices of external grids which should be replaced

        **gen_indices** (iterable) - required indices of new generators

        **slack** (bool, False) - indicates which value is set to net.gen.slack for the new
        generators

        **cols_to_keep** (list, None) - list of column names which should be kept while replacing
        ext_grids. If None these columns are kept if values exist: "max_p_mw", "min_p_mw",
        "max_q_mvar", "min_q_mvar". However cols_to_keep is given, these columns are always set:
        "bus", "vm_pu", "p_mw", "name", "in_service", "controllable"

        **add_cols_to_keep** (list, None) - list of column names which should be added to
        'cols_to_keep' to be kept while replacing ext_grids.
    """
    # --- determine ext_grid index
    if ext_grids is None:
        ext_grids = net.ext_grid.index
    else:
        ext_grids = ensure_iterability(ext_grids)
    if gen_indices is None:
        gen_indices = [None] * len(ext_grids)
    elif len(gen_indices) != len(ext_grids):
        raise ValueError("The length of 'gen_indices' must be the same as 'ext_grids' but is " +
                         "%i instead of %i" % (len(gen_indices), len(ext_grids)))

    # --- determine which columns should be kept while replacing
    cols_to_keep = cols_to_keep if cols_to_keep is not None else [
        "max_p_mw", "min_p_mw", "max_q_mvar", "min_q_mvar"]
    if isinstance(add_cols_to_keep, list) and len(add_cols_to_keep):
        cols_to_keep += add_cols_to_keep
    elif add_cols_to_keep is not None:
        raise ValueError("'add_cols_to_keep' must be a list or None but is a %s" % str(type(
            add_cols_to_keep)))
    cols_to_keep = list(set(cols_to_keep) - {"bus", "vm_pu", "p_mw", "name", "in_service",
                                             "controllable"})

    existing_cols_to_keep = net.ext_grid.loc[ext_grids].dropna(axis=1).columns.intersection(
        cols_to_keep)
    # add missing columns to net.gen which should be kept
    missing_cols_to_keep = existing_cols_to_keep.difference(net.gen.columns)
    for col in missing_cols_to_keep:
        net.gen[col] = np.nan

    # --- create gens
    new_idx = []
    for ext_grid, index in zip(net.ext_grid.loc[ext_grids].itertuples(), gen_indices):
        p_mw = 0 if ext_grid.Index not in net.res_ext_grid.index else net.res_ext_grid.at[
            ext_grid.Index, "p_mw"]
        idx = create_gen(net, ext_grid.bus, vm_pu=ext_grid.vm_pu, p_mw=p_mw, name=ext_grid.name,
                         in_service=ext_grid.in_service, controllable=True, index=index)
        new_idx.append(idx)
    net.gen.slack.loc[new_idx] = slack
    net.gen.loc[new_idx, existing_cols_to_keep] = net.ext_grid.loc[
        ext_grids, existing_cols_to_keep].values

    # --- drop replaced ext_grids
    net.ext_grid.drop(ext_grids, inplace=True)

    # --- adapt cost data
    for table in ["pwl_cost", "poly_cost"]:
        if net[table].shape[0]:
            to_change = net[table].index[(net[table].et == "ext_grid") &
                                         (net[table].element.isin(ext_grids))]
            if len(to_change):
                net[table].et.loc[to_change] = "gen"
                net[table].element.loc[to_change] = new_idx

    # --- result data
    if net.res_ext_grid.shape[0]:
        in_res = pd.Series(ext_grids).isin(net["res_ext_grid"].index).values
        to_add = net.res_ext_grid.loc[pd.Index(ext_grids)[in_res]]
        to_add.index = pd.Index(new_idx)[in_res]
        net.res_gen = pd.concat([net.res_gen, to_add], sort=True)
        net.res_ext_grid.drop(pd.Index(ext_grids)[in_res], inplace=True)
    return new_idx


def replace_gen_by_ext_grid(net, gens=None, ext_grid_indices=None, cols_to_keep=None,
                            add_cols_to_keep=None):
    """
    Replaces generators by external grids.

    INPUT:
        **net** - pandapower net

    OPTIONAL:
        **gens** (iterable) - indices of generators which should be replaced

        **ext_grid_indices** (iterable) - required indices of new external grids

        **cols_to_keep** (list, None) - list of column names which should be kept while replacing
        gens. If None these columns are kept if values exist: "max_p_mw", "min_p_mw",
        "max_q_mvar", "min_q_mvar". However cols_to_keep is given, these columns are alway set:
        "bus", "vm_pu", "va_degree", "name", "in_service"

        **add_cols_to_keep** (list, None) - list of column names which should be added to
        'cols_to_keep' to be kept while replacing gens.
    """
    # --- determine gen index
    if gens is None:
        gens = net.gen.index
    else:
        gens = ensure_iterability(gens)
    if ext_grid_indices is None:
        ext_grid_indices = [None] * len(gens)
    elif len(ext_grid_indices) != len(gens):
        raise ValueError("The length of 'ext_grid_indices' must be the same as 'gens' but is " +
                         "%i instead of %i" % (len(ext_grid_indices), len(gens)))

    # --- determine which columns should be kept while replacing
    cols_to_keep = cols_to_keep if cols_to_keep is not None else [
        "max_p_mw", "min_p_mw", "max_q_mvar", "min_q_mvar"]
    if isinstance(add_cols_to_keep, list) and len(add_cols_to_keep):
        cols_to_keep += add_cols_to_keep
    elif add_cols_to_keep is not None:
        raise ValueError("'add_cols_to_keep' must be a list or None but is a %s" % str(type(
            add_cols_to_keep)))
    cols_to_keep = list(set(cols_to_keep) - {"bus", "vm_pu", "va_degree", "name", "in_service"})

    existing_cols_to_keep = net.gen.loc[gens].dropna(axis=1).columns.intersection(
        cols_to_keep)
    # add missing columns to net.ext_grid
    missing_cols_to_keep = existing_cols_to_keep.difference(net.ext_grid.columns)
    for col in missing_cols_to_keep:
        net.ext_grid[col] = np.nan

    # --- create ext_grids
    new_idx = []
    for gen, index in zip(net.gen.loc[gens].itertuples(), ext_grid_indices):
        va_degree = 0. if gen.bus not in net.res_bus.index else net.res_bus.va_degree.at[gen.bus]
        idx = create_ext_grid(net, gen.bus, vm_pu=gen.vm_pu, va_degree=va_degree, name=gen.name,
                              in_service=gen.in_service, index=index)
        new_idx.append(idx)
    net.ext_grid.loc[new_idx, existing_cols_to_keep] = net.gen.loc[
        gens, existing_cols_to_keep].values

    # --- drop replaced gens
    net.gen.drop(gens, inplace=True)

    # --- adapt cost data
    for table in ["pwl_cost", "poly_cost"]:
        if net[table].shape[0]:
            to_change = net[table].index[(net[table].et == "gen") & (net[table].element.isin(gens))]
            if len(to_change):
                net[table].et.loc[to_change] = "ext_grid"
                net[table].element.loc[to_change] = new_idx

    # --- result data
    if net.res_gen.shape[0]:
        in_res = pd.Series(gens).isin(net["res_gen"].index).values
        to_add = net.res_gen.loc[pd.Index(gens)[in_res]]
        to_add.index = pd.Index(new_idx)[in_res]
        net.res_ext_grid = pd.concat([net.res_ext_grid, to_add], sort=True)
        net.res_gen.drop(pd.Index(gens)[in_res], inplace=True)
    return new_idx


def replace_gen_by_sgen(net, gens=None, sgen_indices=None, cols_to_keep=None,
                        add_cols_to_keep=None):
    """
    Replaces generators by static generators.

    INPUT:
        **net** - pandapower net

    OPTIONAL:
        **gens** (iterable) - indices of generators which should be replaced

        **sgen_indices** (iterable) - required indices of new static generators

        **cols_to_keep** (list, None) - list of column names which should be kept while replacing
        gens. If None these columns are kept if values exist: "max_p_mw", "min_p_mw",
        "max_q_mvar", "min_q_mvar". However cols_to_keep is given, these columns are always set:
        "bus", "p_mw", "q_mvar", "name", "in_service", "controllable"

        **add_cols_to_keep** (list, None) - list of column names which should be added to
        'cols_to_keep' to be kept while replacing gens.
    """
    # --- determine gen index
    if gens is None:
        gens = net.gen.index
    else:
        gens = ensure_iterability(gens)
    if sgen_indices is None:
        sgen_indices = [None] * len(gens)
    elif len(sgen_indices) != len(gens):
        raise ValueError("The length of 'sgen_indices' must be the same as 'gens' but is " +
                         "%i instead of %i" % (len(sgen_indices), len(gens)))

    # --- determine which columns should be kept while replacing
    cols_to_keep = cols_to_keep if cols_to_keep is not None else [
        "max_p_mw", "min_p_mw", "max_q_mvar", "min_q_mvar"]
    if isinstance(add_cols_to_keep, list) and len(add_cols_to_keep):
        cols_to_keep += add_cols_to_keep
    elif add_cols_to_keep is not None:
        raise ValueError("'add_cols_to_keep' must be a list or None but is a %s" % str(type(
            add_cols_to_keep)))
    cols_to_keep = list(set(cols_to_keep) - {"bus", "p_mw", "q_mvar", "name", "in_service",
                                             "controllable"})

    existing_cols_to_keep = net.gen.loc[gens].dropna(axis=1).columns.intersection(
        cols_to_keep)
    # add missing columns to net.gen which should be kept
    missing_cols_to_keep = existing_cols_to_keep.difference(net.sgen.columns)
    for col in missing_cols_to_keep:
        net.sgen[col] = np.nan

    # --- create sgens
    new_idx = []
    for gen, index in zip(net.gen.loc[gens].itertuples(), sgen_indices):
        q_mvar = 0. if gen.Index not in net.res_gen.index else net.res_gen.at[gen.Index, "q_mvar"]
        controllable = True if "controllable" not in net.gen.columns else gen.controllable
        idx = create_sgen(net, gen.bus, p_mw=gen.p_mw, q_mvar=q_mvar, name=gen.name,
                          in_service=gen.in_service, controllable=controllable, index=index)
        new_idx.append(idx)
    net.sgen.loc[new_idx, existing_cols_to_keep] = net.gen.loc[
        gens, existing_cols_to_keep].values

    # --- drop replaced gens
    net.gen.drop(gens, inplace=True)

    # --- adapt cost data
    for table in ["pwl_cost", "poly_cost"]:
        if net[table].shape[0]:
            to_change = net[table].index[(net[table].et == "gen") & (net[table].element.isin(gens))]
            if len(to_change):
                net[table].et.loc[to_change] = "sgen"
                net[table].element.loc[to_change] = new_idx

    # --- result data
    if net.res_gen.shape[0]:
        in_res = pd.Series(gens).isin(net["res_gen"].index).values
        to_add = net.res_gen.loc[pd.Index(gens)[in_res]]
        to_add.index = pd.Index(new_idx)[in_res]
        net.res_sgen = pd.concat([net.res_sgen, to_add], sort=True)
        net.res_gen.drop(pd.Index(gens)[in_res], inplace=True)
    return new_idx


def replace_sgen_by_gen(net, sgens=None, gen_indices=None, cols_to_keep=None,
                        add_cols_to_keep=None):
    """
    Replaces static generators by generators.

    INPUT:
        **net** - pandapower net

    OPTIONAL:
        **sgens** (iterable) - indices of static generators which should be replaced

        **gen_indices** (iterable) - required indices of new generators

        **cols_to_keep** (list, None) - list of column names which should be kept while replacing
        sgens. If None these columns are kept if values exist: "max_p_mw", "min_p_mw",
        "max_q_mvar", "min_q_mvar". However cols_to_keep is given, these columns are always set:
        "bus", "vm_pu", "p_mw", "name", "in_service", "controllable"

        **add_cols_to_keep** (list, None) - list of column names which should be added to
        'cols_to_keep' to be kept while replacing sgens.
    """
    # --- determine sgen index
    if sgens is None:
        sgens = net.sgen.index
    else:
        sgens = ensure_iterability(sgens)
    if gen_indices is None:
        gen_indices = [None] * len(sgens)
    elif len(gen_indices) != len(sgens):
        raise ValueError("The length of 'gen_indices' must be the same as 'sgens' but is " +
                         "%i instead of %i" % (len(gen_indices), len(sgens)))

    # --- determine which columns should be kept while replacing
    cols_to_keep = cols_to_keep if cols_to_keep is not None else [
        "max_p_mw", "min_p_mw", "max_q_mvar", "min_q_mvar"]
    if isinstance(add_cols_to_keep, list) and len(add_cols_to_keep):
        cols_to_keep += add_cols_to_keep
    elif add_cols_to_keep is not None:
        raise ValueError("'add_cols_to_keep' must be a list or None but is a %s" % str(type(
            add_cols_to_keep)))
    cols_to_keep = list(set(cols_to_keep) - {"bus", "vm_pu", "p_mw", "name", "in_service",
                                             "controllable"})

    existing_cols_to_keep = net.sgen.loc[sgens].dropna(axis=1).columns.intersection(
        cols_to_keep)
    # add columns which should be kept from sgen but miss in gen to net.gen
    missing_cols_to_keep = existing_cols_to_keep.difference(net.gen.columns)
    for col in missing_cols_to_keep:
        net.gen[col] = np.nan

    # --- create gens
    new_idx = []
    log_warning = False
    for sgen, index in zip(net.sgen.loc[sgens].itertuples(), gen_indices):
        if sgen.bus in net.res_bus.index:
            vm_pu = net.res_bus.at[sgen.bus, "vm_pu"]
        else:  # no result information to get vm_pu -> use net.gen.vm_pu or net.ext_grid.vm_pu or
            # set 1.0
            if sgen.bus in net.gen.bus.values:
                vm_pu = net.gen.vm_pu.loc[net.gen.bus == sgen.bus].values[0]
            elif sgen.bus in net.ext_grid.bus.values:
                vm_pu = net.ext_grid.vm_pu.loc[net.ext_grid.bus == sgen.bus].values[0]
            else:
                vm_pu = 1.0
                log_warning = True
        controllable = False if "controllable" not in net.sgen.columns else sgen.controllable
        idx = create_gen(net, sgen.bus, vm_pu=vm_pu, p_mw=sgen.p_mw, name=sgen.name,
                         in_service=sgen.in_service, controllable=controllable, index=index)
        new_idx.append(idx)
    net.gen.loc[new_idx, existing_cols_to_keep] = net.sgen.loc[
        sgens, existing_cols_to_keep].values

    if log_warning:
        logger.warning("In replace_sgen_by_gen(), for some generator 'vm_pu' is assumed as 1.0 " +
                       "since no power flow results were available.")

    # --- drop replaced sgens
    net.sgen.drop(sgens, inplace=True)

    # --- adapt cost data
    for table in ["pwl_cost", "poly_cost"]:
        if net[table].shape[0]:
            to_change = net[table].index[(net[table].et == "sgen") &
                                         (net[table].element.isin(sgens))]
            if len(to_change):
                net[table].et.loc[to_change] = "gen"
                net[table].element.loc[to_change] = new_idx

    # --- result data
    if net.res_sgen.shape[0]:
        in_res = pd.Series(sgens).isin(net["res_sgen"].index).values
        to_add = net.res_sgen.loc[pd.Index(sgens)[in_res]]
        to_add.index = pd.Index(new_idx)[in_res]
        net.res_gen = pd.concat([net.res_gen, to_add], sort=True)
        net.res_sgen.drop(pd.Index(sgens)[in_res], inplace=True)
    return new_idx


def replace_pq_elmtype(net, old_elm, new_elm, old_indices=None, new_indices=None, cols_to_keep=None,
                       add_cols_to_keep=None):
    """
    Replaces e.g. static generators by loads or loads by storages and so forth.

    INPUT:
        **net** - pandapower net

        **old_elm** (str) - element type of which elements should be replaced. Should be in [
            "sgen", "load", "storage"]

        **new_elm** (str) - element type of which elements should be created. Should be in [
            "sgen", "load", "storage"]

    OPTIONAL:
        **old_indices** (iterable) - indices of the elements which should be replaced

        **new_indices** (iterable) - required indices of the new elements

        **cols_to_keep** (list, None) - list of column names which should be kept while replacing.
        If None these columns are kept if values exist: "max_p_mw", "min_p_mw",
        "max_q_mvar", "min_q_mvar". Independent whether cols_to_keep is given, these columns are
        always set: "bus", "p_mw", "q_mvar", "name", "in_service", "controllable"

        **add_cols_to_keep** (list, None) - list of column names which should be added to
        'cols_to_keep' to be kept while replacing.

    OUTPUT:
        **new_idx** (list) - list of indices of the new elements
    """
    if old_elm == new_elm:
        logger.warning("'old_elm' and 'new_elm' are both '%s'. No replacement is done." % old_elm)
        return old_indices
    if old_indices is None:
        old_indices = net[old_elm].index
    else:
        old_indices = ensure_iterability(old_indices)
    if not len(old_indices):
        return []
    if new_indices is None:
        new_indices = [None] * len(old_indices)
    elif len(new_indices) != len(old_indices):
        raise ValueError("The length of 'new_indices' must be the same as of 'old_indices' but " +
                         "is %i instead of %i" % (len(new_indices), len(old_indices)))

    # --- determine which columns should be kept while replacing
    cols_to_keep = cols_to_keep if cols_to_keep is not None else [
        "max_p_mw", "min_p_mw", "max_q_mvar", "min_q_mvar"]
    if isinstance(add_cols_to_keep, list) and len(add_cols_to_keep):
        cols_to_keep += add_cols_to_keep
    elif add_cols_to_keep is not None:
        raise ValueError("'add_cols_to_keep' must be a list or None but is a %s" % str(type(
            add_cols_to_keep)))
    cols_to_keep = list(set(cols_to_keep) - {"bus", "vm_pu", "p_mw", "name", "in_service",
                                             "controllable"})

    existing_cols_to_keep = net[old_elm].loc[old_indices].dropna(axis=1).columns.intersection(
        cols_to_keep)
    # add missing columns to net[new_elm] which should be kept
    missing_cols_to_keep = existing_cols_to_keep.difference(net[new_elm].columns)
    for col in missing_cols_to_keep:
        net[new_elm][col] = np.nan

    # --- create new_elm
    already_considered_cols = set()
    new_idx = []
    for oelm, index in zip(net[old_elm].loc[old_indices].itertuples(), new_indices):
        controllable = False if "controllable" not in net[old_elm].columns else oelm.controllable
        sign = -1 if old_elm in ["sgen"] else 1
        args = dict()
        if new_elm == "load":
            fct = create_load
        elif new_elm == "sgen":
            fct = create_sgen
            sign *= -1
        elif new_elm == "storage":
            fct = create_storage
            already_considered_cols |= {"max_e_mwh"}
            args = {"max_e_mwh": 1 if "max_e_mwh" not in net[old_elm].columns else net[
                old_elm].max_e_kwh.loc[old_indices]}
        idx = fct(net, oelm.bus, p_mw=sign*oelm.p_mw, q_mvar=sign*oelm.q_mvar, name=oelm.name,
                  in_service=oelm.in_service, controllable=controllable, index=index, **args)
        new_idx.append(idx)

    if sign == -1:
        for col1, col2 in zip(["max_p_mw", "min_p_mw", "max_q_mvar", "min_q_mvar"],
                              ["min_p_mw", "max_p_mw", "min_q_mvar", "max_q_mvar"]):
            if col1 in existing_cols_to_keep:
                net[new_elm].loc[new_idx, col2] = sign * net[old_elm].loc[
                    old_indices, col1].values
                already_considered_cols |= {col1}
    net[new_elm].loc[new_idx, existing_cols_to_keep.difference(already_considered_cols)] = net[
        old_elm].loc[old_indices, existing_cols_to_keep.difference(already_considered_cols)].values

    # --- drop replaced old_indices
    net[old_elm].drop(old_indices, inplace=True)

    # --- adapt cost data
    for table in ["pwl_cost", "poly_cost"]:
        if net[table].shape[0]:
            to_change = net[table].index[(net[table].et == old_elm) &
                                         (net[table].element.isin(old_indices))]
            if len(to_change):
                net[table].et.loc[to_change] = new_elm
                net[table].element.loc[to_change] = new_idx

    # --- result data
    if net["res_" + old_elm].shape[0]:
        in_res = pd.Series(old_indices).isin(net["res_" + old_elm].index).values
        to_add = net["res_" + old_elm].loc[pd.Index(old_indices)[in_res]]
        to_add.index = pd.Index(new_idx)[in_res]
        net["res_" + new_elm] = pd.concat([net["res_" + new_elm], to_add], sort=True)
        net["res_" + old_elm].drop(pd.Index(old_indices)[in_res], inplace=True)
    return new_idx


def replace_ward_by_internal_elements(net, wards=None):
    """
    Replaces wards by loads and shunts.

    INPUT:
        **net** - pandapower net

    OPTIONAL:
        **wards** (iterable) - indices of xwards which should be replaced

    OUTPUT:
        No output - the given wards in pandapower net are replaced by loads and shunts

    """
    # --- determine wards index
    if wards is None:
        wards = net.ward.index
    else:
        wards = ensure_iterability(wards)

    # --- create loads and shunts
    new_load_idx = []
    new_shunt_idx = []
    for ward in net.ward.loc[wards].itertuples():
        load_idx = create_load(net, ward.bus, ward.ps_mw, ward.qs_mvar,
                               in_service=ward.in_service, name=ward.name)
        shunt_idx = create_shunt(net, ward.bus, q_mvar=ward.qz_mvar, p_mw=ward.pz_mw,
                                 in_service=ward.in_service, name=ward.name)
        new_load_idx.append(load_idx)
        new_shunt_idx.append(shunt_idx)

    # --- result data
    if net.res_ward.shape[0]:
        sign_in_service = np.multiply(net.ward.in_service.loc[wards].values, 1)
        sign_not_isolated = np.multiply(net.res_ward.vm_pu.loc[wards].values != 0, 1)
        to_add_load = net.res_ward.loc[wards, ["p_mw", "q_mvar"]]
        to_add_load.index = new_load_idx
        to_add_load.p_mw = net.ward.ps_mw.loc[wards].values * sign_in_service * sign_not_isolated
        to_add_load.q_mvar = net.ward.qs_mvar.loc[wards].values * sign_in_service * \
            sign_not_isolated
        net.res_load = pd.concat([net.res_load, to_add_load])

        to_add_shunt = net.res_ward.loc[wards, ["p_mw", "q_mvar", "vm_pu"]]
        to_add_shunt.index = new_shunt_idx
        to_add_shunt.p_mw = net.res_ward.vm_pu.loc[wards].values ** 2 * net.ward.pz_mw.loc[
            wards].values * sign_in_service * sign_not_isolated
        to_add_shunt.q_mvar = net.res_ward.vm_pu.loc[wards].values ** 2 * net.ward.qz_mvar.loc[
            wards].values * sign_in_service * sign_not_isolated
        to_add_shunt.vm_pu = net.res_ward.vm_pu.loc[wards].values
        net.res_shunt = pd.concat([net.res_shunt, to_add_shunt])

        net.res_ward.drop(wards, inplace=True)

    # --- drop replaced wards
    net.ward.drop(wards, inplace=True)


def replace_xward_by_internal_elements(net, xwards=None):
    """
    Replaces xward by loads, shunts, impedance and generators

    INPUT:
        **net** - pandapower net

    OPTIONAL:
        **xwards** (iterable) - indices of xwards which should be replaced

    OUTPUT:
        No output - the given xwards in pandapower are replaced by buses, loads, shunts, impadance
        and generators

    """
    # --- determine xwards index
    if xwards is None:
        xwards = net.xward.index
    else:
        xwards = ensure_iterability(xwards)

    # --- create buses, loads, shunts, gens and impedances
    for xward in net.xward.loc[xwards].itertuples():
        bus_v = net.bus.vn_kv[xward.bus]
        bus_idx = create_bus(net, net.bus.vn_kv[xward.bus], in_service=xward.in_service,
                             name=xward.name)
        create_load(net, xward.bus, xward.ps_mw, xward.qs_mvar,
                    in_service=xward.in_service, name=xward.name)
        create_shunt(net, xward.bus, q_mvar=xward.qz_mvar, p_mw=xward.pz_mw,
                     in_service=xward.in_service, name=xward.name)
        create_gen(net, bus_idx, 0, xward.vm_pu, in_service=xward.in_service,
                   name=xward.name)
        create_impedance(net, xward.bus, bus_idx, xward.r_ohm / (bus_v ** 2),
                         xward.x_ohm / (bus_v ** 2), net.sn_mva, in_service=xward.in_service,
                         name=xward.name)

    # --- result data
    if net.res_xward.shape[0]:
        logger.debug("The implementation to move xward results to new internal elements is " +
                     "missing.")
        net.res_xward.drop(xwards, inplace=True)

    # --- drop replaced wards
    net.xward.drop(xwards, inplace=True)


# --- item/element selections

def get_element_index(net, element, name, exact_match=True):
    """
    Returns the element(s) identified by a name or regex and its element-table.

    INPUT:
      **net** - pandapower network

      **element** - Table to get indices from ("line", "bus", "trafo" etc.)

      **name** - Name of the element to match.

    OPTIONAL:
      **exact_match** (boolean, True) -
          True: Expects exactly one match, raises UserWarning otherwise.
          False: returns all indices containing the name

    OUTPUT:
      **index** - The indices of matching element(s).
    """
    if exact_match:
        idx = net[element][net[element]["name"] == name].index
        if len(idx) == 0:
            raise UserWarning(f"There is no {element} with name {name}")
        if len(idx) > 1:
            raise UserWarning(f"Duplicate {element} names for {name}")
        return idx[0]
    else:
        return net[element][net[element]["name"].str.contains(name)].index


def get_element_indices(net, element, name, exact_match=True):
    """
    Returns a list of element(s) identified by a name or regex and its element-table -> Wrapper
    function of get_element_index()

    INPUT:
      **net** - pandapower network

      **element** (str, string iterable) - Element table to get indices from
      ("line", "bus", "trafo" etc.).

      **name** (str) - Name of the element to match.

    OPTIONAL:
      **exact_match** (boolean, True)

          - True: Expects exactly one match, raises UserWarning otherwise.
          - False: returns all indices containing the name

    OUTPUT:
      **index** (list) - List of the indices of matching element(s).

    EXAMPLE:
        >>> import pandapower.networks as pn
        >>> import pandapower as pp
        >>> net = pn.example_multivoltage()
        >>> idx1 = pp.get_element_indices(net, "bus", ["Bus HV%i" % i for i in range(1, 4)])
        >>> idx2 = pp.get_element_indices(net, ["bus", "line"], "HV", exact_match=False)
        >>> idx3 = pp.get_element_indices(net, ["bus", "line"], ["Bus HV3", "MV Line6"])
    """
    if isinstance(element, str) and isinstance(name, str):
        element = [element]
        name = [name]
    else:
        element = element if not isinstance(element, str) else [element] * len(name)
        name = name if not isinstance(name, str) else [name] * len(element)
    if len(element) != len(name):
        raise ValueError("'element' and 'name' must have the same length.")
    idx = []
    for elm, nam in zip(element, name):
        idx += [get_element_index(net, elm, nam, exact_match=exact_match)]
    return idx


def next_bus(net, bus, element_id, et='line', **kwargs):
    """
    Returns the index of the second bus an element is connected to, given a
    first one. E.g. the from_bus given the to_bus of a line.
    """
    # todo: what to do with trafo3w?
    if et == 'line' or et == 'l':
        bc = ["from_bus", "to_bus"]
    elif et == 'trafo' or et == 't':
        bc = ["hv_bus", "lv_bus"]
    elif et == "switch" and list(net[et].loc[element_id, ["et"]].values) == ['b']:
        # Raises error if switch is not a bus-bus switch
        bc = ["bus", "element"]
    else:
        raise Exception("unknown element type")
    nb = list(net[et].loc[element_id, bc].values)
    nb.remove(bus)
    return nb[0]


def get_connected_elements(net, element, buses, respect_switches=True, respect_in_service=False):
    """
     Returns elements connected to a given bus.

     INPUT:
        **net** (pandapowerNet)

        **element** (string, name of the element table)

        **buses** (single integer or iterable of ints)

     OPTIONAL:
        **respect_switches** (boolean, True)

            - True: open switches will be respected
            - False: open switches will be ignored

        **respect_in_service** (boolean, False)

            - True: in_service status of connected lines will be respected
            - False: in_service status will be ignored

     OUTPUT:
        **connected_elements** (set) - Returns connected elements.

    """

    if not hasattr(buses, "__iter__"):
        buses = [buses]

    if element in ["line", "l"]:
        element = "l"
        element_table = net.line
        connected_elements = set(net.line.index[net.line.from_bus.isin(buses) |
                                                net.line.to_bus.isin(buses)])

    elif element in ["dcline"]:
        element_table = net.dcline
        connected_elements = set(net.dcline.index[net.dcline.from_bus.isin(buses) |
                                                  net.dcline.to_bus.isin(buses)])

    elif element in ["trafo"]:
        element = "t"
        element_table = net.trafo
        connected_elements = set(net["trafo"].index[(net.trafo.hv_bus.isin(buses)) |
                                                    (net.trafo.lv_bus.isin(buses))])
    elif element in ["trafo3w", "t3w"]:
        element = "t3w"
        element_table = net.trafo3w
        connected_elements = set(net["trafo3w"].index[(net.trafo3w.hv_bus.isin(buses)) |
                                                      (net.trafo3w.mv_bus.isin(buses)) |
                                                      (net.trafo3w.lv_bus.isin(buses))])
    elif element == "impedance":
        element_table = net.impedance
        connected_elements = set(net["impedance"].index[(net.impedance.from_bus.isin(buses)) |
                                                        (net.impedance.to_bus.isin(buses))])
    elif element == "measurement":
        element_table = net[element]
        connected_elements = set(net.measurement.index[(net.measurement.element.isin(buses)) |
                                                       (net.measurement.element_type == "bus")])
    elif element in pp_elements(bus=False, branch_elements=False):
        element_table = net[element]
        connected_elements = set(element_table.index[(element_table.bus.isin(buses))])
    elif element in ['_equiv_trafo3w']:
        # ignore '_equiv_trafo3w'
        return {}
    else:
        raise UserWarning("Unknown element! ", element)

    if respect_switches and element in ["l", "t", "t3w"]:
        open_switches = get_connected_switches(net, buses, consider=element, status="open")
        if open_switches:
            open_and_connected = net.switch.loc[net.switch.index.isin(open_switches) &
                                                net.switch.element.isin(connected_elements)].index
            connected_elements -= set(net.switch.element[open_and_connected])

    if respect_in_service and "in_service" in element_table and not element_table.empty:
        connected_elements -= set(element_table[~element_table.in_service].index)

    return connected_elements


def get_connected_buses(net, buses, consider=("l", "s", "t", "t3", "i"), respect_switches=True,
                        respect_in_service=False):
    """
     Returns buses connected to given buses. The source buses will NOT be returned.

     INPUT:
        **net** (pandapowerNet)

        **buses** (single integer or iterable of ints)

     OPTIONAL:
        **respect_switches** (boolean, True)

            - True: open switches will be respected
            - False: open switches will be ignored

        **respect_in_service** (boolean, False)

            - True: in_service status of connected buses will be respected
            - False: in_service status will be ignored

        **consider** (iterable, ("l", "s", "t", "t3", "i")) - Determines, which types of
        connections will be considered.

            l: lines

            s: switches

            t: trafos

            t3: trafo3ws

            i: impedances

     OUTPUT:
        **cl** (set) - Returns connected buses.

    """
    if not hasattr(buses, "__iter__"):
        buses = [buses]

    cb = set()
    if "l" in consider or 'line' in consider:
        in_service_constr = net.line.in_service if respect_in_service else True
        opened_lines = set(net.switch.loc[(~net.switch.closed) & (
            net.switch.et == "l")].element.unique()) if respect_switches else set()
        connected_fb_lines = set(net.line.index[(
            net.line.from_bus.isin(buses)) & ~net.line.index.isin(opened_lines) &
            in_service_constr])
        connected_tb_lines = set(net.line.index[(
            net.line.to_bus.isin(buses)) & ~net.line.index.isin(opened_lines) & in_service_constr])
        cb |= set(net.line[net.line.index.isin(connected_tb_lines)].from_bus)
        cb |= set(net.line[net.line.index.isin(connected_fb_lines)].to_bus)

    if "s" in consider or 'switch' in consider:
        cs = get_connected_switches(net, buses, consider='b',
                                    status="closed" if respect_switches else "all")
        cb |= set(net.switch[net.switch.index.isin(cs)].element)
        cb |= set(net.switch[net.switch.index.isin(cs)].bus)

    if "t" in consider or 'trafo' in consider:
        in_service_constr = net.trafo.in_service if respect_in_service else True
        opened_trafos = set(net.switch.loc[(~net.switch.closed) & (
            net.switch.et == "t")].element.unique()) if respect_switches else set()
        connected_hvb_trafos = set(net.trafo.index[(
            net.trafo.hv_bus.isin(buses)) & ~net.trafo.index.isin(opened_trafos) &
            in_service_constr])
        connected_lvb_trafos = set(net.trafo.index[(
            net.trafo.lv_bus.isin(buses)) & ~net.trafo.index.isin(opened_trafos) &
            in_service_constr])
        cb |= set(net.trafo.loc[net.trafo.index.isin(connected_lvb_trafos)].hv_bus.values)
        cb |= set(net.trafo.loc[net.trafo.index.isin(connected_hvb_trafos)].lv_bus.values)

    # Gives the lv mv and hv buses of a 3 winding transformer
    if "t3" in consider or 'trafo3w' in consider:
        in_service_constr3w = net.trafo3w.in_service if respect_in_service else True
        if respect_switches:
            opened_buses_hv = set(net.switch.loc[
                ~net.switch.closed & (net.switch.et == "t3") &
                net.switch.bus.isin(net.trafo3w.hv_bus)].bus.unique())
            opened_buses_mv = set(net.switch.loc[
                ~net.switch.closed & (net.switch.et == "t3") &
                net.switch.bus.isin(net.trafo3w.mv_bus)].bus.unique())
            opened_buses_lv = set(net.switch.loc[
                ~net.switch.closed & (net.switch.et == "t3") &
                net.switch.bus.isin(net.trafo3w.lv_bus)].bus.unique())
        else:
            opened_buses_hv = opened_buses_mv = opened_buses_lv = set()

        hvb_trafos3w = net.trafo3w.index[
            net.trafo3w.hv_bus.isin(buses) & ~net.trafo3w.hv_bus.isin(opened_buses_hv) &
            in_service_constr3w]
        mvb_trafos3w = net.trafo3w.index[
            net.trafo3w.mv_bus.isin(buses) & ~net.trafo3w.mv_bus.isin(opened_buses_mv) &
            in_service_constr3w]
        lvb_trafos3w = net.trafo3w.index[
            net.trafo3w.lv_bus.isin(buses) & ~net.trafo3w.lv_bus.isin(opened_buses_lv) &
            in_service_constr3w]

        cb |= (set(net.trafo3w.loc[hvb_trafos3w].mv_bus) | set(
            net.trafo3w.loc[hvb_trafos3w].lv_bus) - opened_buses_mv - opened_buses_lv)
        cb |= (set(net.trafo3w.loc[mvb_trafos3w].hv_bus) | set(
            net.trafo3w.loc[mvb_trafos3w].lv_bus) - opened_buses_hv - opened_buses_lv)
        cb |= (set(net.trafo3w.loc[lvb_trafos3w].hv_bus) | set(
            net.trafo3w.loc[lvb_trafos3w].mv_bus) - opened_buses_hv - opened_buses_mv)

    if "i" in consider or 'impedance' in consider:
        in_service_constr = net.impedance.in_service if respect_in_service else True
        connected_fb_impedances = set(net.impedance.index[
                                          (net.impedance.from_bus.isin(buses)) & in_service_constr])
        connected_tb_impedances = set(net.impedance.index[
                                          (net.impedance.to_bus.isin(buses)) & in_service_constr])
        cb |= set(net.impedance[net.impedance.index.isin(connected_tb_impedances)].from_bus)
        cb |= set(net.impedance[net.impedance.index.isin(connected_fb_impedances)].to_bus)

    if respect_in_service:
        cb -= set(net.bus[~net.bus.in_service].index)

    return cb - set(buses)


def get_connected_buses_at_element(net, element, et, respect_in_service=False):
    """
     Returns buses connected to a given line, switch or trafo. In case of a bus switch, two buses
     will be returned, else one.

     INPUT:
        **net** (pandapowerNet)

        **element** (integer)

        **et** (string) - Type of the source element:

            l, line: line

            s, switch: switch

            t, trafo: trafo

            t3, trafo3w: trafo3w

            i, impedance: impedance

     OPTIONAL:
        **respect_in_service** (boolean, False)

        True: in_service status of connected buses will be respected

        False: in_service status will be ignored

     OUTPUT:
        **cl** (set) - Returns connected switches.

    """

    cb = set()
    if et == 'l' or et == 'line':
        cb.add(net.line.from_bus.at[element])
        cb.add(net.line.to_bus.at[element])
    elif et == 's' or et == 'switch':
        cb.add(net.switch.bus.at[element])
        if net.switch.et.at[element] == 'b':
            cb.add(net.switch.element.at[element])
    elif et == 't' or et == 'trafo':
        cb.add(net.trafo.hv_bus.at[element])
        cb.add(net.trafo.lv_bus.at[element])
    elif et == 't3' or et == 'trafo3w':
        cb.add(net.trafo3w.hv_bus.at[element])
        cb.add(net.trafo3w.mv_bus.at[element])
        cb.add(net.trafo3w.lv_bus.at[element])
    elif et == 'i' or et == 'impedance':
        cb.add(net.impedance.from_bus.at[element])
        cb.add(net.impedance.to_bus.at[element])

    if respect_in_service:
        cb -= set(net.bus[~net.bus.in_service].index)

    return cb


def get_connected_switches(net, buses, consider=('b', 'l', 't', 't3'), status="all"):
    """
    Returns switches connected to given buses.

    INPUT:
        **net** (pandapowerNet)

        **buses** (single integer or iterable of ints)

    OPTIONAL:
        **consider** (iterable, ("l", "s", "t", "t3))    - Determines, which types of connections
                                                      will be considered.
                                                      l: lines
                                                      b: bus-bus-switches
                                                      t: transformers
                                                      t3: 3W transformers

        **status** (string, ("all", "closed", "open"))    - Determines, which switches will
                                                            be considered
    OUTPUT:
       **cl** (set) - Returns connected switches.
    """

    if not hasattr(buses, "__iter__"):
        buses = [buses]

    if status == "closed":
        switch_selection = net.switch.closed
    elif status == "open":
        switch_selection = ~net.switch.closed
    else:
        switch_selection = np.full(len(net.switch), True, dtype=bool)
        if status != "all":
            logger.warning("Unknown switch status \"%s\" selected! "
                           "Selecting all switches by default." % status)

    cs = set()
    for et in consider:
        if et == 'b':
            cs |= set(net['switch'].index[
                          (net['switch']['bus'].isin(buses) |
                           net['switch']['element'].isin(buses)) &
                          (net['switch']['et'] == 'b') & switch_selection])
        else:
            cs |= set(net['switch'].index[(net['switch']['bus'].isin(buses)) &
                                          (net['switch']['et'] == et) & switch_selection])

    return cs


def get_connected_elements_dict(
        net, buses, respect_switches=True, respect_in_service=False, include_empty_lists=False,
        element_types=None, **kwargs):
    """Returns a dict of lists of connected elements.

    Parameters
    ----------
    net : _type_
        _description_
    buses : iterable of buses
        buses as origin to search for connected elements
    respect_switches : bool, optional
        _description_, by default True
    respect_in_service : bool, optional
        _description_, by default False
    include_empty_lists : bool, optional
        if True, the output doesn't have values of empty lists but may lack of element types as
        keys, by default False
    element_types : iterable of strings, optional
        types elements which are analyzed for connection. If not given, all pandapower element types
        are analyzed. That list of all element types can also be restricted by key word arguments
        "connected_buses", "connected_bus_elements", "connected_branch_elements" and
        "connected_other_elements", by default None

    Returns
    -------
    dict[str,list]
        elements connected to given buses
    """
    if element_types is None:
        element_types = pp_elements(
            bus=kwargs.get("connected_buses", True),
            bus_elements=kwargs.get("connected_bus_elements", True),
            branch_elements=kwargs.get("connected_branch_elements", True),
            other_elements=kwargs.get("connected_other_elements", True),
            cost_tables=False,
            res_elements=False)

    connected = dict()
    for et in element_types:
        if et == "bus":
            conn = get_connected_buses(net, buses, respect_switches=respect_switches,
                                       respect_in_service=respect_in_service)
        elif et == "switch":
            conn = get_connected_switches(net, buses)
        else:
            conn = get_connected_elements(
                net, et, buses, respect_switches=respect_switches,
                respect_in_service=respect_in_service)
        if include_empty_lists or len(conn):
            connected[et] = list(conn)
    return connected


def get_gc_objects_dict():
    """
    This function is based on the code in mem_top module
    Summarize object types that are tracket by the garbage collector in the moment.
    Useful to test if there are memoly leaks.
    :return: dictionary with keys corresponding to types and values to the number of objects of the
    type
    """
    objs = gc.get_objects()
    nums_by_types = dict()

    for obj in objs:
        _type = type(obj)
        nums_by_types[_type] = nums_by_types.get(_type, 0) + 1
    return nums_by_types


def false_elm_links(net, elm, col, target_elm):
    """
    Returns which indices have links to elements of other element tables which does not exist in the
    net.

    EXAMPLE 1:
        elm = "line"
        col = "to_bus"
        target_elm = "bus"

    EXAMPLE 2:
        elm = "poly_cost"
        col = "element"
        target_elm = net["poly_cost"]["et"]
    """
    if isinstance(target_elm, str):
        return net[elm][col].index[~net[elm][col].isin(net[target_elm].index)]
    else:  # target_elm is an iterable, e.g. a Series such as net["poly_cost"]["et"]
        df = pd.DataFrame({"element": net[elm][col].values, "et": target_elm,
                           "indices": net[elm][col].index.values})
        df = df.set_index("et")
        false_links = pd.Index([])
        for et in df.index:
            false_links = false_links.union(pd.Index(df.loc[et].indices.loc[
                ~df.loc[et].element.isin(net[et].index)]))
        return false_links


def false_elm_links_loop(net, elms=None):
    """
    Returns a dict of elements which indices have links to elements of other element tables which
    does not exist in the net.
    This function is an outer loop for get_false_links() applications.
    """
    false_links = dict()
    elms = elms if elms is not None else pp_elements(bus=False, cost_tables=True)
    bebd = branch_element_bus_dict(include_switch=True)
    for elm in elms:
        if net[elm].shape[0]:
            fl = pd.Index([])
            # --- define col and target_elm
            if elm in bebd.keys():
                for col in bebd[elm]:
                    fl = fl.union(false_elm_links(net, elm, col, "bus"))
            elif elm in {"poly_cost", "pwl_cost"}:
                fl = fl.union(false_elm_links(net, elm, "element", net[elm]["et"]))
            elif elm == "measurement":
                fl = fl.union(false_elm_links(net, elm, "element", net[elm]["element_type"]))
            else:
                fl = fl.union(false_elm_links(net, elm, "bus", "bus"))
            if len(fl):
                false_links[elm] = fl
    return false_links


def read_from_net(net, element, index, variable, flag='auto'):
    """
    Reads values from the specified element table at the specified index in the column according to the specified variable
    Chooses the method to read based on flag

    Parameters
    ----------
    net
    element : str
        element table in pandapower net; can also be a results table
    index : int or array_like
        index of the element table where values are read from
    variable : str
        column of the element table
    flag : str
        defines which underlying function to use, can be one of ['auto', 'single_index', 'all_index', 'loc', 'object']

    Returns
    -------
    values
        the values of the variable for the element table according to the index
    """
    if flag == "single_index":
        return _read_from_single_index(net, element, variable, index)
    elif flag == "all_index":
        return _read_from_all_index(net, element, variable)
    elif flag == "loc":
        return _read_with_loc(net, element, variable, index)
    elif flag == "object":
        return _read_from_object_attribute(net, element, variable, index)
    elif flag == "auto":
        auto_flag, auto_variable = _detect_read_write_flag(net, element, index, variable)
        return read_from_net(net, element, index, auto_variable, auto_flag)
    else:
        raise NotImplementedError("read: flag must be one of ['auto', 'single_index', 'all_index', 'loc', 'object']")


def write_to_net(net, element, index, variable, values, flag='auto'):
    """
    Writes values to the specified element table at the specified index in the column according to the specified variable
    Chooses the method to write based on flag

    Parameters
    ----------
    net
    element : str
        element table in pandapower net
    index : int or array_like
        index of the element table where values are written to
    variable : str
        column of the element table
    flag : str
        defines which underlying function to use, can be one of ['auto', 'single_index', 'all_index', 'loc', 'object']

    Returns
    -------
    None
    """
    # write functions faster, depending on type of element_index
    if flag == "single_index":
        _write_to_single_index(net, element, index, variable, values)
    elif flag == "all_index":
        _write_to_all_index(net, element, variable, values)
    elif flag == "loc":
        _write_with_loc(net, element, index, variable, values)
    elif flag == "object":
        _write_to_object_attribute(net, element, index, variable, values)
    elif flag == "auto":
        auto_flag, auto_variable = _detect_read_write_flag(net, element, index, variable)
        write_to_net(net, element, index, auto_variable, values, auto_flag)
    else:
        raise NotImplementedError("write: flag must be one of ['auto', 'single_index', 'all_index', 'loc', 'object']")


def _detect_read_write_flag(net, element, index, variable):
    if variable.startswith('object'):
        # write to object attribute
        return "object", variable.split(".")[1]
    elif isinstance(index, numbers.Number):
        # use .at if element_index is integer for speedup
        return "single_index", variable
    # commenting this out for now, see issue 609
    # elif net[element].index.equals(Index(index)):
    #     # use : indexer if all elements are in index
    #     return "all_index", variable
    else:
        # use common .loc
        return "loc", variable


# read functions:
def _read_from_single_index(net, element, variable, index):
    return net[element].at[index, variable]


def _read_from_all_index(net, element, variable):
    return net[element].loc[:, variable].values


def _read_with_loc(net, element, variable, index):
    return net[element].loc[index, variable].values


def _read_from_object_attribute(net, element, variable, index):
    if hasattr(index, '__iter__') and len(index) > 1:
        values = np.array(shape=index.shape)
        for i, idx in enumerate(index):
            values[i] = getattr(net[element]["object"].at[idx], variable)
    else:
        values = getattr(net[element]["object"].at[index], variable)
    return values


# write functions:
def _write_to_single_index(net, element, index, variable, values):
    net[element].at[index, variable] = values


def _write_to_all_index(net, element, variable, values):
    net[element].loc[:, variable] = values


def _write_with_loc(net, element, index, variable, values):
    net[element].loc[index, variable] = values


def _write_to_object_attribute(net, element, index, variable, values):
    if hasattr(index, '__iter__') and len(index) > 1:
        for idx, val in zip(index, values):
            setattr(net[element]["object"].at[idx], variable, val)
    else:
        setattr(net[element]["object"].at[index], variable, values)

# group function

def group_row(net, index, element_type):
    """Returns the row which consists the data of the requested group index and element type.

    Parameters
    ----------
    net : pandapowerNet
        pandapower net
    index : int
        index of the group
    element_type : str
        element type (defines which row of the data of the group should be returned)

    Returns
    -------
    pandas.Series
        data of net.group, defined by the index of the group and the element type

    Raises
    ------
    KeyError
        Now row exist for the requested group and element type
    ValueError
        Multiple rows exist for the requested group and element type
    """
    group_df = net.group.loc[[index]].set_index("element_type")
    try:
        row = group_df.loc[element_type]
    except KeyError:
        raise KeyError(f"Group {index} has no {element_type}s.")
    if isinstance(row, pd.Series):
        return row
    elif isinstance(row, pd.DataFrame):
        raise ValueError(f"Multiple {element_type} rows for group {index}")
    else:
        raise ValueError(f"Returning row {element_type} for group {index} failed.")


def group_element_index(net, index, element_type):
    """Returns the indices of the elements of the group in the element table net[element_type]. This
    function considers net.group.reference_column.

    Parameters
    ----------
    net : pandapowerNet
        pandapower net
    index : int
        Index of the group
    element_type : str
        name of the element table to which the returned indices of the elements of the group belong
        to

    Returns
    -------
    pd.Index
        indices of the elements of the group in the element table net[element_type]
    """
    if element_type not in net.group.loc[[index], "element_type"].values:
        return pd.Index([], dtype=int)

    row = group_row(net, index, element_type)
    element = row.at["element"]
    reference_column = row.at["reference_column"]

    if reference_column is None or pd.isnull(reference_column):
        return pd.Index(element, dtype=int)

    return net[element_type].index[net[element_type][reference_column].isin(element)]<|MERGE_RESOLUTION|>--- conflicted
+++ resolved
@@ -9,11 +9,8 @@
 from collections.abc import Iterable
 from itertools import chain
 import warnings
-<<<<<<< HEAD
+from packaging.version import Version
 import uuid
-=======
-from packaging.version import Version
->>>>>>> 86cac636
 
 import networkx as nx
 import numpy as np
